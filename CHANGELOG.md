--- conflicted
+++ resolved
@@ -2,7 +2,6 @@
 All notable changes to this project will be documented in this file.
 This project adheres to [Semantic Versioning](http://semver.org/).
 
-<<<<<<< HEAD
 ## [3.0.1] - 2021-XX-XX
 - New Features
 - Deprecations
@@ -12,10 +11,7 @@
   - Changed setting all pysat.Instrument support functions as partial functions 
   to retain form provided by developer
   
-## [3.0.0] - 2021-03-01
-=======
 ## [3.0.0] - 2021-04-01
->>>>>>> abc82818
 - New Features
   - Added registry module for registering custom external instruments
   - Added Meta.mutable flag to control attribute mutability
