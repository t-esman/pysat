--- conflicted
+++ resolved
@@ -26,12 +26,8 @@
 - Bug Fix
   - Fixed custom instrument attribute persistence upon load
 - Maintenance
-<<<<<<< HEAD
-  - Specify dtype for pandas.Series(None) for forward compatibility
   - nose dependency removed from unit tests
-=======
   - Specify dtype for empty pandas.Series for forward compatibility
->>>>>>> 9b51e182
 
 ## [2.2.0] - 2020-2-29
 - New Features
