# Change Log
All notable changes to this project will be documented in this file.
This project adheres to [Semantic Versioning](http://semver.org/).

## [3.0.1] - 2021-XX-XX
- New Features
  - Added a routine for loading CSV files into a pandas DataFrame from a list
    of filenames.
- Deprecations
- Documentation
- Bug Fix
<<<<<<< HEAD
  - Changed pysat.Instruments.orbits iteration to return a copy of the Instrument
  rather than the Instrument itself. Provides robustness against garbage collection.
=======
  - Improved error messages for cases where slice of data may not exist (#761)
>>>>>>> c16bc9f9
- Maintenance
  - Changed pysat.Instrument from treating all support functions as partial
    functions to retaining the original form provided by developer
  - Migrates CI testing to Github Actions
  - Improved maintenance of documentation build
  - Added a check for use of reserved keywords at instantiation

## [3.0.0] - 2021-04-01
- New Features
  - Added registry module for registering custom external instruments
  - Added Meta.mutable flag to control attribute mutability
  - Added MetaLabels class to manage metadata labeling
  - Unit tests are now pytest compatible, use parametrize, and have improved
    messages when failures are encountered
  - Added altitudes to test instruments
  - New flags added to instruments to streamline unit testing:
    `_test_download`, `_test_download_travis`, `_password_req`
  - `strict_time_flag` now defaults to True
  - Use of start/stop notation in remote_file_list
  - Added variable rename method to Instrument object (#91)
  - Added support for loading more than one day/file (#56)
  - Added support for iterating over a dataset a with a loaded data width and
    stepsize larger than a single day/file
  - Added check for inconsistent inputs when loading data via Instrument
  - Added file locking for thread-safe behavior (#304)
  - Allow the Instrument object to be initialized with optional kwargs for any
    of the standard methods (not just load).
  - Added support for 'cycle' in addition to 'version' and 'revision' for
    filename conventions.
  - Integrated Custom class directly into Instrument to support mixed use
    of Constellation/Instrument objects in code (#540)
  - Made underlying custom data structures visible (#529)
  - Updated data_mode method name to custom_attach for the Constellation
    object (#540)
  - Added a display utility for discovering pysat Instrument data sets.
  - Added testing utility functions.
  - Added support for multiple pysat data directories
  - Reorganized .pysat directory to store instrument information under
    .pysat/instruments and .pysat/instruments/archive
  - Added pysat.params, a central location to store and modify pysat default
    parameters. File stored at .pysat/pysat_settings.json
  - Added `warn_empty_file_list` to pysat.params to provide a warning if no
    Instrument files are found. Default is False.
  - Updated default pysat directory organization template
  - Added support for dual specification of Instruments to include in a
    Constellation
  - Added function to transition pysat managed data files to a user
    provided template.
  - Allow `directory_format` input to `Instrument` to be a function
  - Adopted standard for bounds. `stop` is an inclusive bound, `end` is
    exclusive
  - Added support for SLT calculations outside [0, 24)
  - Added support for continuous SLT calculations when loading multiple days
  - Instrument support functions now respond to local changes in
    Instrument.kwargs
  - Added support for pysat.Instrument, Files, and Orbits equality comparisons
  - Added .copy function to Instrument, Files, and Orbits classes
  - Updated Parameters to ensure paths provided for pysat.params['data_dirs'] are created if they don't
    already exist
- Deprecations
  - Migraged instruments to pysatMadrigal, pysatNASA, pysatSpaceWeather,
    pysatIncubator, pysatModels, pysatCDAAC, and pysatMissions
  - Migrated file methods to pysat.utils.files (#336)
  - Renamed `sat_id` Instrument keyword argument to `inst_id`
  - Removed ssnl
  - Removed utils.stats
  - Removed model_utils
  - Removed deprecated pandas.Panel
  - Import datetime class from datetime module, not pandas
  - Import DataFrame and Series classes directly from pandas, not pysat
  - Removed coords.scale_units
  - Removed time.season_date_range
  - Moved methods.nasa_cdaweb.list_files to methods.general
  - DeprecationWarning for strict_time_flag only triggered if sloppy data is
    found
  - Changed the custom function attachment input to allow keyword argument use
    when additional function input is required
  - Removed python 2.7 syntax
  - Removed utils.coords.geodetic_to_geocentric
  - Removed utils.coords.geodetic_to_geocentric_horizontal
  - Removed utils.coords.spherical_to_cartesian
  - Removed utils.coords.global_to_local_cartesian
  - Removed utils.coords.local_horizontal_to_global_geo
  - Addressed several Warnings raised by incorrect use of dependent packages
  - Deprecated use of `inst_id` for number of simulated samples for test
    instruments
  - Removed writing of custom Meta attributes when producing netCDF4 files
  - Removed unneeded description.txt file, using README instead
  - Changed `pysat.instruments.methods.general.list_files` kwarg
    `fake_monthly_files_from_daily` to `file_cadence`
  - Changed name of Instrument method `default` to `preprocess`
  - Removed `pysat.data_dir`. Information now at `pysat.params['data_dirs']`.
  - Moved `pysat.Instrument._filter_datetime_input` to
    `pysat.utils.time.filter_datetime_input`
  - Deprecated `pysat.utils.set_data_dir`
  - Changed `name` kwarg in Constellation to `const_module`
  - Removed unnecessary Instrument attribute `labels`
  - Removed unnecessary Instrument kwargs
  - Removed the Custom class, incorporating it into Instrument
  - Removed deprecated calls to 'modify' type custom functions
- Documentation
  - Added info on how to register new instruments
  - Fixed description of `tag` and `inst_id` behaviour in testing instruments
  - Added a tutorial for developers of instrument libraries for pysat
  - Updated instrument templates
  - Added .zenodo.json file, to improve specification of authors in citation
  - Improved `__str__` and `__repr__` functions for basic classes
  - Improved docstring readability and consistency
  - Added Travis-CI testing for the documentation
  - Added a style guide for developers
  - Updated loading data flow figure
  - Scrubbed the documentation, ensuring examples, tutorials, and descriptions
    match the current implementation and code structure
- Bug Fix
  - Updated Instrument.concat_func to behave as described in the docstring
  - Fixed custom instrument attribute persistence upon load
  - Improved string handling robustness when writing netCDF4 files in Python 3
  - Improved pandas 1.1.0 compatibility in tests
  - Fixed coupling of two_digit_year_break keyword to underlying method in
    methods.general.list_files
  - Fixed additional file date range for monthly data with gaps
  - Fixed custom Meta attributes removal when transferred to instrument (#615)
  - Corrected iteration over Instrument within list comprehension
  - Removed unused input arguments
  - Corrects Instrument today, yesterday, and tomorrow methods by implementing
    datetime.datetime.utcnow
  - Ensured pysat.Meta instances are immutable at Instrument instantiation
  - Removed weak reference back to Instrument within Files class
  - Fixed access of xarray data with more than one dimension (#471)
  - Improved robustness of `eval(inst.__repr__())` (#636)
  - Fixed `calc_solar_local_time` for data sets with longitude coordinates
  - Fixed .copy() when pysat.Instrument instantiated with `inst_module` (#728)
  - Modified storage of Instrument.kwargs to include all methods so that
    `eval(Instrument.__repr__())` works in more cases
  - Modified storage of Instrument.kwargs to only include user supplied keywords
  - Improved robustness when working with file dates that aren't centered on
    midnight
  - Added basic valid path check to `pysat.utils.files.check_and_make_path`
- Maintenance
  - nose dependency removed from unit tests
  - Specified `dtype` for empty pandas.Series for forward compatibility
  - Removed wildcard imports, relative imports
  - Include flake8 check as part of testing suites
  - Improved unit testing coverage of instrument functions and instrument object
  - Added tests for Instrument attributes `acknowledgements` and `references`
  - Removed implicit conversion to integers in
    methods.general.convert_timestamp_to_datetime
  - Simplified internal logic in Instrument class
  - Moved setup metadata to setup.cfg
  - Improved instrument tests for files
  - Used dt.timedelta instead of pds.DateOffSet where possible
  - Reduced code duplication throughout package
  - Reduced unused code snippets throughout
  - Ensured download start time is used
  - Condensed testing support functions into methods/testing.py
  - Fixed a bug with usage of numpy.dtype for numpy 1.20 compatibility
  - Updated usage of pds.index.to_native_types() to pds.index.astype(str)
    for pandas 2.0 compatibility (#737)
  - Check type as float rather than np.float for future numpy compatibility
    (#740)
  - Verified usage of inst.loc[slice, keyword] will continue to work in
    pandas 2.0 (#738)

## [2.3.0] - 2021-04-01
- Allow use of new Instrument kwarg, `inst_id` (replaces `sat_id`)
- Allow limited use of new list_files kwarg, `file_cadance`
- Added support for `pysat.params['data_dirs']`, the replacement
  for `pysat.data_dir` in pysat 3.0.0
- Deprecation warnings added to:
   - Instrument class (old meta labels, `sat_id`, `default`, `multi_file_day`,
     `manual_org`, and `_filter_datetime_input`, `data_dir`)
   - pysat.instruments.methods.general.list_files kwarg
     `fake_montly_files_from_daily`
   - pysat.instruments.methods.testing.generate_times kwarg
     `sat_id`
   - Constellation class kwarg `name`
   - Custom class
   - functions from `_files` class
   - functions from `ssnl` module
   - Instrument modules:
      - the pysatCDAAC: cosmic_gps
      - the pysatIncubator: champ_star, demeter_iap, superdarn_grdex,
        supermag_magnetometer
      - the pysatMadrigal: jro_isr, dmsp_ivm
      - the pysatSpaceWeather: sw_dst, sw_f107, sw_kp
      - the pysatModels: ucar_tiegcm
      - the pysatNASA: cnofs_ivm, cnofs_plp, cnofs_vefi, de2_lang, de2_nacs,
        de2_rpa, de2_wats, icon_euv, icon_fuv, icon_ivm, icon_might, iss_fpmu,
        omni_hro, rocsat1_ivm, sport_ivm, timed_saber, timed_see
   - The usage of a numeric string for `sat_id` to specify number of points
     in test instruments
   - SpaceWeather, Incubator (DEMETER), Madrigal, CDAWeb, and ICON instrument
     methods
   - The DE2 and ICON Constellation objects
   - pysat.utils.set_data_dir
- Documentation
   - Updated docstrings with deprecation notes
- Bug Fix
   - Closes files after download in NASA CDAWeb methods
   - Updated the ICON constellation object to reflect new instrument standards
- Added version cap for numpy


## [2.2.2] - 2020-12-31
- New Features
   - netCDF4 files produced using `to_netcdf4()` now have an unlimited
     time dimension
- Documentation
   - Updated guidance on numpy version for installation
- Bug Fix
   - Updated madrigal methods to simplify compound data types and enable
     creation of netCDF4 files using `self.to_netcdf4()`.
   - Updated ICON support for latest file organization on SSL servers

## [2.2.1] - 2020-07-29
- Documentation
   - Improved organization of documentation on ReadTheDocs
- Bug Fix
   - Adopted .readthedocs.yml to restore online documentation on ReadTheDocs
   - Modified MANIFEST.in to include pysat_testing instruments
   - Rename default branch as `main`

## [2.2.0] - 2020-07-24
- New Features
   - Decreased time to load COSMIC GPS data by about 50%
   - Added DE2 Langmuir Probe, NACS, RPA, and WATS instruments
   - Updated `test_files.py` to be pytest compatible
   - Added check to ensure non-pysat keywords supplied at instantiation
     are supported by underlying data set methods
   - Updates to instrument testing objects for consistency
   - Changed madrigal methods to use `madrigalWeb` as a module rather than
     calling it externally
   - Added warning when FillValue metadata could lead to unexpected results
     when writing a netCDF4 file
   - Use conda to manage Travis CI test environment
   - Update ICON instrument file structure
   - Added NaN filter for metadata when writing netCDF4 files
   - Test instruments now part of compiled package for development elsewhere
   - Reviewed and improved documentation
   - Custom instrument keywords and defaults are now always found in inst.kwargs
   - Added support for ~ and $ variables when setting pysat data dir
   - Added custom.attach to make transitions to v3.0 easier
- Deprecation Warning
  - custom.add will be renamed custom.attach in pysat 3.0.0
  - Several functions in coords will be removed in pysat 3.0.0.  These functions will move to pysatMadrigal
    - geodetic_to_geocentric
    - geodetic_to_geocentric_horizontal
    - spherical_to_cartesian
    - global_to_local_cartesian
    - local_horizontal_to_global_geo
  - methods.nasa_cdaweb.list_files will move to methods.general.list_files in pysat 3.0.0.
- Documentation
  - Fixed description of tag and sat_id behaviour in testing instruments
  - Added discussion of github install, develop branches, and reqs to docs
- Bug Fix
  - `_files._attach_files` now checks for an empty file list before appending
  - Fixed boolean logic when checking for start and stop dates in `_instrument.download`
  - Fixed loading of COSMIC atmPrf files
  - Fixed feedback from COSMIC GPS when data not found on remote server
  - Fixed deprecation warning for pysat.utils.coords.scale_units
  - Fixed a bug when trying to combine empty f107 lists
  - Fixed a bug where `remote_file_list` would fail for some instruments.
  - Made import of methods more robust
  - Fixed `SettingWithCopyWarning` in `cnofs_ivm` cleaning routine
  - Fixed cosmic load method definition to include altitude_bin
  - Fixed pysat_testing method definition to include mangle_file_dates keyword
  - Added small time offsets (< 1s) to ensure COSMIC files and data have unique times
  - Updates to Travis CI environment
  - Removed `inplace` use in xarray `assign` function, which is no longer allowed
  - Removed old code and incorrect comments from F10.7 support
  - Updated use of numpy.linspace to be compatible with numpy 1.18.
  - Fixed output of orbit_info during print(inst)
  - Fixed a bug when requesting non-existent files from CDAWeb (#426)
  - Improved compatibility of parse_delimited_filenames (#439)
  - Fixed bug assigning dates to COSMIC files
  - Fixed bug limiting local time orbit breakdowns for instruments much slower
    than 1 Hz

## [2.1.0] - 2019-11-18
- New Features
   - Added new velocity format options to utils.coords.scale_units
   - Improved failure messages for utils.coords.scale_units
   - Added some tests for model_utils
   - Added option to to_netCDF that names variables in the written file
     based upon the strings in the Instrument.meta object
   - Improved compatibility with NASA ICON's file standards
   - Improved file downloading for Kp
   - Added keyword ignore_empty_files to pysat.Instrument and Files objects
     to filter out empty files from the stored file list
   - Added slice and list ability to meta
   - Converted all print statements to logging statements
   - Updated cleaning routines for C/NOFS IVM
   - Added S4 scintillation data to the cosmic-gps instrument
   - pysat no longer creates a default data directory. User must specify location.
   - User set custom attributes are transparently stored within Meta object and are
     available via both Instrument and Meta.
   - Improved robustness of required library specification across multiple
     platforms
- Code Restructure
  - Move `computational_form` to `ssnl`, old version is deprecated
  - Move `scale_units` to `utils._core`, old version is deprecated
  - Replace `season_date_range` with `create_date_range`, old version is deprecated
  - Added deprecation warnings to stat functions
  - Added deprecation warnings to `ssnl` and `model_utils`
  - Removed `pysat_sgp4` instrument
  - Added cleaning steps to the C/NOFS IVM ion fraction data
- Bug fix
   - Fixed implementation of utils routines in model_utils and jro_isr
   - Fixed error catching bug in model_utils
   - Updated Instrument.concat_data for consistency across pandas and xarray. Includes support for user provided keywords.
   - Fixed error introduced by upstream change in NOAA F10.7 file format
   - Fixed bugs in DEMETER file reading introduced by changes in codecs
   - Fixed issue with data access via Instrument object using time and name slicing and xarray. Added unit test.
   - Updated travis.yml to work under pysat organization
   - Added missing requirements (matplotlib, netCDF4)
   - Fixed a bug when trying to combine empty kp lists
   - Updated travis.yml to work with python 2.7.15 and beyond
   - Unit tests reload pysat_testing_xarray for xarray tests
   - Updated setup.py to not overwrite default `open` command from `codecs`
   - Updated Travis CI settings to allow forks to run tests on local travis accounts
   - Fixed keep method to be case insensitive
   - Fixed a bug with COSMIC GPS downloads
   - Fixed selection bugs in the DEMETER IAP, CNOFS IVM, and model_utils routines
   - Updated URL link in setup.py
- Documentation
  - Added info on how to cite the code and package.
  - Updated instrument docstring
  - Corrected pysat.Instrument examples using COSMIC

## [2.0.0] - 2019-07-11
 - New Features
   - `pysatData` directory created in user's home directory if no directory specified
   - Added preliminary support for `xarray` to the `instrument` object
   - Support for `today`, `tomorrow`, and `yesterday` as datetime objects
   - Added `model_utils`, featuring preliminary support for data-model comparison
   - Added support for 1d median in seasonal averages
   - Added routine to convert from kp to Ap
   - Added `pyglow` integration support for python 3.x
   - Added option to check that loaded data has a unique and monotonic time index. Will be enforced in a future version.
   - Refactored data access through the Instrument object and expanded testing.
   - Added .empty attribute to Instrument object, True when no data loaded.
   - Added .index access mechanism to Instrument object, providing consistent access to the pandas DatetimeIndex associated with loaded data.
   - Added mechanism to return a list of loaded variables, .variables.
   - Added Instrument method to concat input data with data already loaded into Instrument object.
   - Updated format of printed dates to day month name and year, 01 January 2001.
   - Added Instrument property .date, returns date of loaded data.
   - Added download_updated_files, Instrument method that downloads any remote data not currently on the local machine.
   - Added remote_date_range, an Instrument method that returns first and last date for remote data.
   - Download method now defaults to most recent data (near now).
   - Improves input handling for datetime parameters that are more precise than just year, month, and day, where appropriate
   - Added merging routines to allow combination of measured and forecasted Kp and F10.7 indexes into a single instrument object
   - Files class internally refactored to improve robustness.
   - Added feature to handle delimited filenames, in addition to fixed_width names.
   - Exposed methods to allow users to more easily benefit from features in Files. Used to support remote_file_lists and make data downloads more convenient.
   - Expanded testing with Files.
   - Updated keyword names to be more complete. 'sec' to 'second', etc.
   - Updated Files access mechanisms to remove deprecated calls and improve robustness.
 - Code restructure
   - Moved instrument templates and methods to subdirectories
   - Moved utils into multiple subdirectories to aid with organization
 - Instrument Updates
   - NASA CDAWeb download now uses https protocol rather than FTP
   - `_instrument.py` supports xarray
   - Support for listing files from remote server
   - COSMIC RO data unified into single instrument object
   - Added support for DEMETER IAP
   - Added support for DMSP IVM Level 2 data.  Uses OpenMadrigal.
   - Added routines to update DMSP ephemeris and drifts
   - Added warnings to instruments without download support
   - Added preliminary support for ICON FUV and MIGHTI
   - Added support for Jicamarca Radio Observatory ISR
   - Added support for F10.7 and more Kp forecast products
   - Added instrument templates for Madrigal, CDAWeb, and netcdf_pandas
   - Added support for TIMED SABER
   - Added support for UCAR TIEGCM
   - OMNI HRO instrument now uses CDAWeb methods
   - Switched download methods for CDAWeb and COSMIC data to use `requests`
   - Added Madrigal methods
   - Removed support for SuperDARN and SuperMAG downloads while server changes are sorted out
 - Updates to travis configuration
   - Tests run for python 2.7 and 3.7
   - Added display port to test plots
 - Updates to community docs
   - Added Issue templates
   - Added Pull Request Template
   - Added note for PR to be made to develop, not master
 - Style updates throughout
   - Consistent documentation for docstrings and instruments
   - Cleaned up commented code lines
   - PEP8 scrub
 - Documentation
   - Added FAQ section
   - Added "powered by pysat" logo
   - Updated supported instruments
 - Unit Test Updates
   - Dropped instrument templates from coverage
   - Added multiple output options for `pysat_testing` object to aid with constellation tests. Removed old constellation test objects.
   - Added test data for space weather indices to speed up testing
   - Cyclic data for test instruments now generated from single test method
   - test objects for xarray added
   - Added test for parsed delimited files
   - Removed ftp downloads from travis tests, still will run locally
 - Bug fixes
   - `pandas.ix` notation replaced with `pandas.loc` and `pandas.iloc` throughout
   - Fixed a bug that forced user into interactive mode in `ssnl.plot`
   - Bug fixes and cleanup in demo codes
   - Fix for orbit iteration when less than one orbit of data exists. Fix now covers multiple days with less than one orbit.
   - Fixed a bug in python 3.7 caused by change in behaviour of StopIteration (#207)
   - Update to use of `len` on xarray to handle new behaviour (#130)
   - Updated import of reload statements now that python 3.3 has reached end of life
   - Updated deprecated behaviour of `get_duplicates`, `.apply`, and `.to_csv` when using pandas
   - Fixed bug in assigning units to metadata (#162)
   - Fixed timing bug introduced by reading only the first date/data pair from each line in the 45-day file data blocks


## [1.2.0] - 2018-09-24
 - SuperMAG support added
 - Increased data access robustness when using integer indexing
 - Added template for supporting netCDF4 based instruments (pysat_netCDF4)
 - Added support for MSIS within the pysat satellite simulation (based on sgp4)
 - Added plotting routine to sgp4
 - Initial support for the upcoming NASA/INPE SPORT Ion Velocity Meter (IVM)
 - Fixed bug triggerd when invoking multi_file_day option in Instrument object

## [1.1.0] - 2018-07-05
 - Initial support for Constellation objects, which allows operations and analysis on mixed groups of Instrument objects. Developed by UT Dallas senior undergraduate computer science students (UTDesign 2018).
 - Bug fixes when iterating by file
 - Added pysat_sgp4, a Two Line Element based satellite orbit propagator that is coupled with ionosphere, thermosphere, and geomagnetic models. Supports projecting these quantities onto the relevant spacecraft frame to create signals suitable for satellite data simulation and testing. Routine uses pyglow, pysatMagVect, sgp4, and pyEphem.
 - Further along the road toward windows compatibility
 - Fixed orbit number reporting in orbits.current
 - Added support for Defense Meteorological Satellite Program (DMSP) Ion Velocity Meter (IVM) data. Downloads from the Madrigal database (https://openmadrigal.org)
 - Added support for both sat_id and tag variations within filenames in the NASA CDAWeb template
 - Updated docummentation covering requirements for adding new instruments to pysat

## [1.0.1] - 2018-05-06
 - Improved robustness of Meta object when working with high and low order data
 - Improved Meta test coverage
 - Added dayside reconnection calculation for OMNI-HRO data
 - Improved test behavior when instrument data could not be downloaded

## [1.0.0] - 2018-04-29
 - Improved consistency when handling higher order metadata
 - Improved translation of metadata within netCDF4 files to pysat standard
 - Added pysatCDF as package requirement
 - PEP8 upgrades throughout
 - Updated load_netCDF4 routine to support ICON EUV files natively
 - to_netCDF4 function updated to be consistent with load_netCDF4
 - Meta object upgraded to handle more attributes by default
 - Meta object has been upgraded to preserve case of variable and attribute names
 - Metadata access is case insensitive for ease of use
 - Changes to units_label or name_label are automatically applied to underlying metadata
 - Improved handling of custom units and name labels at Instrument level
 - Additional functions added to Meta object, attrs, keys, keys_nD, has_attr, routines that return preserved case
 - Additional unit tests for Meta added
 - Reduced resources required for unit tests
 - Improved windows compatibility
 - Added more unit tests for seasonal averages
 - Added more simulated data types to pysat_testing2D
 - Added initial support for ICON EUV
 - Added initial support for ICON IVM
 - Added support for version/revision numbers in filenames within Files class constructor from_os


## [0.6.0] - 2017-08-11
 - Many changes since the last note here.
 - Unit tests have been expanded significantly, bug fixes as appropriate.
 - Coverage is over 80%
 - There are new requirements on loading routines to support testing.
 - Instrument object prints out nice information to command line
 - Attributes in netCDF and similar files are transferred to the Instrument object as part of loading
 - Added attribute 'empty', True if there is no data
 - Orbit support significantly improved, multiple orbit types are supported
 - Added concat to Meta
 - Python 3 compatible
 - Corrected intersection of data_padding and multi_file_day
 - Added support for higher order MetaData objects, needed for DataFrame within DataFrames
 - Windows compatibility
 - Additional scientific instrument support
 - Initial support for sat_id in Instrument
 - Files class will now remove duplicate file times rather than simply raise an exception

## [0.3.3] - 2016-01-07
 - Added manual_org flag to Instrument instantion. Simple file management flag.
 - Improved COSMIC demo plotting
 - Improved support for instruments with no files

## [0.3.2] - 2015-12-01
 - Fixed error raised by pysat.utils.set_data_dir
 - Partial unit test coverage for files class
 - File tracking more robust
 - Download methods now log off from server at the end of download
 - Improved to_netcdf3 and load_netcdf3 routines, netcdf files produced pass standards check

## [0.3.1] - 2015-07-21
 - Added missing file close statement in SuperDARN load command
 - Fixed COSMIC UTS bug
 - Fixed check for unique datetimes associated with files
 - Improved instrument docstrings
 - Added step size (freq) keyword to bounds and download methods
 - Added C/NOFS IVM and COSMIC GPS demo
 - Added support for OMNI data, 1 and 5 min files, time shifted to magnetopause
 - Moving toward python 3 compatibility
 - PEP 8 improvements
 - fixed demo ssnl_occurence_by_orbit file, replaced binx with bin_x
 - Doubled loading performance for SuperDARN grdex files (3 seconds down to 1.5)

## [0.3] - 2015-06-18
 - Improved polar orbit determination
 - Added file sorting in files.from_os constructor to ensure datetime index is correct
 - Added Instrument instantiation option, multi_file_day
  - good when data for day n is in a file labeled by day n-1, or n+1
 - Chaged binx to bin_x in return statements
 - Improved PEP-8 compatibility
 - Fixed bad path call in meta.from_csv
 - Added simple averaging by day/file/orbit instrument independent routines
 - Added instrument independent seasonal averaging routines
 - Improved loading performance for cosmic2013
 - made pysat import statements more specific
 - fixed bad import call on load_netcdf3
 - fixed tab/space issues
 - Improved performance of comsic 2013 data loading

## [0.2.2] - 2015-05-17
 - Expanded coverage in tutorial documentation
 - Expanded test coverage for pysat.Meta()
 - Improved robustness of Meta __setitem__
 - Updated C/NOFS VEFI method to exempt empty file errors
 - Updated C/NOFS VEFI download method to remove empty files
 - Updated C/NOFS VEFI instrument module to use metadata from CDF file
 - Updated superdarn cleaning method to remove empty velocity frames
 - Updated Instrument download method to update bounds if bounds are default
 - Updated C/NOFS IVM download method to remove empty files
 - Updated C/NOFS IVM instrument module to use metadata from CDF file
 - Performance improvements to seasonal occurrence probability
 - Improved docstrings

## [0.2.1] - 2015-04-29
- Removed spacepy and netCDF from setup.py requirements. Both of
  these packages require non-python code to function properly.
  pysat now builds correctly as determined by travis-cl.
  Installation instructions have been updated.

## [0.2.0] - 2015-04-27
- Added information to docstrings.
- Expanded unit test coverage and associated bugs.
- Changed signature for pysat.Instrument, orbit information
  condensed into a single dictionary. pad changed from a boolean
  to accepting a pandas.DateOffest or dictionary.
- Changed doy parameter in create_datetime_index to day.
- Changed Instrument.query_files to update_files
- Improved performance of cnofs_ivm code<|MERGE_RESOLUTION|>--- conflicted
+++ resolved
@@ -9,12 +9,9 @@
 - Deprecations
 - Documentation
 - Bug Fix
-<<<<<<< HEAD
   - Changed pysat.Instruments.orbits iteration to return a copy of the Instrument
-  rather than the Instrument itself. Provides robustness against garbage collection.
-=======
+    rather than the Instrument itself. Provides robustness against garbage collection.
   - Improved error messages for cases where slice of data may not exist (#761)
->>>>>>> c16bc9f9
 - Maintenance
   - Changed pysat.Instrument from treating all support functions as partial
     functions to retaining the original form provided by developer
