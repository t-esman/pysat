# Change Log
All notable changes to this project will be documented in this file.
This project adheres to [Semantic Versioning](http://semver.org/).

## [3.0.0] - 2020-03-02
- New Features
  - Added registry module for registering custom external instruments
  - custom.attach replaces custom.add
- Deprecations
  - Removed ssnl
  - Removed utils.stats
  - Removed model_utils
  - Removed coords.scale_units
  - Removed time.season_date_range
- Documentation
  - Added info on how to register new instruments
  - Fixed description of tag and sat_id behaviour in testing instruments

## [2.2.0] - 2020-2-29
- New Features
   - Decreased time to load COSMIC GPS data by about 50%
   - Added DE2 Langmuir Probe, NACS, RPA, and WATS instruments
   - Updated `test_files.py` to be pytest compatible
   - Added check to ensure non-pysat keywords supplied at instantiation
     are supported by underlying data set methods
   - Updates to instrument testing objects for consistency
   - Added check to ensure non-pysat keywords supplied at instantiation
     are supported by underlying data set methods
   - Changed madrigal methods to use `madrigalWeb` as a module rather than
     calling it externally
- Deprecation Warning
  - custom.add will be renamed custom.attach in pysat 3.0.0
- Documentation
  - Fixed description of tag and sat_id behaviour in testing instruments
- Bug Fix
  - `_files._attach_files` now checks for an empty file list before appending
  - Fixed boolean logic when checking for start and stop dates in `_instrument.download`
  - Fixed loading of COSMIC atmPrf files
  - Fixed feedback from COSMIC GPS when data not found on remote server
  - Fixed deprecation warning for pysat.utils.coords.scale_units
  - Fixed a bug when trying to combine empty f107 lists
  - Fixed a bug where `remote_file_list` would fail for some instruments.
  - Made import of methods more robust
  - Fixed `SettingWithCopyWarning` in `cnofs_ivm` cleaning routine
  - Fixed cosmic load method definition to include altitude_bin
  - Fixed pysat_testing method definition to include mangle_file_dates keyword
<<<<<<< HEAD
  - Added small time offsets (< 1s) to ensure COSMIC files and data have unique times
  - Updates to Travis CI environment
  - Removed `inplace` use in xarray `assign` function, which is no longer allowed

=======
  - Updates to Travis CI environment
  - Added small time offsets (< 1s) to ensure COSMIC files and data have unique times
>>>>>>> 5b721c6e

## [2.1.0] - 2019-11-18
- New Features
   - Added new velocity format options to utils.coords.scale_units
   - Improved failure messages for utils.coords.scale_units
   - Added some tests for model_utils
   - Added option to to_netCDF that names variables in the written file
     based upon the strings in the Instrument.meta object
   - Improved compatibility with NASA ICON's file standards
   - Improved file downloading for Kp
   - Added keyword ignore_empty_files to pysat.Instrument and Files objects
     to filter out empty files from the stored file list
   - Added slice and list ability to meta
   - Converted all print statements to logging statements
   - Updated cleaning routines for C/NOFS IVM
   - Added S4 scintillation data to the cosmic-gps instrument
   - pysat no longer creates a default data directory. User must specify location.
   - User set custom attributes are transparently stored within Meta object and are
     available via both Instrument and Meta.
   - Improved robustness of required library specification across multiple
     platforms
- Code Restructure
  - Move `computational_form` to `ssnl`, old version is deprecated
  - Move `scale_units` to `utils._core`, old version is deprecated
  - Replace `season_date_range` with `create_date_range`, old version is deprecated
  - Added deprecation warnings to stat functions
  - Added deprecation warnings to `ssnl` and `model_utils`
  - Removed `pysat_sgp4` instrument
  - Added cleaning steps to the C/NOFS IVM ion fraction data
- Bug fix
   - Fixed implementation of utils routines in model_utils and jro_isr
   - Fixed error catching bug in model_utils
   - Updated Instrument.concat_data for consistency across pandas and xarray. Includes support for user provided keywords.
   - Fixed error introduced by upstream change in NOAA F10.7 file format
   - Fixed bugs in DEMETER file reading introduced by changes in codecs
   - Fixed issue with data access via Instrument object using time and name slicing and xarray. Added unit test.
   - Updated travis.yml to work under pysat organization
   - Added missing requirements (matplotlib, netCDF4)
   - Fixed a bug when trying to combine empty kp lists
   - Updated travis.yml to work with python 2.7.15 and beyond
   - Unit tests reload pysat_testing_xarray for xarray tests
   - Updated setup.py to not overwrite default `open` command from `codecs`
   - Updated Travis CI settings to allow forks to run tests on local travis accounts
   - Fixed keep method to be case insensitive
   - Fixed a bug with COSMIC GPS downloads
   - Fixed selection bugs in the DEMETER IAP, CNOFS IVM, and model_utils routines
   - Updated URL link in setup.py
- Documentation
  - Added info on how to cite the code and package.
  - Updated instrument docstring
  - Corrected pysat.Instrument examples using COSMIC

## [2.0.0] - 2019-07-11
 - New Features
   - `pysatData` directory created in user's home directory if no directory specified
   - Added preliminary support for `xarray` to the `instrument` object
   - Support for `today`, `tomorrow`, and `yesterday` as datetime objects
   - Added `model_utils`, featuring preliminary support for data-model comparison
   - Added support for 1d median in seasonal averages
   - Added routine to convert from kp to Ap
   - Added `pyglow` integration support for python 3.x
   - Added option to check that loaded data has a unique and monotonic time index. Will be enforced in a future version.
   - Refactored data access through the Instrument object and expanded testing.
   - Added .empty attribute to Instrument object, True when no data loaded.
   - Added .index access mechanism to Instrument object, providing consistent access to the pandas DatetimeIndex associated with loaded data.
   - Added mechanism to return a list of loaded variables, .variables.
   - Added Instrument method to concat input data with data already loaded into Instrument object.
   - Updated format of printed dates to day month name and year, 01 January 2001.
   - Added Instrument property .date, returns date of loaded data.
   - Added download_updated_files, Instrument method that downloads any remote data not currently on the local machine.
   - Added remote_date_range, an Instrument method that returns first and last date for remote data.
   - Download method now defaults to most recent data (near now).
   - Improves input handling for datetime parameters that are more precise than just year, month, and day, where appropriate
   - Added merging routines to allow combination of measured and forecasted Kp and F10.7 indexes into a single instrument object
   - Files class internally refactored to improve robustness.
   - Added feature to handle delimited filenames, in addition to fixed_width names.
   - Exposed methods to allow users to more easily benefit from features in Files. Used to support remote_file_lists and make data downloads more convenient.
   - Expanded testing with Files.
   - Updated keyword names to be more complete. 'sec' to 'second', etc.
   - Updated Files access mechanisms to remove deprecated calls and improve robustness.
 - Code restructure
   - Moved instrument templates and methods to subdirectories
   - Moved utils into multiple subdirectories to aid with organization
 - Instrument Updates
   - NASA CDAWeb download now uses https protocol rather than FTP
   - `_instrument.py` supports xarray
   - Support for listing files from remote server
   - COSMIC RO data unified into single instrument object
   - Added support for DEMETER IAP
   - Added support for DMSP IVM Level 2 data.  Uses OpenMadrigal.
   - Added routines to update DMSP ephemeris and drifts
   - Added warnings to instruments without download support
   - Added preliminary support for ICON FUV and MIGHTI
   - Added support for Jicamarca Radio Observatory ISR
   - Added support for F10.7 and more Kp forecast products
   - Added instrument templates for Madrigal, CDAWeb, and netcdf_pandas
   - Added support for TIMED SABER
   - Added support for UCAR TIEGCM
   - OMNI HRO instrument now uses CDAWeb methods
   - Switched download methods for CDAWeb and COSMIC data to use `requests`
   - Added Madrigal methods
   - Removed support for SuperDARN and SuperMAG downloads while server changes are sorted out
 - Updates to travis configuration
   - Tests run for python 2.7 and 3.7
   - Added display port to test plots
 - Updates to community docs
   - Added Issue templates
   - Added Pull Request Template
   - Added note for PR to be made to develop, not master
 - Style updates throughout
   - Consistent documentation for docstrings and instruments
   - Cleaned up commented code lines
   - PEP8 scrub
 - Documentation
   - Added FAQ section
   - Added "powered by pysat" logo
   - Updated supported instruments
 - Unit Test Updates
   - Dropped instrument templates from coverage
   - Added multiple output options for `pysat_testing` object to aid with constellation tests. Removed old constellation test objects.
   - Added test data for space weather indices to speed up testing
   - Cyclic data for test instruments now generated from single test method
   - test objects for xarray added
   - Added test for parsed delimited files
   - Removed ftp downloads from travis tests, still will run locally
 - Bug fixes
   - `pandas.ix` notation replaced with `pandas.loc` and `pandas.iloc` throughout
   - Fixed a bug that forced user into interactive mode in `ssnl.plot`
   - Bug fixes and cleanup in demo codes
   - Fix for orbit iteration when less than one orbit of data exists. Fix now covers multiple days with less than one orbit.
   - Fixed a bug in python 3.7 caused by change in behaviour of StopIteration (#207)
   - Update to use of `len` on xarray to handle new behaviour (#130)
   - Updated import of reload statements now that python 3.3 has reached end of life
   - Updated deprecated behaviour of `get_duplicates`, `.apply`, and `.to_csv` when using pandas
   - Fixed bug in assigning units to metadata (#162)
   - Fixed timing bug introduced by reading only the first date/data pair from each line in the 45-day file data blocks


## [1.2.0] - 2018-09-24
 - SuperMAG support added
 - Increased data access robustness when using integer indexing
 - Added template for supporting netCDF4 based instruments (pysat_netCDF4)
 - Added support for MSIS within the pysat satellite simulation (based on sgp4)
 - Added plotting routine to sgp4
 - Initial support for the upcoming NASA/INPE SPORT Ion Velocity Meter (IVM)
 - Fixed bug triggerd when invoking multi_file_day option in Instrument object

## [1.1.0] - 2018-07-05
 - Initial support for Constellation objects, which allows operations and analysis on mixed groups of Instrument objects. Developed by UT Dallas senior undergraduate computer science students (UTDesign 2018).
 - Bug fixes when iterating by file
 - Added pysat_sgp4, a Two Line Element based satellite orbit propagator that is coupled with ionosphere, thermosphere, and geomagnetic models. Supports projecting these quantities onto the relevant spacecraft frame to create signals suitable for satellite data simulation and testing. Routine uses pyglow, pysatMagVect, sgp4, and pyEphem.
 - Further along the road toward windows compatibility
 - Fixed orbit number reporting in orbits.current
 - Added support for Defense Meteorological Satellite Program (DMSP) Ion Velocity Meter (IVM) data. Downloads from the Madrigal database (https://openmadrigal.org)
 - Added support for both sat_id and tag variations within filenames in the NASA CDAWeb template
 - Updated docummentation covering requirements for adding new instruments to pysat

## [1.0.1] - 2018-05-06
 - Improved robustness of Meta object when working with high and low order data
 - Improved Meta test coverage
 - Added dayside reconnection calculation for OMNI-HRO data
 - Improved test behavior when instrument data could not be downloaded

## [1.0.0] - 2018-04-29
 - Improved consistency when handling higher order metadata
 - Improved translation of metadata within netCDF4 files to pysat standard
 - Added pysatCDF as package requirement
 - PEP8 upgrades throughout
 - Updated load_netCDF4 routine to support ICON EUV files natively
 - to_netCDF4 function updated to be consistent with load_netCDF4
 - Meta object upgraded to handle more attributes by default
 - Meta object has been upgraded to preserve case of variable and attribute names
 - Metadata access is case insensitive for ease of use
 - Changes to units_label or name_label are automatically applied to underlying metadata
 - Improved handling of custom units and name labels at Instrument level
 - Additional functions added to Meta object, attrs, keys, keys_nD, has_attr, routines that return preserved case
 - Additional unit tests for Meta added
 - Reduced resources required for unit tests
 - Improved windows compatibility
 - Added more unit tests for seasonal averages
 - Added more simulated data types to pysat_testing2D
 - Added initial support for ICON EUV
 - Added initial support for ICON IVM
 - Added support for version/revision numbers in filenames within Files class constructor from_os


## [0.6.0] - 2017-08-11
 - Many changes since the last note here.
 - Unit tests have been expanded significantly, bug fixes as appropriate.
 - Coverage is over 80%
 - There are new requirements on loading routines to support testing.
 - Instrument object prints out nice information to command line
 - Attributes in netCDF and similar files are transferred to the Instrument object as part of loading
 - Added attribute 'empty', True if there is no data
 - Orbit support significantly improved, multiple orbit types are supported
 - Added concat to Meta
 - Python 3 compatible
 - Corrected intersection of data_padding and multi_file_day
 - Added support for higher order MetaData objects, needed for DataFrame within DataFrames
 - Windows compatibility
 - Additional scientific instrument support


### Changed
 - Initial support for sat_id in Instrument
 - Files class will now remove duplicate file times rather than simply raise an exception

## [0.3.3] - 2016-01-07
### Changed
 - Added manual_org flag to Instrument instantion. Simple file management flag.
 - Improved COSMIC demo plotting
 - Improved support for instruments with no files

## [0.3.2] - 2015-12-01
### Changed
 - Fixed error raised by pysat.utils.set_data_dir
 - Partial unit test coverage for files class
 - File tracking more robust
 - Download methods now log off from server at the end of download
 - Improved to_netcdf3 and load_netcdf3 routines, netcdf files produced pass standards check

## [0.3.1] - 2015-07-21
### Changed
 - Added missing file close statement in SuperDARN load command
 - Fixed COSMIC UTS bug
 - Fixed check for unique datetimes associated with files
 - Improved instrument docstrings
 - Added step size (freq) keyword to bounds and download methods
 - Added C/NOFS IVM and COSMIC GPS demo
 - Added support for OMNI data, 1 and 5 min files, time shifted to magnetopause
 - Moving toward python 3 compatibility
 - PEP 8 improvements
 - fixed demo ssnl_occurence_by_orbit file, replaced binx with bin_x
 - Doubled loading performance for SuperDARN grdex files (3 seconds down to 1.5)

## [0.3] - 2015-06-18
### Changed
 - Improved polar orbit determination
 - Added file sorting in files.from_os constructor to ensure datetime index is correct
 - Added Instrument instantiation option, multi_file_day
  - good when data for day n is in a file labeled by day n-1, or n+1
 - Chaged binx to bin_x in return statements
 - Improved PEP-8 compatibility
 - Fixed bad path call in meta.from_csv
 - Added simple averaging by day/file/orbit instrument independent routines
 - Added instrument independent seasonal averaging routines
 - Improved loading performance for cosmic2013
 - made pysat import statements more specific
 - fixed bad import call on load_netcdf3
 - fixed tab/space issues
 - Improved performance of comsic 2013 data loading

## [0.2.2] - 2015-05-17
### Changed
 - Expanded coverage in tutorial documentation
 - Expanded test coverage for pysat.Meta()
 - Improved robustness of Meta __setitem__
 - Updated C/NOFS VEFI method to exempt empty file errors
 - Updated C/NOFS VEFI download method to remove empty files
 - Updated C/NOFS VEFI instrument module to use metadata from CDF file
 - Updated superdarn cleaning method to remove empty velocity frames
 - Updated Instrument download method to update bounds if bounds are default
 - Updated C/NOFS IVM download method to remove empty files
 - Updated C/NOFS IVM instrument module to use metadata from CDF file
 - Performance improvements to seasonal occurrence probability
 - Improved docstrings

## [0.2.1] - 2015-04-29
### Changed
- Removed spacepy and netCDF from setup.py requirements. Both of
  these packages require non-python code to function properly.
  pysat now builds correctly as determined by travis-cl.
  Installation instructions have been updated.

## [0.2.0] - 2015-04-27
### Changed
- Added information to docstrings.
- Expanded unit test coverage and associated bugs.
- Changed signature for pysat.Instrument, orbit information
  condensed into a single dictionary. pad changed from a boolean
  to accepting a pandas.DateOffest or dictionary.
- Changed doy parameter in create_datetime_index to day.
- Changed Instrument.query_files to update_files
- Improved performance of cnofs_ivm code<|MERGE_RESOLUTION|>--- conflicted
+++ resolved
@@ -21,8 +21,6 @@
    - Decreased time to load COSMIC GPS data by about 50%
    - Added DE2 Langmuir Probe, NACS, RPA, and WATS instruments
    - Updated `test_files.py` to be pytest compatible
-   - Added check to ensure non-pysat keywords supplied at instantiation
-     are supported by underlying data set methods
    - Updates to instrument testing objects for consistency
    - Added check to ensure non-pysat keywords supplied at instantiation
      are supported by underlying data set methods
@@ -44,15 +42,10 @@
   - Fixed `SettingWithCopyWarning` in `cnofs_ivm` cleaning routine
   - Fixed cosmic load method definition to include altitude_bin
   - Fixed pysat_testing method definition to include mangle_file_dates keyword
-<<<<<<< HEAD
   - Added small time offsets (< 1s) to ensure COSMIC files and data have unique times
   - Updates to Travis CI environment
   - Removed `inplace` use in xarray `assign` function, which is no longer allowed
 
-=======
-  - Updates to Travis CI environment
-  - Added small time offsets (< 1s) to ensure COSMIC files and data have unique times
->>>>>>> 5b721c6e
 
 ## [2.1.0] - 2019-11-18
 - New Features
