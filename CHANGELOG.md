# Change Log
All notable changes to this project will be documented in this file.
This project adheres to [Semantic Versioning](http://semver.org/).

## [3.0.0] - 2019-12-18
- New Features
  - Added registry module for registering custom external instruments
- Deprecations
  - Removed model_utils
- Documentation
  - Added info on how to register new instruments
  - Fixed description of tag and sat_id behaviour in testing instruments

## [2.2.0] - 2019-12-31
- New Features
   - Decreased time to load COSMIC GPS data by about 50%
   - Added DE2 Langmuir Probe, NACS, RPA, and WATS instruments
   - Updated `test_files.py` to be pytest compatible
- Bug Fix
  - `_files._attach_files` now checks for an empty file list before appending
  - Fixed boolean logic when checking for start and stop dates in `_instrument.download`
  - Fixed loading of COSMIC atmPrf files
  - Fixed feedback from COSMIC GPS when data not found on remote server
  - Fixed deprecation warning for pysat.utils.coords.scale_units
  - Fixed a bug when trying to combine empty f107 lists
<<<<<<< HEAD
  - Fixed a bug where `remote_file_list` would fail for some instruments.
=======
>>>>>>> 2fe3494b
  - Made import of methods more robust

## [2.1.0] - 2019-11-18
- New Features
   - Added new velocity format options to utils.coords.scale_units
   - Improved failure messages for utils.coords.scale_units
   - Added some tests for model_utils
   - Added option to to_netCDF that names variables in the written file
     based upon the strings in the Instrument.meta object
   - Improved compatibility with NASA ICON's file standards
   - Improved file downloading for Kp
   - Added keyword ignore_empty_files to pysat.Instrument and Files objects
     to filter out empty files from the stored file list
   - Added slice and list ability to meta
   - Converted all print statements to logging statements
   - Updated cleaning routines for C/NOFS IVM
   - Added S4 scintillation data to the cosmic-gps instrument
   - pysat no longer creates a default data directory. User must specify location.
   - User set custom attributes are transparently stored within Meta object and are
     available via both Instrument and Meta.
   - Improved robustness of required library specification across multiple
     platforms
- Code Restructure
  - Move `computational_form` to `ssnl`, old version is deprecated
  - Move `scale_units` to `utils._core`, old version is deprecated
  - Replace `season_date_range` with `create_date_range`, old version is deprecated
  - Added deprecation warnings to stat functions
  - Added deprecation warnings to `ssnl` and `model_utils`
  - Removed `pysat_sgp4` instrument
  - Added cleaning steps to the C/NOFS IVM ion fraction data
- Bug fix
   - Fixed implementation of utils routines in model_utils and jro_isr
   - Fixed error catching bug in model_utils
   - Updated Instrument.concat_data for consistency across pandas and xarray. Includes support for user provided keywords.
   - Fixed error introduced by upstream change in NOAA F10.7 file format
   - Fixed bugs in DEMETER file reading introduced by changes in codecs
   - Fixed issue with data access via Instrument object using time and name slicing and xarray. Added unit test.
   - Updated travis.yml to work under pysat organization
   - Added missing requirements (matplotlib, netCDF4)
   - Fixed a bug when trying to combine empty kp lists
   - Updated travis.yml to work with python 2.7.15 and beyond
   - Unit tests reload pysat_testing_xarray for xarray tests
   - Updated setup.py to not overwrite default `open` command from `codecs`
   - Updated Travis CI settings to allow forks to run tests on local travis accounts
   - Fixed keep method to be case insensitive
   - Fixed a bug with COSMIC GPS downloads
   - Fixed selection bugs in the DEMETER IAP, CNOFS IVM, and model_utils routines
   - Updated URL link in setup.py
- Documentation
  - Added info on how to cite the code and package.
  - Updated instrument docstring
  - Corrected pysat.Instrument examples using COSMIC

## [2.0.0] - 2019-07-11
 - New Features
   - `pysatData` directory created in user's home directory if no directory specified
   - Added preliminary support for `xarray` to the `instrument` object
   - Support for `today`, `tomorrow`, and `yesterday` as datetime objects
   - Added `model_utils`, featuring preliminary support for data-model comparison
   - Added support for 1d median in seasonal averages
   - Added routine to convert from kp to Ap
   - Added `pyglow` integration support for python 3.x
   - Added option to check that loaded data has a unique and monotonic time index. Will be enforced in a future version.
   - Refactored data access through the Instrument object and expanded testing.
   - Added .empty attribute to Instrument object, True when no data loaded.
   - Added .index access mechanism to Instrument object, providing consistent access to the pandas DatetimeIndex associated with loaded data.
   - Added mechanism to return a list of loaded variables, .variables.
   - Added Instrument method to concat input data with data already loaded into Instrument object.
   - Updated format of printed dates to day month name and year, 01 January 2001.
   - Added Instrument property .date, returns date of loaded data.
   - Added download_updated_files, Instrument method that downloads any remote data not currently on the local machine.
   - Added remote_date_range, an Instrument method that returns first and last date for remote data.
   - Download method now defaults to most recent data (near now).
   - Improves input handling for datetime parameters that are more precise than just year, month, and day, where appropriate
   - Added merging routines to allow combination of measured and forecasted Kp and F10.7 indexes into a single instrument object
   - Files class internally refactored to improve robustness.
   - Added feature to handle delimited filenames, in addition to fixed_width names.
   - Exposed methods to allow users to more easily benefit from features in Files. Used to support remote_file_lists and make data downloads more convenient.
   - Expanded testing with Files.
   - Updated keyword names to be more complete. 'sec' to 'second', etc.
   - Updated Files access mechanisms to remove deprecated calls and improve robustness.
 - Code restructure
   - Moved instrument templates and methods to subdirectories
   - Moved utils into multiple subdirectories to aid with organization
 - Instrument Updates
   - NASA CDAWeb download now uses https protocol rather than FTP
   - `_instrument.py` supports xarray
   - Support for listing files from remote server
   - COSMIC RO data unified into single instrument object
   - Added support for DEMETER IAP
   - Added support for DMSP IVM Level 2 data.  Uses OpenMadrigal.
   - Added routines to update DMSP ephemeris and drifts
   - Added warnings to instruments without download support
   - Added preliminary support for ICON FUV and MIGHTI
   - Added support for Jicamarca Radio Observatory ISR
   - Added support for F10.7 and more Kp forecast products
   - Added instrument templates for Madrigal, CDAWeb, and netcdf_pandas
   - Added support for TIMED SABER
   - Added support for UCAR TIEGCM
   - OMNI HRO instrument now uses CDAWeb methods
   - Switched download methods for CDAWeb and COSMIC data to use `requests`
   - Added Madrigal methods
   - Removed support for SuperDARN and SuperMAG downloads while server changes are sorted out
 - Updates to travis configuration
   - Tests run for python 2.7 and 3.7
   - Added display port to test plots
 - Updates to community docs
   - Added Issue templates
   - Added Pull Request Template
   - Added note for PR to be made to develop, not master
 - Style updates throughout
   - Consistent documentation for docstrings and instruments
   - Cleaned up commented code lines
   - PEP8 scrub
 - Documentation
   - Added FAQ section
   - Added "powered by pysat" logo
   - Updated supported instruments
 - Unit Test Updates
   - Dropped instrument templates from coverage
   - Added multiple output options for `pysat_testing` object to aid with constellation tests. Removed old constellation test objects.
   - Added test data for space weather indices to speed up testing
   - Cyclic data for test instruments now generated from single test method
   - test objects for xarray added
   - Added test for parsed delimited files
   - Removed ftp downloads from travis tests, still will run locally
 - Bug fixes
   - `pandas.ix` notation replaced with `pandas.loc` and `pandas.iloc` throughout
   - Fixed a bug that forced user into interactive mode in `ssnl.plot`
   - Bug fixes and cleanup in demo codes
   - Fix for orbit iteration when less than one orbit of data exists. Fix now covers multiple days with less than one orbit.
   - Fixed a bug in python 3.7 caused by change in behaviour of StopIteration (#207)
   - Update to use of `len` on xarray to handle new behaviour (#130)
   - Updated import of reload statements now that python 3.3 has reached end of life
   - Updated deprecated behaviour of `get_duplicates`, `.apply`, and `.to_csv` when using pandas
   - Fixed bug in assigning units to metadata (#162)
   - Fixed timing bug introduced by reading only the first date/data pair from each line in the 45-day file data blocks


## [1.2.0] - 2018-09-24
 - SuperMAG support added
 - Increased data access robustness when using integer indexing
 - Added template for supporting netCDF4 based instruments (pysat_netCDF4)
 - Added support for MSIS within the pysat satellite simulation (based on sgp4)
 - Added plotting routine to sgp4
 - Initial support for the upcoming NASA/INPE SPORT Ion Velocity Meter (IVM)
 - Fixed bug triggerd when invoking multi_file_day option in Instrument object

## [1.1.0] - 2018-07-05
 - Initial support for Constellation objects, which allows operations and analysis on mixed groups of Instrument objects. Developed by UT Dallas senior undergraduate computer science students (UTDesign 2018).
 - Bug fixes when iterating by file
 - Added pysat_sgp4, a Two Line Element based satellite orbit propagator that is coupled with ionosphere, thermosphere, and geomagnetic models. Supports projecting these quantities onto the relevant spacecraft frame to create signals suitable for satellite data simulation and testing. Routine uses pyglow, pysatMagVect, sgp4, and pyEphem.
 - Further along the road toward windows compatibility
 - Fixed orbit number reporting in orbits.current
 - Added support for Defense Meteorological Satellite Program (DMSP) Ion Velocity Meter (IVM) data. Downloads from the Madrigal database (https://openmadrigal.org)
 - Added support for both sat_id and tag variations within filenames in the NASA CDAWeb template
 - Updated docummentation covering requirements for adding new instruments to pysat

## [1.0.1] - 2018-05-06
 - Improved robustness of Meta object when working with high and low order data
 - Improved Meta test coverage
 - Added dayside reconnection calculation for OMNI-HRO data
 - Improved test behavior when instrument data could not be downloaded

## [1.0.0] - 2018-04-29
 - Improved consistency when handling higher order metadata
 - Improved translation of metadata within netCDF4 files to pysat standard
 - Added pysatCDF as package requirement
 - PEP8 upgrades throughout
 - Updated load_netCDF4 routine to support ICON EUV files natively
 - to_netCDF4 function updated to be consistent with load_netCDF4
 - Meta object upgraded to handle more attributes by default
 - Meta object has been upgraded to preserve case of variable and attribute names
 - Metadata access is case insensitive for ease of use
 - Changes to units_label or name_label are automatically applied to underlying metadata
 - Improved handling of custom units and name labels at Instrument level
 - Additional functions added to Meta object, attrs, keys, keys_nD, has_attr, routines that return preserved case
 - Additional unit tests for Meta added
 - Reduced resources required for unit tests
 - Improved windows compatibility
 - Added more unit tests for seasonal averages
 - Added more simulated data types to pysat_testing2D
 - Added initial support for ICON EUV
 - Added initial support for ICON IVM
 - Added support for version/revision numbers in filenames within Files class constructor from_os


## [0.6.0] - 2017-08-11
 - Many changes since the last note here.
 - Unit tests have been expanded significantly, bug fixes as appropriate.
 - Coverage is over 80%
 - There are new requirements on loading routines to support testing.
 - Instrument object prints out nice information to command line
 - Attributes in netCDF and similar files are transferred to the Instrument object as part of loading
 - Added attribute 'empty', True if there is no data
 - Orbit support significantly improved, multiple orbit types are supported
 - Added concat to Meta
 - Python 3 compatible
 - Corrected intersection of data_padding and multi_file_day
 - Added support for higher order MetaData objects, needed for DataFrame within DataFrames
 - Windows compatibility
 - Additional scientific instrument support


### Changed
 - Initial support for sat_id in Instrument
 - Files class will now remove duplicate file times rather than simply raise an exception

## [0.3.3] - 2016-01-07
### Changed
 - Added manual_org flag to Instrument instantion. Simple file management flag.
 - Improved COSMIC demo plotting
 - Improved support for instruments with no files

## [0.3.2] - 2015-12-01
### Changed
 - Fixed error raised by pysat.utils.set_data_dir
 - Partial unit test coverage for files class
 - File tracking more robust
 - Download methods now log off from server at the end of download
 - Improved to_netcdf3 and load_netcdf3 routines, netcdf files produced pass standards check

## [0.3.1] - 2015-07-21
### Changed
 - Added missing file close statement in SuperDARN load command
 - Fixed COSMIC UTS bug
 - Fixed check for unique datetimes associated with files
 - Improved instrument docstrings
 - Added step size (freq) keyword to bounds and download methods
 - Added C/NOFS IVM and COSMIC GPS demo
 - Added support for OMNI data, 1 and 5 min files, time shifted to magnetopause
 - Moving toward python 3 compatibility
 - PEP 8 improvements
 - fixed demo ssnl_occurence_by_orbit file, replaced binx with bin_x
 - Doubled loading performance for SuperDARN grdex files (3 seconds down to 1.5)

## [0.3] - 2015-06-18
### Changed
 - Improved polar orbit determination
 - Added file sorting in files.from_os constructor to ensure datetime index is correct
 - Added Instrument instantiation option, multi_file_day
  - good when data for day n is in a file labeled by day n-1, or n+1
 - Chaged binx to bin_x in return statements
 - Improved PEP-8 compatibility
 - Fixed bad path call in meta.from_csv
 - Added simple averaging by day/file/orbit instrument independent routines
 - Added instrument independent seasonal averaging routines
 - Improved loading performance for cosmic2013
 - made pysat import statements more specific
 - fixed bad import call on load_netcdf3
 - fixed tab/space issues
 - Improved performance of comsic 2013 data loading

## [0.2.2] - 2015-05-17
### Changed
 - Expanded coverage in tutorial documentation
 - Expanded test coverage for pysat.Meta()
 - Improved robustness of Meta __setitem__
 - Updated C/NOFS VEFI method to exempt empty file errors
 - Updated C/NOFS VEFI download method to remove empty files
 - Updated C/NOFS VEFI instrument module to use metadata from CDF file
 - Updated superdarn cleaning method to remove empty velocity frames
 - Updated Instrument download method to update bounds if bounds are default
 - Updated C/NOFS IVM download method to remove empty files
 - Updated C/NOFS IVM instrument module to use metadata from CDF file
 - Performance improvements to seasonal occurrence probability
 - Improved docstrings

## [0.2.1] - 2015-04-29
### Changed
- Removed spacepy and netCDF from setup.py requirements. Both of
  these packages require non-python code to function properly.
  pysat now builds correctly as determined by travis-cl.
  Installation instructions have been updated.

## [0.2.0] - 2015-04-27
### Changed
- Added information to docstrings.
- Expanded unit test coverage and associated bugs.
- Changed signature for pysat.Instrument, orbit information
  condensed into a single dictionary. pad changed from a boolean
  to accepting a pandas.DateOffest or dictionary.
- Changed doy parameter in create_datetime_index to day.
- Changed Instrument.query_files to update_files
- Improved performance of cnofs_ivm code<|MERGE_RESOLUTION|>--- conflicted
+++ resolved
@@ -23,10 +23,7 @@
   - Fixed feedback from COSMIC GPS when data not found on remote server
   - Fixed deprecation warning for pysat.utils.coords.scale_units
   - Fixed a bug when trying to combine empty f107 lists
-<<<<<<< HEAD
   - Fixed a bug where `remote_file_list` would fail for some instruments.
-=======
->>>>>>> 2fe3494b
   - Made import of methods more robust
 
 ## [2.1.0] - 2019-11-18
