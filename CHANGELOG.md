--- conflicted
+++ resolved
@@ -2,14 +2,7 @@
 All notable changes to this project will be documented in this file.
 This project adheres to [Semantic Versioning](http://semver.org/).
 
-<<<<<<< HEAD
-## [2.X.X] - 2019-12-05
-- Bug Fixes
-  - `_files._attach_files` now checks for an empty file list before appending
-  - Fixed boolean logic in when checking for start and stop dates in `_instrument.download`
-  - Fixed a bug when trying to combine empty f107 lists
-=======
-## [2.X.X] - 2019-12-19
+## [2.X.X] - 2019-12-27
 - New Features
    - Decreased time to load COSMIC GPS data by about 50%
 - Bug Fix
@@ -17,7 +10,7 @@
    - Fixed boolean logic in when checking for start and stop dates in `_instrument.download`
    - Fixed loading of COSMIC atmPrf files
    - Fixed feedback from COSMIC GPS when data not found on remote server
->>>>>>> 387fbe9c
+  - Fixed a bug when trying to combine empty f107 lists
 
 ## [2.1.0] - 2019-11-18
 - New Features
