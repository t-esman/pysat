--- conflicted
+++ resolved
@@ -2,37 +2,24 @@
 All notable changes to this project will be documented in this file.
 This project adheres to [Semantic Versioning](http://semver.org/).
 
-<<<<<<< HEAD
-## [2.X.X] - 2019-12-30
-- New Features
-   - Decreased time to load COSMIC GPS data by about 50%
-   - Added DE2 Langmuir Probe, NACS, RPA, and WATS instruments
-=======
 ## [3.0.0] - 2019-12-18
 - New Features
   - Added registry module for registering custom external instruments
 - Deprecations
   - Removed model_utils
->>>>>>> 70909129
 - Documentation
   - Added info on how to register new instruments
   - Fixed description of tag and sat_id behaviour in testing instruments
 
-## [2.X.X] - 2019-12-27
+## [2.2.0] - 2019-12-30
 - New Features
   - Decreased time to load COSMIC GPS data by about 50%
+   - Added DE2 Langmuir Probe, NACS, RPA, and WATS instruments
 - Bug Fix
-<<<<<<< HEAD
-   - `_files._attach_files` now checks for an empty file list before appending
-   - Fixed boolean logic in when checking for start and stop dates in `_instrument.download`
-   - Fixed loading of COSMIC atmPrf files
-   - Fixed feedback from COSMIC GPS when data not found on remote server
-=======
   - `_files._attach_files` now checks for an empty file list before appending
   - Fixed boolean logic in when checking for start and stop dates in `_instrument.download`
   - Fixed loading of COSMIC atmPrf files
   - Fixed feedback from COSMIC GPS when data not found on remote server
->>>>>>> 70909129
   - Fixed a bug when trying to combine empty f107 lists
 
 ## [2.1.0] - 2019-11-18
