# Change Log
All notable changes to this project will be documented in this file.
This project adheres to [Semantic Versioning](http://semver.org/).

## [3.0.1] - 2021-XX-XX
- New Features
  - Added a routine for loading CSV files into a pandas DataFrame from a list
    of filenames.
- Deprecations
- Documentation
- Bug Fix
- Maintenance
  - Changed pysat.Instrument from treating all support functions as partial functions
  to retaining the original form provided by developer
<<<<<<< HEAD
  - Added a check for use of reserved keywords at instantiation
  
=======

>>>>>>> d3ea4a2c
## [3.0.0] - 2021-04-01
- New Features
  - Added registry module for registering custom external instruments
  - Added Meta.mutable flag to control attribute mutability
  - Added MetaLabels class to manage metadata labeling
  - Unit tests are now pytest compatible, use parametrize, and have improved
    messages when failures are encountered
  - Added altitudes to test instruments
  - New flags added to instruments to streamline unit testing:
    `_test_download`, `_test_download_travis`, `_password_req`
  - `strict_time_flag` now defaults to True
  - Use of start/stop notation in remote_file_list
  - Added variable rename method to Instrument object (#91)
  - Added support for loading more than one day/file (#56)
  - Added support for iterating over a dataset a with a loaded data width and
    stepsize larger than a single day/file
  - Added check for inconsistent inputs when loading data via Instrument
  - Added file locking for thread-safe behavior (#304)
  - Allow the Instrument object to be initialized with optional kwargs for any
    of the standard methods (not just load).
  - Added support for 'cycle' in addition to 'version' and 'revision' for
    filename conventions.
  - Integrated Custom class directly into Instrument to support mixed use
    of Constellation/Instrument objects in code (#540)
  - Made underlying custom data structures visible (#529)
  - Updated data_mode method name to custom_attach for the Constellation
    object (#540)
  - Added a display utility for discovering pysat Instrument data sets.
  - Added testing utility functions.
  - Added support for multiple pysat data directories
  - Reorganized .pysat directory to store instrument information under
    .pysat/instruments and .pysat/instruments/archive
  - Added pysat.params, a central location to store and modify pysat default
    parameters. File stored at .pysat/pysat_settings.json
  - Added `warn_empty_file_list` to pysat.params to provide a warning if no
    Instrument files are found. Default is False.
  - Updated default pysat directory organization template
  - Added support for dual specification of Instruments to include in a
    Constellation
  - Added function to transition pysat managed data files to a user
    provided template.
  - Allow `directory_format` input to `Instrument` to be a function
  - Adopted standard for bounds. `stop` is an inclusive bound, `end` is
    exclusive
  - Added support for SLT calculations outside [0, 24)
  - Added support for continuous SLT calculations when loading multiple days
  - Instrument support functions now respond to local changes in 
    Instrument.kwargs
  - Added support for pysat.Instrument, Files, and Orbits equality comparisons
  - Added .copy function to Instrument, Files, and Orbits classes
  - Updated Parameters to ensure paths provided for pysat.params['data_dirs'] are created if they don't
    already exist
- Deprecations
  - Migraged instruments to pysatMadrigal, pysatNASA, pysatSpaceWeather,
    pysatIncubator, pysatModels, pysatCDAAC, and pysatMissions
  - Migrated file methods to pysat.utils.files (#336)
  - Renamed `sat_id` Instrument keyword argument to `inst_id`
  - Removed ssnl
  - Removed utils.stats
  - Removed model_utils
  - Removed deprecated pandas.Panel
  - Import datetime class from datetime module, not pandas
  - Import DataFrame and Series classes directly from pandas, not pysat
  - Removed coords.scale_units
  - Removed time.season_date_range
  - Moved methods.nasa_cdaweb.list_files to methods.general
  - DeprecationWarning for strict_time_flag only triggered if sloppy data is
    found
  - Changed the custom function attachment input to allow keyword argument use
    when additional function input is required
  - Removed python 2.7 syntax
  - Removed utils.coords.geodetic_to_geocentric
  - Removed utils.coords.geodetic_to_geocentric_horizontal
  - Removed utils.coords.spherical_to_cartesian
  - Removed utils.coords.global_to_local_cartesian
  - Removed utils.coords.local_horizontal_to_global_geo
  - Addressed several Warnings raised by incorrect use of dependent packages
  - Deprecated use of `inst_id` for number of simulated samples for test
    instruments
  - Removed writing of custom Meta attributes when producing netCDF4 files
  - Removed unneeded description.txt file, using README instead
  - Changed `pysat.instruments.methods.general.list_files` kwarg
    `fake_monthly_files_from_daily` to `file_cadence`
  - Changed name of Instrument method `default` to `preprocess`
  - Removed `pysat.data_dir`. Information now at `pysat.params['data_dirs']`.
  - Moved `pysat.Instrument._filter_datetime_input` to
    `pysat.utils.time.filter_datetime_input`
  - Deprecated `pysat.utils.set_data_dir`
  - Changed `name` kwarg in Constellation to `const_module`
  - Removed unnecessary Instrument attribute `labels`
  - Removed unnecessary Instrument kwargs
  - Removed the Custom class, incorporating it into Instrument
  - Removed deprecated calls to 'modify' type custom functions
- Documentation
  - Added info on how to register new instruments
  - Fixed description of `tag` and `inst_id` behaviour in testing instruments
  - Added a tutorial for developers of instrument libraries for pysat
  - Updated instrument templates
  - Added .zenodo.json file, to improve specification of authors in citation
  - Improved `__str__` and `__repr__` functions for basic classes
  - Improved docstring readability and consistency
  - Added Travis-CI testing for the documentation
  - Added a style guide for developers
  - Updated loading data flow figure
  - Scrubbed the documentation, ensuring examples, tutorials, and descriptions
    match the current implementation and code structure
- Bug Fix
  - Updated Instrument.concat_func to behave as described in the docstring
  - Fixed custom instrument attribute persistence upon load
  - Improved string handling robustness when writing netCDF4 files in Python 3
  - Improved pandas 1.1.0 compatibility in tests
  - Fixed coupling of two_digit_year_break keyword to underlying method in
    methods.general.list_files
  - Fixed additional file date range for monthly data with gaps
  - Fixed custom Meta attributes removal when transferred to instrument (#615)
  - Corrected iteration over Instrument within list comprehension
  - Removed unused input arguments
  - Corrects Instrument today, yesterday, and tomorrow methods by implementing
    datetime.datetime.utcnow
  - Ensured pysat.Meta instances are immutable at Instrument instantiation
  - Removed weak reference back to Instrument within Files class
  - Fixed access of xarray data with more than one dimension (#471)
  - Improved robustness of `eval(inst.__repr__())` (#636)
  - Fixed `calc_solar_local_time` for data sets with longitude coordinates
  - Fixed .copy() when pysat.Instrument instantiated with `inst_module` (#728)
  - Modified storage of Instrument.kwargs to include all methods so that
    `eval(Instrument.__repr__())` works in more cases
  - Modified storage of Instrument.kwargs to only include user supplied keywords
  - Improved robustness when working with file dates that aren't centered on 
    midnight
  - Added basic valid path check to `pysat.utils.files.check_and_make_path`
- Maintenance
  - nose dependency removed from unit tests
  - Specified `dtype` for empty pandas.Series for forward compatibility
  - Removed wildcard imports, relative imports
  - Include flake8 check as part of testing suites
  - Improved unit testing coverage of instrument functions and instrument object
  - Added tests for Instrument attributes `acknowledgements` and `references`
  - Removed implicit conversion to integers in
    methods.general.convert_timestamp_to_datetime
  - Simplified internal logic in Instrument class
  - Moved setup metadata to setup.cfg
  - Improved instrument tests for files
  - Used dt.timedelta instead of pds.DateOffSet where possible
  - Reduced code duplication throughout package
  - Reduced unused code snippets throughout
  - Ensured download start time is used
  - Condensed testing support functions into methods/testing.py
  - Fixed a bug with usage of numpy.dtype for numpy 1.20 compatibility
  - Updated usage of pds.index.to_native_types() to pds.index.astype(str)
    for pandas 2.0 compatibility (#737)
  - Check type as float rather than np.float for future numpy compatibility
    (#740)
  - Verified usage of inst.loc[slice, keyword] will continue to work in
    pandas 2.0 (#738)

## [2.3.0] - 2021-04-01
- Allow use of new Instrument kwarg, `inst_id` (replaces `sat_id`)
- Allow limited use of new list_files kwarg, `file_cadance`
- Added support for `pysat.params['data_dirs']`, the replacement
  for `pysat.data_dir` in pysat 3.0.0
- Deprecation warnings added to:
   - Instrument class (old meta labels, `sat_id`, `default`, `multi_file_day`,
     `manual_org`, and `_filter_datetime_input`, `data_dir`)
   - pysat.instruments.methods.general.list_files kwarg
     `fake_montly_files_from_daily`
   - pysat.instruments.methods.testing.generate_times kwarg
     `sat_id`
   - Constellation class kwarg `name`
   - Custom class
   - functions from `_files` class
   - functions from `ssnl` module
   - Instrument modules:
      - the pysatCDAAC: cosmic_gps
      - the pysatIncubator: champ_star, demeter_iap, superdarn_grdex,
        supermag_magnetometer
      - the pysatMadrigal: jro_isr, dmsp_ivm
      - the pysatSpaceWeather: sw_dst, sw_f107, sw_kp
      - the pysatModels: ucar_tiegcm
      - the pysatNASA: cnofs_ivm, cnofs_plp, cnofs_vefi, de2_lang, de2_nacs,
        de2_rpa, de2_wats, icon_euv, icon_fuv, icon_ivm, icon_might, iss_fpmu,
        omni_hro, rocsat1_ivm, sport_ivm, timed_saber, timed_see
   - The usage of a numeric string for `sat_id` to specify number of points
     in test instruments
   - SpaceWeather, Incubator (DEMETER), Madrigal, CDAWeb, and ICON instrument
     methods
   - The DE2 and ICON Constellation objects
   - pysat.utils.set_data_dir
- Documentation
   - Updated docstrings with deprecation notes
- Bug Fix
   - Closes files after download in NASA CDAWeb methods
   - Updated the ICON constellation object to reflect new instrument standards
- Added version cap for numpy


## [2.2.2] - 2020-12-31
- New Features
   - netCDF4 files produced using `to_netcdf4()` now have an unlimited
     time dimension
- Documentation
   - Updated guidance on numpy version for installation
- Bug Fix
   - Updated madrigal methods to simplify compound data types and enable
     creation of netCDF4 files using `self.to_netcdf4()`.
   - Updated ICON support for latest file organization on SSL servers

## [2.2.1] - 2020-07-29
- Documentation
   - Improved organization of documentation on ReadTheDocs
- Bug Fix
   - Adopted .readthedocs.yml to restore online documentation on ReadTheDocs
   - Modified MANIFEST.in to include pysat_testing instruments
   - Rename default branch as `main`

## [2.2.0] - 2020-07-24
- New Features
   - Decreased time to load COSMIC GPS data by about 50%
   - Added DE2 Langmuir Probe, NACS, RPA, and WATS instruments
   - Updated `test_files.py` to be pytest compatible
   - Added check to ensure non-pysat keywords supplied at instantiation
     are supported by underlying data set methods
   - Updates to instrument testing objects for consistency
   - Changed madrigal methods to use `madrigalWeb` as a module rather than
     calling it externally
   - Added warning when FillValue metadata could lead to unexpected results
     when writing a netCDF4 file
   - Use conda to manage Travis CI test environment
   - Update ICON instrument file structure
   - Added NaN filter for metadata when writing netCDF4 files
   - Test instruments now part of compiled package for development elsewhere
   - Reviewed and improved documentation
   - Custom instrument keywords and defaults are now always found in inst.kwargs
   - Added support for ~ and $ variables when setting pysat data dir
   - Added custom.attach to make transitions to v3.0 easier
- Deprecation Warning
  - custom.add will be renamed custom.attach in pysat 3.0.0
  - Several functions in coords will be removed in pysat 3.0.0.  These functions will move to pysatMadrigal
    - geodetic_to_geocentric
    - geodetic_to_geocentric_horizontal
    - spherical_to_cartesian
    - global_to_local_cartesian
    - local_horizontal_to_global_geo
  - methods.nasa_cdaweb.list_files will move to methods.general.list_files in pysat 3.0.0.
- Documentation
  - Fixed description of tag and sat_id behaviour in testing instruments
  - Added discussion of github install, develop branches, and reqs to docs
- Bug Fix
  - `_files._attach_files` now checks for an empty file list before appending
  - Fixed boolean logic when checking for start and stop dates in `_instrument.download`
  - Fixed loading of COSMIC atmPrf files
  - Fixed feedback from COSMIC GPS when data not found on remote server
  - Fixed deprecation warning for pysat.utils.coords.scale_units
  - Fixed a bug when trying to combine empty f107 lists
  - Fixed a bug where `remote_file_list` would fail for some instruments.
  - Made import of methods more robust
  - Fixed `SettingWithCopyWarning` in `cnofs_ivm` cleaning routine
  - Fixed cosmic load method definition to include altitude_bin
  - Fixed pysat_testing method definition to include mangle_file_dates keyword
  - Added small time offsets (< 1s) to ensure COSMIC files and data have unique times
  - Updates to Travis CI environment
  - Removed `inplace` use in xarray `assign` function, which is no longer allowed
  - Removed old code and incorrect comments from F10.7 support
  - Updated use of numpy.linspace to be compatible with numpy 1.18.
  - Fixed output of orbit_info during print(inst)
  - Fixed a bug when requesting non-existent files from CDAWeb (#426)
  - Improved compatibility of parse_delimited_filenames (#439)
  - Fixed bug assigning dates to COSMIC files
  - Fixed bug limiting local time orbit breakdowns for instruments much slower
    than 1 Hz

## [2.1.0] - 2019-11-18
- New Features
   - Added new velocity format options to utils.coords.scale_units
   - Improved failure messages for utils.coords.scale_units
   - Added some tests for model_utils
   - Added option to to_netCDF that names variables in the written file
     based upon the strings in the Instrument.meta object
   - Improved compatibility with NASA ICON's file standards
   - Improved file downloading for Kp
   - Added keyword ignore_empty_files to pysat.Instrument and Files objects
     to filter out empty files from the stored file list
   - Added slice and list ability to meta
   - Converted all print statements to logging statements
   - Updated cleaning routines for C/NOFS IVM
   - Added S4 scintillation data to the cosmic-gps instrument
   - pysat no longer creates a default data directory. User must specify location.
   - User set custom attributes are transparently stored within Meta object and are
     available via both Instrument and Meta.
   - Improved robustness of required library specification across multiple
     platforms
- Code Restructure
  - Move `computational_form` to `ssnl`, old version is deprecated
  - Move `scale_units` to `utils._core`, old version is deprecated
  - Replace `season_date_range` with `create_date_range`, old version is deprecated
  - Added deprecation warnings to stat functions
  - Added deprecation warnings to `ssnl` and `model_utils`
  - Removed `pysat_sgp4` instrument
  - Added cleaning steps to the C/NOFS IVM ion fraction data
- Bug fix
   - Fixed implementation of utils routines in model_utils and jro_isr
   - Fixed error catching bug in model_utils
   - Updated Instrument.concat_data for consistency across pandas and xarray. Includes support for user provided keywords.
   - Fixed error introduced by upstream change in NOAA F10.7 file format
   - Fixed bugs in DEMETER file reading introduced by changes in codecs
   - Fixed issue with data access via Instrument object using time and name slicing and xarray. Added unit test.
   - Updated travis.yml to work under pysat organization
   - Added missing requirements (matplotlib, netCDF4)
   - Fixed a bug when trying to combine empty kp lists
   - Updated travis.yml to work with python 2.7.15 and beyond
   - Unit tests reload pysat_testing_xarray for xarray tests
   - Updated setup.py to not overwrite default `open` command from `codecs`
   - Updated Travis CI settings to allow forks to run tests on local travis accounts
   - Fixed keep method to be case insensitive
   - Fixed a bug with COSMIC GPS downloads
   - Fixed selection bugs in the DEMETER IAP, CNOFS IVM, and model_utils routines
   - Updated URL link in setup.py
- Documentation
  - Added info on how to cite the code and package.
  - Updated instrument docstring
  - Corrected pysat.Instrument examples using COSMIC

## [2.0.0] - 2019-07-11
 - New Features
   - `pysatData` directory created in user's home directory if no directory specified
   - Added preliminary support for `xarray` to the `instrument` object
   - Support for `today`, `tomorrow`, and `yesterday` as datetime objects
   - Added `model_utils`, featuring preliminary support for data-model comparison
   - Added support for 1d median in seasonal averages
   - Added routine to convert from kp to Ap
   - Added `pyglow` integration support for python 3.x
   - Added option to check that loaded data has a unique and monotonic time index. Will be enforced in a future version.
   - Refactored data access through the Instrument object and expanded testing.
   - Added .empty attribute to Instrument object, True when no data loaded.
   - Added .index access mechanism to Instrument object, providing consistent access to the pandas DatetimeIndex associated with loaded data.
   - Added mechanism to return a list of loaded variables, .variables.
   - Added Instrument method to concat input data with data already loaded into Instrument object.
   - Updated format of printed dates to day month name and year, 01 January 2001.
   - Added Instrument property .date, returns date of loaded data.
   - Added download_updated_files, Instrument method that downloads any remote data not currently on the local machine.
   - Added remote_date_range, an Instrument method that returns first and last date for remote data.
   - Download method now defaults to most recent data (near now).
   - Improves input handling for datetime parameters that are more precise than just year, month, and day, where appropriate
   - Added merging routines to allow combination of measured and forecasted Kp and F10.7 indexes into a single instrument object
   - Files class internally refactored to improve robustness.
   - Added feature to handle delimited filenames, in addition to fixed_width names.
   - Exposed methods to allow users to more easily benefit from features in Files. Used to support remote_file_lists and make data downloads more convenient.
   - Expanded testing with Files.
   - Updated keyword names to be more complete. 'sec' to 'second', etc.
   - Updated Files access mechanisms to remove deprecated calls and improve robustness.
 - Code restructure
   - Moved instrument templates and methods to subdirectories
   - Moved utils into multiple subdirectories to aid with organization
 - Instrument Updates
   - NASA CDAWeb download now uses https protocol rather than FTP
   - `_instrument.py` supports xarray
   - Support for listing files from remote server
   - COSMIC RO data unified into single instrument object
   - Added support for DEMETER IAP
   - Added support for DMSP IVM Level 2 data.  Uses OpenMadrigal.
   - Added routines to update DMSP ephemeris and drifts
   - Added warnings to instruments without download support
   - Added preliminary support for ICON FUV and MIGHTI
   - Added support for Jicamarca Radio Observatory ISR
   - Added support for F10.7 and more Kp forecast products
   - Added instrument templates for Madrigal, CDAWeb, and netcdf_pandas
   - Added support for TIMED SABER
   - Added support for UCAR TIEGCM
   - OMNI HRO instrument now uses CDAWeb methods
   - Switched download methods for CDAWeb and COSMIC data to use `requests`
   - Added Madrigal methods
   - Removed support for SuperDARN and SuperMAG downloads while server changes are sorted out
 - Updates to travis configuration
   - Tests run for python 2.7 and 3.7
   - Added display port to test plots
 - Updates to community docs
   - Added Issue templates
   - Added Pull Request Template
   - Added note for PR to be made to develop, not master
 - Style updates throughout
   - Consistent documentation for docstrings and instruments
   - Cleaned up commented code lines
   - PEP8 scrub
 - Documentation
   - Added FAQ section
   - Added "powered by pysat" logo
   - Updated supported instruments
 - Unit Test Updates
   - Dropped instrument templates from coverage
   - Added multiple output options for `pysat_testing` object to aid with constellation tests. Removed old constellation test objects.
   - Added test data for space weather indices to speed up testing
   - Cyclic data for test instruments now generated from single test method
   - test objects for xarray added
   - Added test for parsed delimited files
   - Removed ftp downloads from travis tests, still will run locally
 - Bug fixes
   - `pandas.ix` notation replaced with `pandas.loc` and `pandas.iloc` throughout
   - Fixed a bug that forced user into interactive mode in `ssnl.plot`
   - Bug fixes and cleanup in demo codes
   - Fix for orbit iteration when less than one orbit of data exists. Fix now covers multiple days with less than one orbit.
   - Fixed a bug in python 3.7 caused by change in behaviour of StopIteration (#207)
   - Update to use of `len` on xarray to handle new behaviour (#130)
   - Updated import of reload statements now that python 3.3 has reached end of life
   - Updated deprecated behaviour of `get_duplicates`, `.apply`, and `.to_csv` when using pandas
   - Fixed bug in assigning units to metadata (#162)
   - Fixed timing bug introduced by reading only the first date/data pair from each line in the 45-day file data blocks


## [1.2.0] - 2018-09-24
 - SuperMAG support added
 - Increased data access robustness when using integer indexing
 - Added template for supporting netCDF4 based instruments (pysat_netCDF4)
 - Added support for MSIS within the pysat satellite simulation (based on sgp4)
 - Added plotting routine to sgp4
 - Initial support for the upcoming NASA/INPE SPORT Ion Velocity Meter (IVM)
 - Fixed bug triggerd when invoking multi_file_day option in Instrument object

## [1.1.0] - 2018-07-05
 - Initial support for Constellation objects, which allows operations and analysis on mixed groups of Instrument objects. Developed by UT Dallas senior undergraduate computer science students (UTDesign 2018).
 - Bug fixes when iterating by file
 - Added pysat_sgp4, a Two Line Element based satellite orbit propagator that is coupled with ionosphere, thermosphere, and geomagnetic models. Supports projecting these quantities onto the relevant spacecraft frame to create signals suitable for satellite data simulation and testing. Routine uses pyglow, pysatMagVect, sgp4, and pyEphem.
 - Further along the road toward windows compatibility
 - Fixed orbit number reporting in orbits.current
 - Added support for Defense Meteorological Satellite Program (DMSP) Ion Velocity Meter (IVM) data. Downloads from the Madrigal database (https://openmadrigal.org)
 - Added support for both sat_id and tag variations within filenames in the NASA CDAWeb template
 - Updated docummentation covering requirements for adding new instruments to pysat

## [1.0.1] - 2018-05-06
 - Improved robustness of Meta object when working with high and low order data
 - Improved Meta test coverage
 - Added dayside reconnection calculation for OMNI-HRO data
 - Improved test behavior when instrument data could not be downloaded

## [1.0.0] - 2018-04-29
 - Improved consistency when handling higher order metadata
 - Improved translation of metadata within netCDF4 files to pysat standard
 - Added pysatCDF as package requirement
 - PEP8 upgrades throughout
 - Updated load_netCDF4 routine to support ICON EUV files natively
 - to_netCDF4 function updated to be consistent with load_netCDF4
 - Meta object upgraded to handle more attributes by default
 - Meta object has been upgraded to preserve case of variable and attribute names
 - Metadata access is case insensitive for ease of use
 - Changes to units_label or name_label are automatically applied to underlying metadata
 - Improved handling of custom units and name labels at Instrument level
 - Additional functions added to Meta object, attrs, keys, keys_nD, has_attr, routines that return preserved case
 - Additional unit tests for Meta added
 - Reduced resources required for unit tests
 - Improved windows compatibility
 - Added more unit tests for seasonal averages
 - Added more simulated data types to pysat_testing2D
 - Added initial support for ICON EUV
 - Added initial support for ICON IVM
 - Added support for version/revision numbers in filenames within Files class constructor from_os


## [0.6.0] - 2017-08-11
 - Many changes since the last note here.
 - Unit tests have been expanded significantly, bug fixes as appropriate.
 - Coverage is over 80%
 - There are new requirements on loading routines to support testing.
 - Instrument object prints out nice information to command line
 - Attributes in netCDF and similar files are transferred to the Instrument object as part of loading
 - Added attribute 'empty', True if there is no data
 - Orbit support significantly improved, multiple orbit types are supported
 - Added concat to Meta
 - Python 3 compatible
 - Corrected intersection of data_padding and multi_file_day
 - Added support for higher order MetaData objects, needed for DataFrame within DataFrames
 - Windows compatibility
 - Additional scientific instrument support
 - Initial support for sat_id in Instrument
 - Files class will now remove duplicate file times rather than simply raise an exception

## [0.3.3] - 2016-01-07
 - Added manual_org flag to Instrument instantion. Simple file management flag.
 - Improved COSMIC demo plotting
 - Improved support for instruments with no files

## [0.3.2] - 2015-12-01
 - Fixed error raised by pysat.utils.set_data_dir
 - Partial unit test coverage for files class
 - File tracking more robust
 - Download methods now log off from server at the end of download
 - Improved to_netcdf3 and load_netcdf3 routines, netcdf files produced pass standards check

## [0.3.1] - 2015-07-21
 - Added missing file close statement in SuperDARN load command
 - Fixed COSMIC UTS bug
 - Fixed check for unique datetimes associated with files
 - Improved instrument docstrings
 - Added step size (freq) keyword to bounds and download methods
 - Added C/NOFS IVM and COSMIC GPS demo
 - Added support for OMNI data, 1 and 5 min files, time shifted to magnetopause
 - Moving toward python 3 compatibility
 - PEP 8 improvements
 - fixed demo ssnl_occurence_by_orbit file, replaced binx with bin_x
 - Doubled loading performance for SuperDARN grdex files (3 seconds down to 1.5)

## [0.3] - 2015-06-18
 - Improved polar orbit determination
 - Added file sorting in files.from_os constructor to ensure datetime index is correct
 - Added Instrument instantiation option, multi_file_day
  - good when data for day n is in a file labeled by day n-1, or n+1
 - Chaged binx to bin_x in return statements
 - Improved PEP-8 compatibility
 - Fixed bad path call in meta.from_csv
 - Added simple averaging by day/file/orbit instrument independent routines
 - Added instrument independent seasonal averaging routines
 - Improved loading performance for cosmic2013
 - made pysat import statements more specific
 - fixed bad import call on load_netcdf3
 - fixed tab/space issues
 - Improved performance of comsic 2013 data loading

## [0.2.2] - 2015-05-17
 - Expanded coverage in tutorial documentation
 - Expanded test coverage for pysat.Meta()
 - Improved robustness of Meta __setitem__
 - Updated C/NOFS VEFI method to exempt empty file errors
 - Updated C/NOFS VEFI download method to remove empty files
 - Updated C/NOFS VEFI instrument module to use metadata from CDF file
 - Updated superdarn cleaning method to remove empty velocity frames
 - Updated Instrument download method to update bounds if bounds are default
 - Updated C/NOFS IVM download method to remove empty files
 - Updated C/NOFS IVM instrument module to use metadata from CDF file
 - Performance improvements to seasonal occurrence probability
 - Improved docstrings

## [0.2.1] - 2015-04-29
- Removed spacepy and netCDF from setup.py requirements. Both of
  these packages require non-python code to function properly.
  pysat now builds correctly as determined by travis-cl.
  Installation instructions have been updated.

## [0.2.0] - 2015-04-27
- Added information to docstrings.
- Expanded unit test coverage and associated bugs.
- Changed signature for pysat.Instrument, orbit information
  condensed into a single dictionary. pad changed from a boolean
  to accepting a pandas.DateOffest or dictionary.
- Changed doy parameter in create_datetime_index to day.
- Changed Instrument.query_files to update_files
- Improved performance of cnofs_ivm code<|MERGE_RESOLUTION|>--- conflicted
+++ resolved
@@ -12,12 +12,8 @@
 - Maintenance
   - Changed pysat.Instrument from treating all support functions as partial functions
   to retaining the original form provided by developer
-<<<<<<< HEAD
   - Added a check for use of reserved keywords at instantiation
   
-=======
-
->>>>>>> d3ea4a2c
 ## [3.0.0] - 2021-04-01
 - New Features
   - Added registry module for registering custom external instruments
