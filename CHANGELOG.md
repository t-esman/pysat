# Change Log
All notable changes to this project will be documented in this file.
This project adheres to [Semantic Versioning](http://semver.org/).

## [3.0.0] - 2019-12-31
- New Features
  - Added registry module for registering custom external instruments
  - custom.attach replaces custom.add
- Deprecations
  - Removed ssnl
  - Removed utils.stats
  - Removed model_utils
- Documentation
  - Added info on how to register new instruments
  - Fixed description of tag and sat_id behaviour in testing instruments

## [2.2.0] - 2019-12-31
- New Features
   - Decreased time to load COSMIC GPS data by about 50%
   - Added DE2 Langmuir Probe, NACS, RPA, and WATS instruments
   - Updated `test_files.py` to be pytest compatible
<<<<<<< HEAD
   - Changed madrigal methods to use `madrigalWeb` as a module rather than
     calling it externally
- Documentation
   - Fixed description of tag and sat_id behaviour in testing instruments
=======
>>>>>>> e9354caa
- Bug Fix
  - `_files._attach_files` now checks for an empty file list before appending
  - Fixed boolean logic when checking for start and stop dates in `_instrument.download`
  - Fixed loading of COSMIC atmPrf files
  - Fixed feedback from COSMIC GPS when data not found on remote server
  - Fixed deprecation warning for pysat.utils.coords.scale_units
  - Fixed a bug when trying to combine empty f107 lists
  - Fixed a bug where `remote_file_list` would fail for some instruments.
  - Made import of methods more robust
  - Fixed `SettingWithCopyWarning` in `cnofs_ivm` cleaning routine

## [2.1.0] - 2019-11-18
- New Features
   - Added new velocity format options to utils.coords.scale_units
   - Improved failure messages for utils.coords.scale_units
   - Added some tests for model_utils
   - Added option to to_netCDF that names variables in the written file
     based upon the strings in the Instrument.meta object
   - Improved compatibility with NASA ICON's file standards
   - Improved file downloading for Kp
   - Added keyword ignore_empty_files to pysat.Instrument and Files objects
     to filter out empty files from the stored file list
   - Added slice and list ability to meta
   - Converted all print statements to logging statements
   - Updated cleaning routines for C/NOFS IVM
   - Added S4 scintillation data to the cosmic-gps instrument
   - pysat no longer creates a default data directory. User must specify location.
   - User set custom attributes are transparently stored within Meta object and are
     available via both Instrument and Meta.
   - Improved robustness of required library specification across multiple
     platforms
- Code Restructure
  - Move `computational_form` to `ssnl`, old version is deprecated
  - Move `scale_units` to `utils._core`, old version is deprecated
  - Replace `season_date_range` with `create_date_range`, old version is deprecated
  - Added deprecation warnings to stat functions
  - Added deprecation warnings to `ssnl` and `model_utils`
  - Removed `pysat_sgp4` instrument
  - Added cleaning steps to the C/NOFS IVM ion fraction data
- Bug fix
   - Fixed implementation of utils routines in model_utils and jro_isr
   - Fixed error catching bug in model_utils
   - Updated Instrument.concat_data for consistency across pandas and xarray. Includes support for user provided keywords.
   - Fixed error introduced by upstream change in NOAA F10.7 file format
   - Fixed bugs in DEMETER file reading introduced by changes in codecs
   - Fixed issue with data access via Instrument object using time and name slicing and xarray. Added unit test.
   - Updated travis.yml to work under pysat organization
   - Added missing requirements (matplotlib, netCDF4)
   - Fixed a bug when trying to combine empty kp lists
   - Updated travis.yml to work with python 2.7.15 and beyond
   - Unit tests reload pysat_testing_xarray for xarray tests
   - Updated setup.py to not overwrite default `open` command from `codecs`
   - Updated Travis CI settings to allow forks to run tests on local travis accounts
   - Fixed keep method to be case insensitive
   - Fixed a bug with COSMIC GPS downloads
   - Fixed selection bugs in the DEMETER IAP, CNOFS IVM, and model_utils routines
   - Updated URL link in setup.py
- Documentation
  - Added info on how to cite the code and package.
  - Updated instrument docstring
  - Corrected pysat.Instrument examples using COSMIC

## [2.0.0] - 2019-07-11
 - New Features
   - `pysatData` directory created in user's home directory if no directory specified
   - Added preliminary support for `xarray` to the `instrument` object
   - Support for `today`, `tomorrow`, and `yesterday` as datetime objects
   - Added `model_utils`, featuring preliminary support for data-model comparison
   - Added support for 1d median in seasonal averages
   - Added routine to convert from kp to Ap
   - Added `pyglow` integration support for python 3.x
   - Added option to check that loaded data has a unique and monotonic time index. Will be enforced in a future version.
   - Refactored data access through the Instrument object and expanded testing.
   - Added .empty attribute to Instrument object, True when no data loaded.
   - Added .index access mechanism to Instrument object, providing consistent access to the pandas DatetimeIndex associated with loaded data.
   - Added mechanism to return a list of loaded variables, .variables.
   - Added Instrument method to concat input data with data already loaded into Instrument object.
   - Updated format of printed dates to day month name and year, 01 January 2001.
   - Added Instrument property .date, returns date of loaded data.
   - Added download_updated_files, Instrument method that downloads any remote data not currently on the local machine.
   - Added remote_date_range, an Instrument method that returns first and last date for remote data.
   - Download method now defaults to most recent data (near now).
   - Improves input handling for datetime parameters that are more precise than just year, month, and day, where appropriate
   - Added merging routines to allow combination of measured and forecasted Kp and F10.7 indexes into a single instrument object
   - Files class internally refactored to improve robustness.
   - Added feature to handle delimited filenames, in addition to fixed_width names.
   - Exposed methods to allow users to more easily benefit from features in Files. Used to support remote_file_lists and make data downloads more convenient.
   - Expanded testing with Files.
   - Updated keyword names to be more complete. 'sec' to 'second', etc.
   - Updated Files access mechanisms to remove deprecated calls and improve robustness.
 - Code restructure
   - Moved instrument templates and methods to subdirectories
   - Moved utils into multiple subdirectories to aid with organization
 - Instrument Updates
   - NASA CDAWeb download now uses https protocol rather than FTP
   - `_instrument.py` supports xarray
   - Support for listing files from remote server
   - COSMIC RO data unified into single instrument object
   - Added support for DEMETER IAP
   - Added support for DMSP IVM Level 2 data.  Uses OpenMadrigal.
   - Added routines to update DMSP ephemeris and drifts
   - Added warnings to instruments without download support
   - Added preliminary support for ICON FUV and MIGHTI
   - Added support for Jicamarca Radio Observatory ISR
   - Added support for F10.7 and more Kp forecast products
   - Added instrument templates for Madrigal, CDAWeb, and netcdf_pandas
   - Added support for TIMED SABER
   - Added support for UCAR TIEGCM
   - OMNI HRO instrument now uses CDAWeb methods
   - Switched download methods for CDAWeb and COSMIC data to use `requests`
   - Added Madrigal methods
   - Removed support for SuperDARN and SuperMAG downloads while server changes are sorted out
 - Updates to travis configuration
   - Tests run for python 2.7 and 3.7
   - Added display port to test plots
 - Updates to community docs
   - Added Issue templates
   - Added Pull Request Template
   - Added note for PR to be made to develop, not master
 - Style updates throughout
   - Consistent documentation for docstrings and instruments
   - Cleaned up commented code lines
   - PEP8 scrub
 - Documentation
   - Added FAQ section
   - Added "powered by pysat" logo
   - Updated supported instruments
 - Unit Test Updates
   - Dropped instrument templates from coverage
   - Added multiple output options for `pysat_testing` object to aid with constellation tests. Removed old constellation test objects.
   - Added test data for space weather indices to speed up testing
   - Cyclic data for test instruments now generated from single test method
   - test objects for xarray added
   - Added test for parsed delimited files
   - Removed ftp downloads from travis tests, still will run locally
 - Bug fixes
   - `pandas.ix` notation replaced with `pandas.loc` and `pandas.iloc` throughout
   - Fixed a bug that forced user into interactive mode in `ssnl.plot`
   - Bug fixes and cleanup in demo codes
   - Fix for orbit iteration when less than one orbit of data exists. Fix now covers multiple days with less than one orbit.
   - Fixed a bug in python 3.7 caused by change in behaviour of StopIteration (#207)
   - Update to use of `len` on xarray to handle new behaviour (#130)
   - Updated import of reload statements now that python 3.3 has reached end of life
   - Updated deprecated behaviour of `get_duplicates`, `.apply`, and `.to_csv` when using pandas
   - Fixed bug in assigning units to metadata (#162)
   - Fixed timing bug introduced by reading only the first date/data pair from each line in the 45-day file data blocks


## [1.2.0] - 2018-09-24
 - SuperMAG support added
 - Increased data access robustness when using integer indexing
 - Added template for supporting netCDF4 based instruments (pysat_netCDF4)
 - Added support for MSIS within the pysat satellite simulation (based on sgp4)
 - Added plotting routine to sgp4
 - Initial support for the upcoming NASA/INPE SPORT Ion Velocity Meter (IVM)
 - Fixed bug triggerd when invoking multi_file_day option in Instrument object

## [1.1.0] - 2018-07-05
 - Initial support for Constellation objects, which allows operations and analysis on mixed groups of Instrument objects. Developed by UT Dallas senior undergraduate computer science students (UTDesign 2018).
 - Bug fixes when iterating by file
 - Added pysat_sgp4, a Two Line Element based satellite orbit propagator that is coupled with ionosphere, thermosphere, and geomagnetic models. Supports projecting these quantities onto the relevant spacecraft frame to create signals suitable for satellite data simulation and testing. Routine uses pyglow, pysatMagVect, sgp4, and pyEphem.
 - Further along the road toward windows compatibility
 - Fixed orbit number reporting in orbits.current
 - Added support for Defense Meteorological Satellite Program (DMSP) Ion Velocity Meter (IVM) data. Downloads from the Madrigal database (https://openmadrigal.org)
 - Added support for both sat_id and tag variations within filenames in the NASA CDAWeb template
 - Updated docummentation covering requirements for adding new instruments to pysat

## [1.0.1] - 2018-05-06
 - Improved robustness of Meta object when working with high and low order data
 - Improved Meta test coverage
 - Added dayside reconnection calculation for OMNI-HRO data
 - Improved test behavior when instrument data could not be downloaded

## [1.0.0] - 2018-04-29
 - Improved consistency when handling higher order metadata
 - Improved translation of metadata within netCDF4 files to pysat standard
 - Added pysatCDF as package requirement
 - PEP8 upgrades throughout
 - Updated load_netCDF4 routine to support ICON EUV files natively
 - to_netCDF4 function updated to be consistent with load_netCDF4
 - Meta object upgraded to handle more attributes by default
 - Meta object has been upgraded to preserve case of variable and attribute names
 - Metadata access is case insensitive for ease of use
 - Changes to units_label or name_label are automatically applied to underlying metadata
 - Improved handling of custom units and name labels at Instrument level
 - Additional functions added to Meta object, attrs, keys, keys_nD, has_attr, routines that return preserved case
 - Additional unit tests for Meta added
 - Reduced resources required for unit tests
 - Improved windows compatibility
 - Added more unit tests for seasonal averages
 - Added more simulated data types to pysat_testing2D
 - Added initial support for ICON EUV
 - Added initial support for ICON IVM
 - Added support for version/revision numbers in filenames within Files class constructor from_os


## [0.6.0] - 2017-08-11
 - Many changes since the last note here.
 - Unit tests have been expanded significantly, bug fixes as appropriate.
 - Coverage is over 80%
 - There are new requirements on loading routines to support testing.
 - Instrument object prints out nice information to command line
 - Attributes in netCDF and similar files are transferred to the Instrument object as part of loading
 - Added attribute 'empty', True if there is no data
 - Orbit support significantly improved, multiple orbit types are supported
 - Added concat to Meta
 - Python 3 compatible
 - Corrected intersection of data_padding and multi_file_day
 - Added support for higher order MetaData objects, needed for DataFrame within DataFrames
 - Windows compatibility
 - Additional scientific instrument support


### Changed
 - Initial support for sat_id in Instrument
 - Files class will now remove duplicate file times rather than simply raise an exception

## [0.3.3] - 2016-01-07
### Changed
 - Added manual_org flag to Instrument instantion. Simple file management flag.
 - Improved COSMIC demo plotting
 - Improved support for instruments with no files

## [0.3.2] - 2015-12-01
### Changed
 - Fixed error raised by pysat.utils.set_data_dir
 - Partial unit test coverage for files class
 - File tracking more robust
 - Download methods now log off from server at the end of download
 - Improved to_netcdf3 and load_netcdf3 routines, netcdf files produced pass standards check

## [0.3.1] - 2015-07-21
### Changed
 - Added missing file close statement in SuperDARN load command
 - Fixed COSMIC UTS bug
 - Fixed check for unique datetimes associated with files
 - Improved instrument docstrings
 - Added step size (freq) keyword to bounds and download methods
 - Added C/NOFS IVM and COSMIC GPS demo
 - Added support for OMNI data, 1 and 5 min files, time shifted to magnetopause
 - Moving toward python 3 compatibility
 - PEP 8 improvements
 - fixed demo ssnl_occurence_by_orbit file, replaced binx with bin_x
 - Doubled loading performance for SuperDARN grdex files (3 seconds down to 1.5)

## [0.3] - 2015-06-18
### Changed
 - Improved polar orbit determination
 - Added file sorting in files.from_os constructor to ensure datetime index is correct
 - Added Instrument instantiation option, multi_file_day
  - good when data for day n is in a file labeled by day n-1, or n+1
 - Chaged binx to bin_x in return statements
 - Improved PEP-8 compatibility
 - Fixed bad path call in meta.from_csv
 - Added simple averaging by day/file/orbit instrument independent routines
 - Added instrument independent seasonal averaging routines
 - Improved loading performance for cosmic2013
 - made pysat import statements more specific
 - fixed bad import call on load_netcdf3
 - fixed tab/space issues
 - Improved performance of comsic 2013 data loading

## [0.2.2] - 2015-05-17
### Changed
 - Expanded coverage in tutorial documentation
 - Expanded test coverage for pysat.Meta()
 - Improved robustness of Meta __setitem__
 - Updated C/NOFS VEFI method to exempt empty file errors
 - Updated C/NOFS VEFI download method to remove empty files
 - Updated C/NOFS VEFI instrument module to use metadata from CDF file
 - Updated superdarn cleaning method to remove empty velocity frames
 - Updated Instrument download method to update bounds if bounds are default
 - Updated C/NOFS IVM download method to remove empty files
 - Updated C/NOFS IVM instrument module to use metadata from CDF file
 - Performance improvements to seasonal occurrence probability
 - Improved docstrings

## [0.2.1] - 2015-04-29
### Changed
- Removed spacepy and netCDF from setup.py requirements. Both of
  these packages require non-python code to function properly.
  pysat now builds correctly as determined by travis-cl.
  Installation instructions have been updated.

## [0.2.0] - 2015-04-27
### Changed
- Added information to docstrings.
- Expanded unit test coverage and associated bugs.
- Changed signature for pysat.Instrument, orbit information
  condensed into a single dictionary. pad changed from a boolean
  to accepting a pandas.DateOffest or dictionary.
- Changed doy parameter in create_datetime_index to day.
- Changed Instrument.query_files to update_files
- Improved performance of cnofs_ivm code<|MERGE_RESOLUTION|>--- conflicted
+++ resolved
@@ -19,13 +19,10 @@
    - Decreased time to load COSMIC GPS data by about 50%
    - Added DE2 Langmuir Probe, NACS, RPA, and WATS instruments
    - Updated `test_files.py` to be pytest compatible
-<<<<<<< HEAD
    - Changed madrigal methods to use `madrigalWeb` as a module rather than
      calling it externally
 - Documentation
    - Fixed description of tag and sat_id behaviour in testing instruments
-=======
->>>>>>> e9354caa
 - Bug Fix
   - `_files._attach_files` now checks for an empty file list before appending
   - Fixed boolean logic when checking for start and stop dates in `_instrument.download`
