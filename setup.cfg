--- conflicted
+++ resolved
@@ -21,21 +21,7 @@
   pysat/_instrument.py E226 E501 W504
   pysat/instruments/champ_star.py E722
   pysat/instruments/cosmic_gps.py E226 F821 W504
-<<<<<<< HEAD
-  pysat/instruments/demeter_iap.py E128 E226 E501
-  pysat/instruments/icon_euv.py E226 E302 F401
-  pysat/instruments/icon_fuv.py E128 E226 E501 F401 W504
-  pysat/instruments/icon_ivm.py E128 E226 E501 F401 W504
-  pysat/instruments/icon_mighti.py E128 E226 E501 F401 W504
-  pysat/instruments/omni_hro.py E226 W504
   pysat/instruments/supermag_magnetometer.py E722
-  pysat/instruments/sw_dst.py E226 W504
-  pysat/instruments/sw_f107.py E128 E226 E302 E501 F401 F841 W504
-  pysat/instruments/sw_kp.py E128 E226 E501 E704 E713 W504
-=======
-  pysat/instruments/superdarn_grdex.py E128 E226 E501 E502 W504
-  pysat/instruments/supermag_magnetometer.py E126 E127 E128 E226 E251 E502 E722
->>>>>>> 5886289e
   pysat/instruments/methods/__init__.py F401
   pysat/tests/test_files.py E226 E501 F841 W504
   pysat/tests/test_instrument.py E226 F401 W504
