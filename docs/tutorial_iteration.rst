Iteration
---------

The seasonal analysis loop is commonly repeated in data analysis:

.. code:: python

   import pysat
   import datetime as dt

   # Instantiate Instrument object
   vefi = pysat.Instrument(platform='cnofs', name='vefi', tag='dc_b')

   # Set range of dates and create corresponding array.
   start = dt.datetime(2010, 1, 1)
   stop = dt.datetime(2010, 1, 5)
   date_array = pysat.utils.time.create_date_range(start, stop)

   # download data
   vefi.download(start, stop)

   # Iterate over dates, load data for each date, and determine maximum
   # magnetic perturbation for the day.
   out_str = ''.join(('Maximum meridional magnetic perturbation: ',
                      '{max:3.2f} {units}'))
   for date in date_array:
       vefi.load(date=date)
       print(out_str.format(max=vefi['dB_mer'].max(),
                            units=vefi.meta['dB_mer', 'units']))


Iteration support is built into the Instrument object to support this and
similar cases. The whole of a data set may be iterated over on a daily basis
using

.. code:: python

   # Iterate over dates, load data for each date, and determine maximum
   # magnetic perturbation for the day.
   out_str = ''.join(('Maximum meridional magnetic perturbation: ',
                      '{max:3.2f} {units}'))
   for vefi in vefi:
       print(out_str.format(max=vefi['dB_mer'].max(),
                            units=vefi.meta['dB_mer', 'units']))

Each loop of the python for iteration initiates a vefi.load() for the next date,
starting with the first available date. By default the instrument instance will
iterate over all available data. To control the range, set the instrument bounds,

.. code:: python

<<<<<<< HEAD
   # multi-season season
   vefi.bounds = ([start1, start2], [stop1, stop2])

=======
>>>>>>> 83cc1ccf
   # continuous season
   start = dt.datetime(2010, 1, 1)
   stop = dt.datetime(2010, 1, 5)
   vefi.bounds = (start, stop)

   # iterate over custom season
   out_str = ''.join(('Maximum meridional magnetic perturbation: ',
                      '{max:3.2f} {units}'))
   for vefi in vefi:
       print(out_str.format(max=vefi['dB_mer'].max(),
                            units=vefi.meta['dB_mer', 'units']))

The output is,

.. code:: ipython

   Maximum meridional magnetic perturbation: 30.79 nT
   Maximum meridional magnetic perturbation: 33.98 nT
   Maximum meridional magnetic perturbation: 29.94 nT
   Maximum meridional magnetic perturbation: 29.63 nT
   Maximum meridional magnetic perturbation: 21.67 nT

Non-continuous seasons are also supported.

.. code:: python

   # multi-season season
   start1 = dt.datetime(2010, 1, 1)
   stop1 = dt.datetime(2010, 1, 2)

   start2 = dt.datetime(2010, 1, 4)
   stop2 = dt.datetime(2010, 1, 5)
   vefi.bounds = ([start1, start2], [stop1, stop2])

   # Update logging for clarity on loaded dates
   pysat.logger.setLevel(pysat.logging.INFO)

   # iterate over custom season
   out_str = ''.join(('Maximum meridional magnetic perturbation: ',
                      '{max:3.2f} {units}'))
   for vefi in vefi:
       print(out_str.format(max=vefi['dB_mer'].max(),
                            units=vefi.meta['dB_mer', 'units']))

   # Set pysat logging back to standard of only printing information for
   # warnings.
   pysat.logger.setLevel(pysat.logging.WARNING)


The output is,

.. code:: ipython

   pysat INFO: Returning cnofs vefi dc_b data for 01 January 2010
   Maximum meridional magnetic perturbation: 30.79 nT
   pysat INFO: Returning cnofs vefi dc_b data for 02 January 2010
   Maximum meridional magnetic perturbation: 33.98 nT
   pysat INFO: Returning cnofs vefi dc_b data for 04 January 2010
   Maximum meridional magnetic perturbation: 29.63 nT
   pysat INFO: Returning cnofs vefi dc_b data for 05 January 2010
   Maximum meridional magnetic perturbation: 21.67 nT

So far, the iteration support has only saved a single line of code.
What if we wanted to load by file instead? Normally this would require 
changing the code. However, with the abstraction provided by the Instrument 
iteration, that is no longer the case.

.. code:: python

   vefi.bounds(vefi.files[0], vefi.files[5])
   for vefi in vefi:
       print(out_str.format(max=vefi['dB_mer'].max(),
                            units=vefi.meta['dB_mer', 'units']))

For VEFI there is only one file per day so there is no practical difference
between the previous example. However, for instruments that have more than one
file a day, there is a difference.

Building support for this iteration into the mean_day example is easy.

.. code:: python

   import pandas
   import pysat

   import pysatSeasons

   def daily_mean(inst, data_label):
       """Daily absolute average of data_label over inst.bounds

       Parameters
       ----------
       inst : pysat.Instrument
           Instrument object
       data_label : str
           Label for the variable to be averaged

       Returns
       -------
       pandas.Series
           Average absolute value of `data_label` indexed by day

       """

       # create empty series to hold result
       mean_val = pandas.Series()

       # Iterate over the bounds set by user
       for inst in inst:
           # Check if there is data to be averaged
           if not inst.empty:
               data = inst[data_label]
               # Data could be potentially be 2D or 1D. Process `data`
               # so that the mean absolute value may be calculated using
               # built in pandas functions and then store result.
               data = pysatSeasons.computational_form(data)
               mean_val[inst.date] = data.abs().mean(axis=0, skipna=True)

       return mean_val

Since bounds are attached to the Instrument object, the start and stop dates
for the season are no longer required as inputs. If a user forgets to specify
the bounds, the loop will start on the first day of data and end on the last day.

.. code:: python

   # Make a plot of the daily average perturbation for the meridional
   # component of the geomagnetic field.
   import matplotlib.pyplot as plt

   # Set range of dates for analysis and apply date limits to VEFI object.
   start = dt.datetime(2010, 1, 1)
   stop = dt.datetime(2010, 1, 3)
   vefi.bounds = (start, stop)

   # Calculate the daily mean value for 'dB_mer' over vefi.bounds
   mean_dB = daily_mean(vefi, 'dB_mer')

   # plot the result using pandas functionality
   variable_str = vefi.meta['dB_mer', vefi.name_label]
   units_str = vefi.meta['dB_mer', vefi.units_label]
   mean_dB.plot(title='Absolute Daily Mean of ' + variable_str)
   plt.ylabel('Absolute Daily Mean ('+ units_str +')')
   plt.show()

pysat iteration also supports loading more than a single day/file of data
at a time as well as stepping through the data in daily increments larger
than a single day. Assignment of the data step size and width is also
set via the bounds attribute.

.. code:: python
   # set a season with an expanded load range and increased step size
   # sets a data width of 2 days via the pandas DateOffset
   # sets a data step size of 2 days via the pandas frequency string, '2D'
   vefi.bounds = (starts, stops, '2D', dt.timedelta(days=2))

   # similarly, iteration over files is supported
   # file width is 2 files
   # file step size is 2 files
   vefi.bounds = (start_files, stop_files, 2, 2)

Note that when iterating over date limits the limits are applied to the dates
associated with the files themselves and do not necessarily apply to the
datetimes associated with the data within the files.

The abstraction provided by the iteration support is also used for the next
section on orbit data.<|MERGE_RESOLUTION|>--- conflicted
+++ resolved
@@ -49,12 +49,6 @@
 
 .. code:: python
 
-<<<<<<< HEAD
-   # multi-season season
-   vefi.bounds = ([start1, start2], [stop1, stop2])
-
-=======
->>>>>>> 83cc1ccf
    # continuous season
    start = dt.datetime(2010, 1, 1)
    stop = dt.datetime(2010, 1, 5)
