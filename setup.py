--- conflicted
+++ resolved
@@ -20,11 +20,7 @@
 # packages to be installed
 # starting with packages common across all setups
 install_requires = ['numpy>=1.12', 'scipy', 'pandas>=0.23', 'xarray',
-<<<<<<< HEAD
-                    'netCDF4', 'dask', 'toolz']
-=======
-                    'netCDF4', 'portalocker']
->>>>>>> e70d8404
+                    'netCDF4', 'portalocker', 'dask', 'toolz']
 
 # flag, True if on readthedocs
 on_rtd = os.environ.get('READTHEDOCS') == 'True'
