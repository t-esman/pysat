--- conflicted
+++ resolved
@@ -2,18 +2,9 @@
 from __future__ import absolute_import
 
 import os
-<<<<<<< HEAD
-import numpy as np
-import sys
-if sys.version_info[0] >= 3:
-    from importlib import reload as re_load
-else:
-    re_load = reload
-=======
 from importlib import reload as re_load
 
 import xarray as xr
->>>>>>> a163a2fd
 
 from portalocker import Lock, TemporaryFileLock
 
@@ -220,43 +211,6 @@
     running_store = []
     two_d_keys = []
     two_d_dims = []
-<<<<<<< HEAD
-    three_d_keys = []
-    three_d_dims = []
-
-    for fname in fnames:
-        with TemporaryFileLock(fname + '.Lock', pysat.file_timeout) as tfl, \
-            netCDF4.Dataset(fname, mode='r', format=file_format) as data:
-            # build up dictionary with all global ncattrs
-            # and add those attributes to a pysat meta object
-            ncattrsList = data.ncattrs()
-            mdata = pysat.Meta(units_label=units_label, name_label=name_label,
-                               notes_label=notes_label, desc_label=desc_label,
-                               plot_label=plot_label, axis_label=axis_label,
-                               scale_label=scale_label,
-                               min_label=min_label, max_label=max_label,
-                               fill_label=fill_label)
-            for d in ncattrsList:
-                if hasattr(mdata, d):
-                    mdata.__setattr__(d+'_', data.getncattr(d))
-                else:
-                    mdata.__setattr__(d, data.getncattr(d))
-
-            # loadup all of the variables in the netCDF
-            loadedVars = {}
-            for key in data.variables.keys():
-                # load up metadata.  From here group unique
-                # dimensions and act accordingly, 1D, 2D, 3D
-                if len(data.variables[key].dimensions) == 1:
-                    # load 1D data variable
-                    # assuming basic time dimension
-                    loadedVars[key] = data.variables[key][:]
-                    # if key != epoch_name:
-                    # load up metadata
-                    meta_dict = {}
-                    for nc_key in data.variables[key].ncattrs():
-                        meta_dict[nc_key] = \
-=======
     mdata = pysat.Meta(units_label=units_label,
                        name_label=name_label,
                        notes_label=notes_label,
@@ -270,7 +224,8 @@
 
     if pandas_format:
         for fname in fnames:
-            with netCDF4.Dataset(fname, mode='r', format=file_format) as data:
+            with TemporaryFileLock(fname + '.Lock', pysat.file_timeout) as tfl, \
+                netCDF4.Dataset(fname, mode='r', format=file_format) as data:
                 # build up dictionary with all global ncattrs
                 # and add those attributes to a pysat meta object
                 ncattrsList = data.ncattrs()
@@ -293,7 +248,6 @@
                         meta_dict = {}
                         for nc_key in data.variables[key].ncattrs():
                             meta_dict[nc_key] = \
->>>>>>> a163a2fd
                                 data.variables[key].getncattr(nc_key)
                         mdata[key] = meta_dict
                     if len(data.variables[key].dimensions) == 2:
@@ -478,25 +432,10 @@
             if hasattr(mdata, d):
                 mdata.__setattr__(d + '_', out.attrs[d])
             else:
-<<<<<<< HEAD
-                loadedVars[epoch_name] = pds.to_datetime((time_var *
-                                                          1E6).astype(int))
-            # loadedVars[epoch_name] = pds.to_datetime((time_var*1E6).astype(int))
-            running_store.append(loadedVars)
-            running_idx += len(loadedVars[epoch_name])
-
-            if strict_meta:
-                if saved_mdata is None:
-                    saved_mdata = copy.deepcopy(mdata)
-                elif (mdata != saved_mdata):
-                    raise ValueError('Metadata across filenames is not the ' +
-                                     'same.')
-
-    # combine all of the data loaded across files together
-    out = []
-    for item in running_store:
-        out.append(pds.DataFrame.from_records(item, index=epoch_name))
-    out = pds.concat(out, axis=0)
+                mdata.__setattr__(d, out.attrs[d])
+        # Remove attributes from the data object
+        out.attrs = {}
+
     return out, mdata
 
 
@@ -505,23 +444,16 @@
         '''Lock manager compatible with networked file systems
         '''
         super(NetworkLock, self).__init__(*args, **kwargs)
-        
+
     def release(self):
         '''Releases the Lock so the file system
-        
+
         From portalocker docs:
           On some networked filesystems it might be needed to force
-          a `os.fsync()` before closing the file so it's 
+          a `os.fsync()` before closing the file so it's
           actually written before another client reads the file.
         '''
         self.fh.flush()
         os.fsync(self.fh.fileno())
-        
-        super(NetworkLock, self).release()
-=======
-                mdata.__setattr__(d, out.attrs[d])
-        # Remove attributes from the data object
-        out.attrs = {}
-
-    return out, mdata
->>>>>>> a163a2fd
+
+        super(NetworkLock, self).release()