import copy
import datetime as dt
import importlib
import netCDF4
import numpy as np
import os
<<<<<<< HEAD
import pandas as pds
=======

from portalocker import Lock
>>>>>>> e70d8404
import xarray as xr

import pysat


def set_data_dir(path=None, store=True):
    """
    Set the top level directory pysat uses to look for data and reload.

    Parameters
    ----------
    path : string
        valid path to directory pysat uses to look for data
    store : bool
        if True, store data directory for future runs

    """

    # account for a user prefix in the path, such as ~
    path = os.path.expanduser(path)
    # account for the presence of $HOME or similar
    path = os.path.expandvars(path)

    if os.path.isdir(path):
        if store:
            data_path_file = os.path.join(os.path.expanduser('~'),
                                          '.pysat', 'data_path.txt')
            with NetworkLock(data_path_file, 'w') as fout:
                fout.write(path)

        pysat.data_dir = path
        pysat._files = importlib.reload(pysat._files)
        pysat._instrument = importlib.reload(pysat._instrument)
    else:
        raise ValueError(' '.join(('Path {:s} does not lead to a valid',
                                   'directory.')).format(path))


def scale_units(out_unit, in_unit):
    """ Determine the scaling factor between two units

    Parameters
    ----------
    out_unit : str
        Desired unit after scaling
    in_unit : str
        Unit to be scaled

    Returns
    -------
    unit_scale : float
        Scaling factor that will convert from in_units to out_units

    Note
    ----
    Accepted units include degrees ('deg', 'degree', 'degrees'),
    radians ('rad', 'radian', 'radians'),
    hours ('h', 'hr', 'hrs', 'hour', 'hours'), and lengths ('m', 'km', 'cm').
    Can convert between degrees, radians, and hours or different lengths.

    Example
    -------
    ::

        import numpy as np
        two_pi = 2.0 * np.pi
        scale = scale_units("deg", "RAD")
        two_pi *= scale
        two_pi # will show 360.0


    """

    if out_unit == in_unit:
        return 1.0

    accepted_units = {'deg': ['deg', 'degree', 'degrees'],
                      'rad': ['rad', 'radian', 'radians'],
                      'h': ['h', 'hr', 'hrs', 'hours'],
                      'm': ['m', 'km', 'cm'],
                      'm/s': ['m/s', 'cm/s', 'km/s', 'm s$^{-1}$',
                              'cm s$^{-1}$', 'km s$^{-1}$', 'm s-1', 'cm s-1',
                              'km s-1']}
    replace_str = {'/s': [' s$^{-1}$', ' s-1']}

    scales = {'deg': 180.0, 'rad': np.pi, 'h': 12.0,
              'm': 1.0, 'km': 0.001, 'cm': 100.0,
              'm/s': 1.0, 'cm/s': 100.0, 'km/s': 0.001}

    # Test input and determine transformation type
    out_key = out_unit.lower()
    in_key = in_unit.lower()
    for kk in accepted_units.keys():
        if out_key in accepted_units.keys() and in_key in accepted_units.keys():
            break

        if (out_key not in accepted_units.keys()
                and out_unit.lower() in accepted_units[kk]):
            out_key = kk
        if (in_key not in accepted_units.keys()
                and in_unit.lower() in accepted_units[kk]):
            in_key = kk

    if (out_key not in accepted_units.keys()
            and in_key not in accepted_units.keys()):
        raise ValueError(''.join(['Cannot scale {:s} and '.format(in_unit),
                                  '{:s}, unknown units'.format(out_unit)]))

    if out_key not in accepted_units.keys():
        raise ValueError('Unknown output unit {:}'.format(out_unit))

    if in_key not in accepted_units.keys():
        raise ValueError('Unknown input unit {:}'.format(in_unit))

    if out_key == 'm' or out_key == 'm/s' or in_key == 'm' or in_key == 'm/s':
        if in_key != out_key:
            raise ValueError('Cannot scale {:s} and {:s}'.format(out_unit,
                                                                 in_unit))
        # Recast units as keys for the scales dictionary and ensure that
        # the format is consistent
        rkey = ''
        for rr in replace_str.keys():
            if out_key.find(rr):
                rkey = rr

        out_key = out_unit.lower()
        in_key = in_unit.lower()

        if rkey in replace_str.keys():
            for rval in replace_str[rkey]:
                out_key = out_key.replace(rval, rkey)
                in_key = in_key.replace(rval, rkey)

    unit_scale = scales[out_key] / scales[in_key]

    return unit_scale


def load_netcdf4(fnames=None, strict_meta=False, file_format=None,
<<<<<<< HEAD
                 epoch_name='Epoch', pandas_format=True,
                 labels={'units': ('units', str), 'name': ('long_name', str),
                         'notes': ('notes', str), 'desc': ('desc', str),
                         'plot': ('plot_label', str), 'axis': ('axis', str),
                         'scale': ('scale', str),
                         'min_val': ('value_min', float),
                         'max_val': ('value_max', float),
                         'fill_val': ('fill', float)}):
=======
                 epoch_name='Epoch', units_label='units',
                 name_label='long_name', notes_label='notes',
                 desc_label='desc', plot_label='label', axis_label='axis',
                 scale_label='scale', min_label='value_min',
                 max_label='value_max', fill_label='fill',
                 pandas_format=True):
>>>>>>> e70d8404
    """Load netCDF-3/4 file produced by pysat.

    Parameters
    ----------
    fnames : string or array_like of strings
        filenames to load (default=None)
    strict_meta : boolean
        check if metadata across fnames is the same (default=False)
    file_format : string
        file_format keyword passed to netCDF4 routine
        NETCDF3_CLASSIC, NETCDF3_64BIT, NETCDF4_CLASSIC, and NETCDF4
        (default=None)
    epoch_name : string
        (default='Epoch')
    pandas_format : bool
        keyword for pandas DataFrame (True) or xarray Dataset (False)
        (default=False)
    labels : dict
        Dict where keys are the label attribute names and the values are tuples
        that have the label values and value types in that order.
        (default={'units': ('units', str), 'name': ('long_name', str),
                  'notes': ('notes', str), 'desc': ('desc', str),
                  'plot': ('plot_label', str), 'axis': ('axis', str),
                  'scale': ('scale', str), 'min_val': ('value_min', float),
                  'max_val': ('value_max', float), 'fill_val': ('fill', float)})

    Returns
    --------
    out : pandas.core.frame.DataFrame
        DataFrame output
    mdata : pysat._meta.Meta
        Meta data

    """

    if fnames is None:
        raise ValueError("Must supply a filename/list of filenames")
    if isinstance(fnames, str):
        fnames = [fnames]

    if file_format is None:
        file_format = 'NETCDF4'
    else:
        file_format = file_format.upper()

    saved_mdata = None
    running_idx = 0
    running_store = []
    two_d_keys = []
    two_d_dims = []
    mdata = pysat.Meta(labels=labels)

    if pandas_format:
        for fname in fnames:
            with netCDF4.Dataset(fname, mode='r', format=file_format) as data:
                # build up dictionary with all global ncattrs
                # and add those attributes to a pysat meta object
                ncattrsList = data.ncattrs()
                for ncattr in ncattrsList:
                    if hasattr(mdata, ncattr):
                        mdata.__setattr__('{:}_'.format(ncattr),
                                          data.getncattr(ncattr))
                    else:
                        mdata.__setattr__(ncattr, data.getncattr(ncattr))

                loadedVars = {}
                for key in data.variables.keys():
                    # load up metadata.  From here group unique
                    # dimensions and act accordingly, 1D, 2D, 3D
                    if len(data.variables[key].dimensions) == 1:
                        if pandas_format:
                            # load 1D data variable
                            # assuming basic time dimension
                            loadedVars[key] = data.variables[key][:]
                        # load up metadata
                        meta_dict = {}
                        for nc_key in data.variables[key].ncattrs():
                            meta_dict[nc_key] = \
                                data.variables[key].getncattr(nc_key)
                        mdata[key] = meta_dict
                    if len(data.variables[key].dimensions) == 2:
                        # part of dataframe within dataframe
                        two_d_keys.append(key)
                        two_d_dims.append(data.variables[key].dimensions)

                    if len(data.variables[key].dimensions) >= 3:
                        raise ValueError(' '.join(('pysat only supports 1D',
                                                   'and 2D data in pandas.',
                                                   'Please use xarray for',
                                                   'this data product.')))

                # we now have a list of keys that need to go into a dataframe,
                # could be more than one, collect unique dimensions for 2D keys
                for dim in set(two_d_dims):
                    # first or second dimension could be epoch
                    # Use other dimension name as variable name
                    if dim[0] == epoch_name:
                        obj_key = dim[1]
                    elif dim[1] == epoch_name:
                        obj_key = dim[0]
                    else:
                        raise KeyError('Epoch not found!')
                    # collect variable names associated with dimension
                    idx_bool = [dim == i for i in two_d_dims]
                    idx, = np.where(np.array(idx_bool))
                    obj_var_keys = []
                    clean_var_keys = []
                    for i in idx:
                        obj_var_keys.append(two_d_keys[i])
                        clean_var_keys.append(
                            two_d_keys[i].split(obj_key + '_')[-1])

                    # figure out how to index this data, it could provide its
                    # own index - or we may have to create simple integer based
                    # DataFrame access. If the dimension is stored as its own
                    # variable then use that info for index
                    if obj_key in obj_var_keys:
                        # string used to indentify dimension also in
                        # data.variables will be used as an index
                        index_key_name = obj_key
                        # if the object index uses UNIX time, process into
                        # datetime index
                        if data.variables[obj_key].getncattr(
                                mdata.labels.name) == epoch_name:
                            # name to be used in DataFrame index
                            index_name = epoch_name
                            time_index_flag = True
                        else:
                            time_index_flag = False
                            # label to be used in DataFrame index
                            index_name = data.variables[obj_key].getncattr(
                                mdata.labels.name)
                    else:
                        # dimension is not itself a variable
                        index_key_name = None

                    # iterate over the variables and grab metadata
                    dim_meta_data = pysat.Meta(labels=labels)

                    for key, clean_key in zip(obj_var_keys, clean_var_keys):
                        # store attributes in metadata, exept for dim name
                        meta_dict = {}
                        for nc_key in data.variables[key].ncattrs():
                            meta_dict[nc_key] = \
                                data.variables[key].getncattr(nc_key)
                        dim_meta_data[clean_key] = meta_dict

                    dim_meta_dict = {'meta': dim_meta_data}
                    if index_key_name is not None:
                        # add top level meta
                        for nc_key in data.variables[obj_key].ncattrs():
                            dim_meta_dict[nc_key] = \
                                data.variables[obj_key].getncattr(nc_key)
                        mdata[obj_key] = dim_meta_dict

                    # iterate over all variables with this dimension
                    # data storage, whole shebang
                    loop_dict = {}
                    # list holds a series of slices, parsed from dict above
                    loop_list = []
                    for key, clean_key in zip(obj_var_keys, clean_var_keys):
                        # data
                        loop_dict[clean_key] = \
                            data.variables[key][:, :].flatten(order='C')
                    # number of values in time
                    loop_lim = data.variables[obj_var_keys[0]].shape[0]
                    # number of values per time
                    step = len(data.variables[obj_var_keys[0]][0, :])
                    # check if there is an index we should use
                    if not (index_key_name is None):
                        # an index was found
                        time_var = loop_dict.pop(index_key_name)
                        if time_index_flag:
                            # create datetime index from data
                            time_var = pds.to_datetime(1E6 * time_var)
                        new_index = time_var
                        new_index_name = index_name
                    else:
                        # using integer indexing
                        new_index = np.arange((loop_lim * step),
                                              dtype=int) % step
                        new_index_name = 'index'
                    # load all data into frame
                    if len(loop_dict.keys()) > 1:
                        loop_frame = pds.DataFrame(loop_dict,
                                                   columns=clean_var_keys)
                        if obj_key in loop_frame:
                            del loop_frame[obj_key]
                        # break massive frame into bunch of smaller frames
                        for i in np.arange(loop_lim, dtype=int):
                            loop_list.append(loop_frame.iloc[(step * i):
                                                             (step * (i + 1)),
                                                             :])
                            loop_list[-1].index = new_index[(step * i):
                                                            (step * (i + 1))]
                            loop_list[-1].index.name = new_index_name
                    else:
                        loop_frame = pds.Series(loop_dict[clean_var_keys[0]],
                                                name=obj_var_keys[0])
                        # break massive series into bunch of smaller series
                        for i in np.arange(loop_lim, dtype=int):
                            loop_list.append(loop_frame.iloc[(step * i):
                                                             (step * (i + 1))])
                            loop_list[-1].index = new_index[(step * i):
                                                            (step * (i + 1))]
                            loop_list[-1].index.name = new_index_name

                    # add 2D object data, all based on a unique dimension within
                    # netCDF, to loaded data dictionary
                    loadedVars[obj_key] = loop_list
                    del loop_list

                # prepare dataframe index for this netcdf file
                time_var = loadedVars.pop(epoch_name)

                # convert from GPS seconds to seconds used in pandas (unix time,
                # no leap)
                # time_var = convert_gps_to_unix_seconds(time_var)
                loadedVars[epoch_name] = \
                    pds.to_datetime((1E6 * time_var).astype(int))
                running_store.append(loadedVars)
                running_idx += len(loadedVars[epoch_name])

                if strict_meta:
                    if saved_mdata is None:
                        saved_mdata = copy.deepcopy(mdata)
                    elif (mdata != saved_mdata):
                        raise ValueError(' '.join(('Metadata across filenames',
                                                   'is not the same.')))

        # combine all of the data loaded across files together
        out = []
        for item in running_store:
            out.append(pds.DataFrame.from_records(item, index=epoch_name))
        out = pds.concat(out, axis=0)
    else:
        if len(fnames) == 1:
            out = xr.open_dataset(fnames[0])
        else:
            out = xr.open_mfdataset(fnames, combine='by_coords')
        for key in out.variables.keys():
            # Copy the variable attributes from the data object to the metadata
            meta_dict = {}
            for nc_key in out.variables[key].attrs.keys():
                meta_dict[nc_key] = out.variables[key].attrs[nc_key]
            mdata[key] = meta_dict
            # Remove variable attributes from the data object
            out.variables[key].attrs = {}
        # Copy the file attributes from the data object to the metadata
        for d in out.attrs.keys():
            if hasattr(mdata, d):
                mdata.__setattr__(d + '_', out.attrs[d])
            else:
                mdata.__setattr__(d, out.attrs[d])
        # Remove attributes from the data object
        out.attrs = {}

    return out, mdata


def fmt_output_in_cols(out_strs, ncols=3, max_num=6, lpad=None):
    """ Format a string with desired output values in columns

    Parameters
    ----------
    out_strs : array-like
        Array like object containing strings to print
    ncols : int
        Number of columns to print (default=3)
    max_num : int
        Maximum number of out_strs members to print.  Best display achieved if
        this number is divisable by 2 and ncols (default=6)
    lpad : int or NoneType
        Left padding or None to use length of longest string + 1 (default=None)

    Returns
    -------
    output : string
        String with desired data formatted in columns

    """
    output = ""

    # Ensure output strings are array-like
    out_strs = np.asarray(out_strs)
    if out_strs.shape == ():
        out_strs = np.array([out_strs])

    # If there are more data values than desired, keep the first and last
    out_len = len(out_strs)
    middle = -1
    if out_len > max_num:
        nhalf = int(max_num / 2)
        middle = nhalf // ncols
        if middle == 0:
            middle = 1
        nsel = [0] if nhalf == 0 else [i for i in range(nhalf)]
        nsel.extend([i for i in np.arange(out_len - nhalf, out_len)])
    else:
        nsel = np.arange(0, out_len)
    sel_len = len(nsel)

    # If desired, determine the left padding spacing
    if lpad is None:
        lpad = max([len(ostr) for ostr in out_strs[nsel]]) + 1

    # Print out the groups of variables in rows
    num = sel_len // ncols
    for i in range(num):
        # If data has been cut, indicate this with an ellipses row
        if i == middle:
            middle = -1
            output += "...".center(lpad * ncols) + '\n'

        # Print out data for each selected column in this row
        for j in range(ncols):
            output += out_strs[nsel][ncols * i + j].ljust(lpad)
        output += '\n'

    # Print out remaining variables one at a time on a single line
    extra_cols = sel_len - ncols * num
    if extra_cols > 0:
        for i in range(extra_cols):
            if middle >= 0:
                if i == 0 and num > 0:
                    output += "...".center(lpad * ncols) + '\n'
                elif num == 0 and i == nhalf:
                    output += "...".center(lpad if lpad > 4 else 4)
            output += out_strs[nsel][i + ncols * num].ljust(lpad)
        output += '\n'

    return output


def generate_instrument_list(inst_loc):
    """Iterate through and classify instruments in a given subpackage.


    Parameters
    ----------
    inst_loc : python subpackage
        The location of the instrument subpackage to test,
        e.g., 'pysat.instruments'

    Note
    ----
    - This routine currently supports classification of instruments for unit
      tests both in the core package and in seperate instrument packages that
      use pysat.

    """

    instrument_names = inst_loc.__all__
    instrument_download = []
    instrument_no_download = []

    # Look through list of available instrument modules in the given location
    for inst_module in instrument_names:
        try:
            module = importlib.import_module(''.join(('.', inst_module)),
                                             package=inst_loc.__name__)
        except ImportError:
            # If this can't be imported, we can't pull out the info for the
            # download / no_download tests.  Leaving in basic tests for all
            # instruments, but skipping the rest.  The import error will be
            # caught as part of the pytest.mark.all_inst tests in InstTestClass
            pass
        else:
            # try to grab basic information about the module so we
            # can iterate over all of the options
            try:
                info = module._test_dates
            except AttributeError:
                # If a module does not have a test date, add it anyway for
                # other tests.  This will be caught later by
                # InstTestClass.test_instrument_test_dates
                info = {}
                info[''] = {'': dt.datetime(2009, 1, 1)}
                module._test_dates = info
            for inst_id in info.keys():
                for tag in info[inst_id].keys():
                    inst_dict = {'inst_module': module, 'tag': tag,
                                 'inst_id': inst_id}
                    # Initialize instrument so that pysat can generate skip
                    # flags where appropriate
                    inst = pysat.Instrument(inst_module=module,
                                            tag=tag,
                                            inst_id=inst_id,
                                            temporary_file_list=True)
                    travis_skip = ((os.environ.get('TRAVIS') == 'true')
                                   and not inst._test_download_travis)
                    if inst._test_download:
                        if not travis_skip:
                            instrument_download.append(inst_dict)
                    elif not inst._password_req:
                        # we don't want to test download for this combo
                        # But we do want to test the download warnings
                        # for instruments without a password requirement
                        instrument_no_download.append(inst_dict)

    output = {'names': instrument_names,
              'download': instrument_download,
              'no_download': instrument_no_download}

    return output


class NetworkLock(Lock):
    def __init__(self, *args, **kwargs):
        """Lock manager compatible with networked file systems
        """

        super(NetworkLock, self).__init__(timeout=pysat.file_timeout, *args,
                                          **kwargs)

    def release(self):
        """Releases the Lock so the file system

        From portalocker docs:
          On some networked filesystems it might be needed to force
          a `os.fsync()` before closing the file so it's
          actually written before another client reads the file.

        """

        self.fh.flush()
        os.fsync(self.fh.fileno())

        super(NetworkLock, self).release()<|MERGE_RESOLUTION|>--- conflicted
+++ resolved
@@ -4,12 +4,8 @@
 import netCDF4
 import numpy as np
 import os
-<<<<<<< HEAD
 import pandas as pds
-=======
-
 from portalocker import Lock
->>>>>>> e70d8404
 import xarray as xr
 
 import pysat
@@ -149,7 +145,6 @@
 
 
 def load_netcdf4(fnames=None, strict_meta=False, file_format=None,
-<<<<<<< HEAD
                  epoch_name='Epoch', pandas_format=True,
                  labels={'units': ('units', str), 'name': ('long_name', str),
                          'notes': ('notes', str), 'desc': ('desc', str),
@@ -158,14 +153,6 @@
                          'min_val': ('value_min', float),
                          'max_val': ('value_max', float),
                          'fill_val': ('fill', float)}):
-=======
-                 epoch_name='Epoch', units_label='units',
-                 name_label='long_name', notes_label='notes',
-                 desc_label='desc', plot_label='label', axis_label='axis',
-                 scale_label='scale', min_label='value_min',
-                 max_label='value_max', fill_label='fill',
-                 pandas_format=True):
->>>>>>> e70d8404
     """Load netCDF-3/4 file produced by pysat.
 
     Parameters
