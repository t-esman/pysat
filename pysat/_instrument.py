--- conflicted
+++ resolved
@@ -13,14 +13,8 @@
 import os
 import string
 import sys
-<<<<<<< HEAD
-import warnings
-
-=======
-
 import pkgutil
-import pandas as pds
->>>>>>> 5b721c6e
+
 import numpy as np
 import pandas as pds
 import xarray as xr
@@ -2716,8 +2710,4 @@
                              'by the underlying supporting load routine.',
                              'Please double check the keyword inputs.'))
             raise ValueError(estr)
-<<<<<<< HEAD
     return True
-=======
-    return True
->>>>>>> 5b721c6e
