#!/usr/bin/env python
# Full license can be found in License.md
# Full author list can be found in .zenodo.json file
# DOI:10.5281/zenodo.1199703
# ----------------------------------------------------------------------------
import copy
import datetime as dt
import errno
import functools
import importlib
import inspect
import os
import sys
import types
import warnings

import netCDF4
import numpy as np
import pandas as pds
import xarray as xr

import pysat
from pysat import utils
from pysat import logger

from pysat.utils.time import filter_datetime_input


class Instrument(object):
    """Download, load, manage, modify and analyze science data.

    Parameters
    ----------
    platform : string
        name of platform/satellite.
    name : string
        name of instrument.
    tag : string, optional
        identifies particular subset of instrument data.
    inst_id : string, optional
        identity within constellation
    clean_level : {'clean','dusty','dirty','none'}, optional
        Level of data quality. If not provided, will default to the
        setting in `pysat.params['clean_level']` (default=None)
    pad : pandas.DateOffset, or dictionary, optional
        Length of time to pad the begining and end of loaded data for
        time-series processing. Extra data is removed after applying all
        custom functions. Dictionary, if supplied, is simply passed to
        pandas DateOffset.
    orbit_info : dict
        Orbit information, {'index': index, 'kind': kind, 'period': period}.
        See pysat.Orbits for more information.
    inst_module : module
        Provide instrument module directly, takes precedence over platform/name
        (default=None)
    update_files : boolean or Nonetype
        If True, immediately query filesystem for instrument files and store.
        If False, the local files are presumed to be the same. By default,
        this setting will be obtained from `pysat.params` (default=None)
    temporary_file_list : boolean
        If true, the list of Instrument files will not be written to disk.
        Prevents a race condition when running multiple pysat processes.
        (default=False)
    strict_time_flag : boolean
        If true, pysat will check data to ensure times are unique and
<<<<<<< HEAD
        monotonically increasing. (default=True)
    directory_format : string or NoneType
=======
        monotonically increasing. (default=True
    directory_format : string, function, or NoneType
>>>>>>> 33d1f7be
        Directory naming structure in string format. Variables such as platform,
        name, and tag will be filled in as needed using python string
        formatting. The default directory structure, which is used if None is
        specified, is '{platform}/{name}/{tag}'. If a function is provided, it
        must take `tag` and `inst_id` as arguments and return an appropriate
        string. (default=None)
    file_format : str or NoneType
        File naming structure in string format.  Variables such as year,
        month, and inst_id will be filled in as needed using python string
        formatting.  The default file format structure is supplied in the
        instrument list_files routine. (default=None)
    ignore_empty_files : boolean
        if True, the list of files found will be checked to
        ensure the filesizes are greater than zero. Empty files are
        removed from the stored list of files. (default=False)
    labels : dict
        Dict where keys are the label attribute names and the values are tuples
        that have the label values and value types in that order.
        (default={'units': ('units', str), 'name': ('long_name', str),
        'notes': ('notes', str), 'desc': ('desc', str),
        'min_val': ('value_min', float),
        'max_val': ('value_max', float), 'fill_val': ('fill', float)})

    Attributes
    ----------
    bounds : (datetime/filename/None, datetime/filename/None)
        bounds for loading data, supply array_like for a season with gaps.
        Users may provide as a tuple or tuple of lists, but the attribute is
        stored as a tuple of lists for consistency
    custom_functions : list
        List of functions to be applied by instrument nano-kernel
    custom_args : list
        List of lists containing arguments to be passed to particular
        custom function
    custom_kwargs : list
        List of dictionaries with keywords and values to be passed
        to a custom function
    data : pandas.DataFrame or xarray.Dataset
        loaded science data
    date : dt.datetime
        date for loaded data
    yr : int
        year for loaded data
    doy : int
        day of year for loaded data
    files : pysat.Files
        interface to instrument files
    kwargs : dictionary
        keyword arguments passed to the standard Instrument routines
    meta_labels : dict
        Dict containing defaults for new Meta data labels
    meta : pysat.Meta
        interface to instrument metadata, similar to netCDF 1.6
    orbits : pysat.Orbits
        interface to extracting data orbit-by-orbit

    Note
    ----
    pysat attempts to load the module platform_name.py located in the
    pysat/instruments directory. This module provides the underlying
    functionality to download, load, and clean instrument data. Alternatively,
    the module may be supplied directly using keyword inst_module.

    Examples
    --------
    ::

        # 1-second mag field data
        vefi = pysat.Instrument(platform='cnofs',
                                name='vefi',
                                tag='dc_b',
                                clean_level='clean')
        start = dt.datetime(2009,1,1)
        stop = dt.datetime(2009,1,2)
        vefi.download(start, stop)
        vefi.load(date=start)
        print(vefi['dB_mer'])
        print(vefi.meta['db_mer'])

        # 1-second thermal plasma parameters
        ivm = pysat.Instrument(platform='cnofs',
                               name='ivm',
                               tag='',
                               clean_level='clean')
        ivm.download(start,stop)
        ivm.load(2009,1)
        print(ivm['ionVelmeridional'])

        # Ionosphere profiles from GPS occultation. Enable binning profile
        # data using a constant step-size. Feature provided by the underlying
        # COSMIC support code.
        cosmic = pysat.Instrument('cosmic',
                                  'gps',
                                  'ionprf',
                                  altitude_bin=3)
        cosmic.download(start, stop, user=user, password=password)
        cosmic.load(date=start)

        # Nano-kernel functionality enables instrument objects that are
        # 'set and forget'. The functions are always run whenever
        # the instrument load routine is called so instrument objects may
        # be passed safely to other routines and the data will always
        # be processed appropriately.

        # Define custom function to modify Instrument in place.
        def custom_func(inst, opt_param1=False, opt_param2=False):
            # perform calculations and store in new_data
            inst['new_data'] = new_data
            return

        inst = pysat.Instrument('pysat', 'testing')
        inst.custom_attach(custom_func, kwargs={'opt_param1': True})

        # Custom methods are applied to data when loaded.
        inst.load(date=date)

        print(inst['new_data2'])

        # Custom methods may also be attached at instantiation.
        # Create a dictionary for each custom method and associated inputs
        custom_func_1 = {'function': custom_func,
                         'kwargs': {'opt_param1': True}}
        custom_func_2 = {'function': custom_func, 'args'=[True, False]}
        custom_func_3 = {'function': custom_func, 'at_pos'=0,
                         'kwargs': {'opt_param2': True}}

        # Combine all dicts into a list in order of application and execution,
        # although this can be modified by specifying 'at_pos'. The actual
        # order these functions will run is: 3, 1, 2
        custom = [custom_func_1, custom_func_2, custom_func_3]

        # Instantiate pysat.Instrument
        inst = pysat.Instrument(platform, name, inst_id=inst_id, tag=tag,
                                custom=custom)

    """

    # -----------------------------------------------------------------------
    # Define all magic methods

    def __init__(self, platform=None, name=None, tag=None, inst_id=None,
                 clean_level=None, update_files=None, pad=None,
                 orbit_info=None, inst_module=None, directory_format=None,
                 file_format=None, temporary_file_list=False,
                 strict_time_flag=True, ignore_empty_files=False,
                 labels={'units': ('units', str), 'name': ('long_name', str),
                         'notes': ('notes', str), 'desc': ('desc', str),
                         'min_val': ('value_min', float),
                         'max_val': ('value_max', float),
                         'fill_val': ('fill', float)}, custom=None, **kwargs):

        # Set default tag and inst_id
        self.tag = tag.lower() if tag is not None else ''
        self.inst_id = inst_id.lower() if inst_id is not None else ''

        if inst_module is None:
            # use strings to look up module name
            if isinstance(platform, str) and isinstance(name, str):
                self.platform = platform.lower()
                self.name = name.lower()

                # Look to module for instrument functions and defaults
                self._assign_attrs(by_name=True)
            elif (platform is None) and (name is None):
                # Creating "empty" Instrument object with this path
                self.name = ''
                self.platform = ''
                self._assign_attrs()
            else:
                raise ValueError(' '.join(('Inputs platform and name must both',
                                           'be strings, or both None.')))
        else:
            # User has provided a module, assign platform and name here
            for iattr in ['platform', 'name']:
                if hasattr(inst_module, iattr):
                    setattr(self, iattr, getattr(inst_module, iattr).lower())
                else:
                    raise AttributeError(''.join(['Supplied module ',
                                                  '{:} '.format(inst_module),
                                                  'is missing required ',
                                                  'attribute: ', iattr]))

            # Look to supplied module for instrument functions and non-default
            # attribute values
            self._assign_attrs(inst_module=inst_module)

        # More reasonable defaults for optional parameters
        self.clean_level = (clean_level.lower() if clean_level is not None
                            else pysat.params['clean_level'])

        # Assign strict_time_flag
        self.strict_time_flag = strict_time_flag

        # Assign directory format information, which tells pysat how to look in
        # sub-directories for files.
        if directory_format is not None:
<<<<<<< HEAD
            # assign_func sets some instrument defaults, direct info rules all
            self.directory_format = directory_format.lower()
        elif self.directory_format is not None:
            # value not provided by user, check if there is a value provided by
            # the instrument module, which may be provided as the desired
            # string or a method dependent on tag and inst_id
            if callable(self.directory_format):
                self.directory_format = self.directory_format(tag, inst_id)
        else:
            # Value not provided by user or developer. Use stored value.
            self.directory_format = pysat.params['directory_format']

        # assign the file format string, if provided by user
        # enables user to temporarily put in a new string template for files
        # that may not match the standard names obtained from download routine
=======
            # assign_func sets some instrument defaults, but user inputs
            # take precedence
            self.directory_format = directory_format

        # The value provided by the user or the Instrument may be either
        # a string or a function
        if self.directory_format is not None and callable(
                self.directory_format):
            self.directory_format = self.directory_format(tag, inst_id)

        # Assign the file format string, if provided by user. This enables
        # users to temporarily put in a new string template for files that may
        # not match the standard names obtained from download routine.
>>>>>>> 33d1f7be
        if file_format is not None:
            self.file_format = file_format

        # Check to make sure value is reasonable
        if self.file_format is not None:
            # Check if it is an iterable string.  If it isn't formatted
            # properly, raise a ValueError
            if(not isinstance(self.file_format, str)
               or (self.file_format.find("{") < 0)
               or (self.file_format.find("}") < 0)):
                raise ValueError(''.join(['file format set to default, ',
                                          'supplied string must be iterable ',
                                          '[{:}]'.format(self.file_format)]))

        # set up empty data and metadata
        # check if pandas or xarray format
        if self.pandas_format:
            self._null_data = pds.DataFrame(None)
            self._data_library = pds.DataFrame
        else:
            self._null_data = xr.Dataset(None)
            self._data_library = xr.Dataset

        # assign null data for user selected data type
        self.data = self._null_data.copy()

        # Create Meta instance with appropriate labels.  Meta class methods will
        # use Instrument definition of MetaLabels over the Metadata declaration
        self.meta_labels = labels
        self.meta = pysat.Meta(labels=self.meta_labels)
        self.meta.mutable = False

        # Nano-kernel processing variables. Feature processes data on each load.
        self.custom_functions = []
        self.custom_args = []
        self.custom_kwargs = []

        # Process provided user input for custom methods, if provided.
        if custom is not None:
            # Required keys.
            req_key = 'function'

            for cust in custom:
                # Check if required keys present in input.
                if req_key not in cust:
                    estr = ''.join(('Input dict to custom is missing the ',
                                    'required key: ', req_key))
                    raise ValueError(estr)

                # Set the custom kwargs
                cust_kwargs = dict()
                for ckey in cust.keys():
                    if ckey != req_key:
                        cust_kwargs[ckey] = cust[ckey]

                # Inputs have been checked, add to Instrument object.
                self.custom_attach(cust['function'], **cust_kwargs)

        # Create arrays to store data around loaded day. This enables padding
        # across day breaks with minimal loads
        self._next_data = self._null_data.copy()
        self._next_data_track = []
        self._prev_data = self._null_data.copy()
        self._prev_data_track = []
        self._curr_data = self._null_data.copy()

        # Initialize the padding
        if isinstance(pad, (dt.timedelta, pds.DateOffset)) or pad is None:
            self.pad = pad
        elif isinstance(pad, dict):
            self.pad = pds.DateOffset(**pad)
        else:
            raise ValueError(' '.join(['pad must be a dict, NoneType,',
                                       'datetime.timedelta, or',
                                       'pandas.DateOffset instance.']))

        # Store kwargs, passed to standard routines first
        self.kwargs = {}
        saved_keys = []
        partial_func = ['list_files', 'download', 'preprocess', 'clean']
        for fkey in ['list_files', 'load', 'preprocess', 'download',
                     'list_remote_files', 'clean']:
            func_name = _kwargs_keys_to_func_name(fkey)
            func = getattr(self, func_name)

            # get dict of supported keywords and values
            default_kwargs = _get_supported_keywords(func)

            # check if kwargs are in list
            good_kwargs = [ckey for ckey in kwargs.keys()
                           if ckey in default_kwargs]

            # store appropriate user supplied keywords for this function
            self.kwargs[fkey] = {gkey: kwargs[gkey] for gkey in good_kwargs}

            # Add in defaults if not already present
            for dkey in default_kwargs.keys():
                if dkey not in good_kwargs:
                    self.kwargs[fkey][dkey] = default_kwargs[dkey]

            # Determine the number of kwargs in this function
            fkwargs = [gkey for gkey in self.kwargs[fkey].keys()]

            # Only save the kwargs if they exist and have not been assigned
            # through partial
            if len(fkwargs) > 0:
                # Store the saved keys
                saved_keys.extend(fkwargs)

                # If the function can't access this dict, use partial
                if fkey in partial_func:
                    pfunc = functools.partial(func, **self.kwargs[fkey])
                    setattr(self, func_name, pfunc)
                    del self.kwargs[fkey]
            else:
                del self.kwargs[fkey]

        # Test for user supplied keys that are not used
        missing_keys = []
        for custom_key in kwargs:
            if custom_key not in saved_keys:
                missing_keys.append(custom_key)

        if len(missing_keys) > 0:
            raise ValueError('unknown keyword{:s} supplied: {:}'.format(
                '' if len(missing_keys) == 1 else 's', missing_keys))

        # Instantiate the Files class
        temporary_file_list = not temporary_file_list

        if ignore_empty_files is None:
            ignore_empty_files = pysat.params['ignore_empty_files']
        if update_files is None:
            update_files = pysat.params['update_files']

        self.files = pysat.Files(self, directory_format=self.directory_format,
                                 update_files=update_files,
                                 file_format=self.file_format,
                                 write_to_disk=temporary_file_list,
                                 ignore_empty_files=ignore_empty_files)

        # Set bounds for iteration. self.bounds requires the Files class, and
        # setting bounds to (None, None) loads the default bounds.
        self.bounds = (None, None)
        self.date = None
        self._fid = None
        self.yr = None
        self.doy = None
        self._load_by_date = False

        # Initialize orbit support
        if orbit_info is None:
            if self.orbit_info is None:
                # If default info not provided, use class defaults
                self.orbit_info = dict()
        else:
            self.orbit_info = orbit_info
        self.orbits = pysat.Orbits(self, **self.orbit_info)

        # Create empty placeholder for meta translation table
        # gives information about how to label metadata for netcdf export
        # if None, pysat metadata labels will be used
        self._meta_translation_table = None

        # Create a placeholder for a post-processing function to be applied
        # to the metadata dictionary before export. If None, no post-processing
        # will occur
        self._export_meta_post_processing = None

        # Start with a daily increment for loading
        self.load_step = dt.timedelta(days=1)

        # Run instrument init function, a basic pass function is used if the
        # user doesn't supply the init function
        self._init_rtn()

        # Store base attributes, used in particular by Meta class
        self._base_attr = dir(self)

    def __repr__(self):
        """ Print the basic Instrument properties"""

        # Create string for custom attached methods
        cstr = '['
        for func, arg, kwarg in zip(self.custom_functions, self.custom_args,
                                    self.custom_kwargs):
            tstr = "".join(("'function': {sfunc}, 'args': {sargs}, ",
                            "'kwargs': {kargs}"))
            tstr = tstr.format(sfunc=repr(func), sargs=repr(arg),
                               kargs=repr(kwarg))
            cstr = "".join((cstr, '{', tstr, '}, '))
        cstr += ']'

        # Create string for other parts Instrument instantiation
        out_str = "".join(["Instrument(platform='", self.platform, "', name='",
                           self.name, "', inst_id='", self.inst_id,
                           "', clean_level='", self.clean_level,
                           "', pad={:}, orbit_info=".format(self.pad),
                           "{:}, ".format(self.orbit_info),
                           "custom=", cstr,
                           ", **{:}".format(self.kwargs),
                           ")"])

        return out_str

    def __str__(self):
        """ Descriptively print the basic Instrument properties"""

        # Get the basic Instrument properties
        output_str = 'pysat Instrument object\n'
        output_str += '-----------------------\n'
        output_str += "Platform: '{:s}'\n".format(self.platform)
        output_str += "Name: '{:s}'\n".format(self.name)
        output_str += "Tag: '{:s}'\n".format(self.tag)
        output_str += "Instrument id: '{:s}'\n".format(self.inst_id)

        # Print out the data processing information
        output_str += '\nData Processing\n'
        output_str += '---------------\n'
        output_str += "Cleaning Level: '{:s}'\n".format(self.clean_level)
        output_str += 'Data Padding: {:s}\n'.format(self.pad.__str__())
        for routine in self.kwargs.keys():
            output_str += 'Keyword Arguments Passed to {:s}: '.format(routine)
            output_str += "{:s}\n".format(self.kwargs[routine].__str__())

        num_funcs = len(self.custom_functions)
        output_str += "Custom Functions: {:d} applied\n".format(num_funcs)
        if num_funcs > 0:
            for i, func in enumerate(self.custom_functions):
                output_str += "    {:d}: {:}\n".format(i, func.__repr__())
                if len(self.custom_args[i]) > 0:
                    ostr = "     : Args={:}\n".format(self.custom_args[i])
                    output_str += ostr
                if len(self.custom_kwargs[i]) > 0:
                    ostr = "     : Kwargs={:}\n".format(self.custom_kwargs[i])
                    output_str += ostr
        output_str += '\n'

        # Print out the orbit settings
        if self.orbits.orbit_index is not None:
            output_str += '{:s}\n'.format(self.orbits.__str__())

        # Print the local file information
        output_str += self.files.__str__()

        # Display loaded data
        output_str += '\n\nLoaded Data Statistics\n'
        output_str += '----------------------\n'
        if not self.empty:
            num_vars = len(self.variables)

            output_str += 'Date: ' + self.date.strftime('%d %B %Y') + '\n'
            output_str += 'DOY: {:03d}\n'.format(self.doy)
            output_str += 'Time range: '
            output_str += self.index[0].strftime('%d %B %Y %H:%M:%S')
            output_str += ' --- '
            output_str += self.index[-1].strftime('%d %B %Y %H:%M:%S\n')
            output_str += 'Number of Times: {:d}\n'.format(len(self.index))
            output_str += 'Number of variables: {:d}\n'.format(num_vars)

            output_str += '\nVariable Names:\n'
            output_str += utils._core.fmt_output_in_cols(self.variables)

            # Print the short version of the metadata
            output_str += '\n{:s}'.format(self.meta.__str__(long_str=False))
        else:
            output_str += 'No loaded data.\n'

        return output_str

    def __getitem__(self, key):
        """
        Convenience notation for accessing data; inst['name'] is inst.data.name

        Parameters
        ----------
        key : str, tuple, or dict
            Data variable name, tuple with a slice, or dict used to locate
            desired data

        Note
        ----
        See pandas or xarray .loc and .iloc documentation for more details

        Examples
        --------
        ::

            # By name
            inst['name']
            # By list of names
            inst[['name1', 'name2']]
            # By position
            inst[row_index, 'name']
            # Slicing by row
            inst[row1:row2, 'name']
            # By Date
            inst[datetime, 'name']
            # Slicing by date, inclusive
            inst[datetime1:datetime2, 'name']
            # Slicing by name and row/date
            inst[datetime1:datetime2, 'name1':'name2']

        """

        if self.pandas_format:
            if isinstance(key, str):
                return self.data[key]
            elif isinstance(key, tuple):
                try:
                    # Pass keys directly through
                    return self.data.loc[key[0], key[1]]
                except (KeyError, TypeError):
                    # TypeError for single integer
                    # KeyError for list, array, slice of integers
                    # Assume key[0] is integer (including list or slice)
                    return self.data.loc[self.data.index[key[0]], key[1]]
            else:
                try:
                    # integer based indexing
                    return self.data.iloc[key]
                except (TypeError, ValueError):
                    # If it's not an integer, TypeError is thrown
                    # If it's a list, ValueError is thrown
                    return self.data[key]
        else:
            return self.__getitem_xarray__(key)

    def __getitem_xarray__(self, key):
        """
        Convenience notation for accessing data; inst['name'] is inst.data.name

        Parameters
        ----------
        key : str, tuple, or dict
            Data variable name, tuple with a slice, or dict used to locate
            desired data

        Returns
        -------
        xr.Dataset
            Dataset of with only the desired values

        Note
        ----
        See xarray .loc and .iloc documentation for more details

        Examples
        --------
        ::

            # By name
            inst['name']
            # By position
            inst[row_index, 'name']
            # Slicing by row
            inst[row1:row2, 'name']
            # By Date
            inst[datetime, 'name']
            # Slicing by date, inclusive
            inst[datetime1:datetime2, 'name']
            # Slicing by name and row/date
            inst[datetime1:datetime2, 'name1':'name2']

        """
        if 'Epoch' in self.data.indexes:
            epoch_name = 'Epoch'
        elif 'time' in self.data.indexes:
            epoch_name = 'time'
        else:
            return xr.Dataset(None)

        if isinstance(key, tuple):
            if len(key) == 2:
                # Support slicing time, variable name
                try:
                    return self.data.isel(indexers={epoch_name: key[0]})[key[1]]
                except (TypeError, KeyError):
                    try:
                        return self.data.sel(indexers={epoch_name:
                                                       key[0]})[key[1]]
                    except TypeError:
                        # Construct dataset from names
                        return self.data[self.variables[key[1]]]
                except ValueError as verr:
                    # This may be multidimensional indexing, where the mutliple
                    # dimensions are contained within an iterable object
                    var_name = key[-1]

                    # If this is not true, raise the original error
                    if len(key[0]) != len(self[var_name].dims):
                        raise ValueError(verr)

                    # Construct a dictionary with dimensions as keys and the
                    # indexes to select for each dimension as values
                    indict = dict()
                    for i, dim in enumerate(self[var_name].dims):
                        indict[dim] = key[0][i]

                    return self.data[var_name][indict]
            else:
                # Multidimensional indexing where the multple dimensions are
                # not contained within another object
                var_name = key[-1]

                # Ensure the dimensions are appropriate
                if len(key) - 1 != len(self[var_name].dims):
                    raise ValueError("indices don't match data dimensions")

                # Construct a dictionary with dimensions as keys and the
                # indexes to select for each dimension as values
                indict = dict()
                for i, dim in enumerate(self[var_name].dims):
                    indict[dim] = key[i]

                return self.data[var_name][indict]
        else:
            try:
                # Grab a particular variable by name
                return self.data[key]
            except (TypeError, KeyError):
                # If that didn't work, likely need to use `isel` or `sel`
                try:
                    # Try to get all data variables, but for a subset of time
                    # using integer indexing
                    return self.data.isel(indexers={epoch_name: key})
                except (TypeError, KeyError):
                    # Try to get a subset of time, using label based indexing
                    return self.data.sel(indexers={epoch_name: key})

    def __setitem__(self, key, new):
        """Convenience method for adding data to instrument.

        Parameters
        ----------
        key : str, tuple, dict
            String label, or dict or tuple of indices for new data
        new : dict, pandas.DataFrame, or xarray.Dataset
            New data as a dict (assigned with key 'data'), DataFrame, or
            Dataset

        Examples
        --------
        ::

            # Simple Assignment, default metadata assigned
            # 'long_name' = 'name'
            # 'units' = ''
            inst['name'] = newData
            # Assignment with Metadata
            inst['name'] = {'data':new_data,
                            'long_name':long_name,
                            'units':units}

        Note
        ----
        If no metadata provided and if metadata for 'name' not already stored
        then default meta information is also added,
        long_name = 'name', and units = ''.

        """

        # add data to main pandas.DataFrame, depending upon the input
        # aka slice, and a name
        if self.pandas_format:
            if isinstance(key, tuple):
                try:
                    # Pass directly through to loc
                    # This line raises a FutureWarning, but will be caught
                    # by TypeError, so may not be an issue
                    self.data.loc[key[0], key[1]] = new
                except (KeyError, TypeError):
                    # TypeError for single integer
                    # KeyError for list, array, slice of integers
                    # Assume key[0] is integer (including list or slice)
                    self.data.loc[self.data.index[key[0]], key[1]] = new
                self.meta[key[1]] = {}
                return
            elif not isinstance(new, dict):
                # make it a dict to simplify downstream processing
                new = {'data': new}

            # input dict must have data in 'data',
            # the rest of the keys are presumed to be metadata
            in_data = new.pop('data')
            if hasattr(in_data, '__iter__'):
                if isinstance(in_data, pds.DataFrame):
                    pass
                    # filter for elif
                elif isinstance(next(iter(in_data), None), pds.DataFrame):
                    # Input is a list_like of frames, denoting higher order data
                    if ('meta' not in new) and (key not in self.meta.keys_nD()):
                        # Create an empty Meta instance but with variable names.
                        # This will ensure the correct defaults for all
                        # subvariables.  Meta can filter out empty metadata as
                        # needed, the check above reduces the need to create
                        # Meta instances
                        ho_meta = pysat.Meta(labels=self.meta_labels)
                        ho_meta[in_data[0].columns] = {}
                        self.meta[key] = ho_meta

            # assign data and any extra metadata
            self.data[key] = in_data
            self.meta[key] = new

        else:
            # xarray format chosen for Instrument object
            if not isinstance(new, dict):
                new = {'data': new}
            in_data = new.pop('data')

            if 'Epoch' in self.data.indexes:
                epoch_name = 'Epoch'
            elif 'time' in self.data.indexes:
                epoch_name = 'time'
            else:
                raise ValueError(' '.join(('Unsupported time index name,',
                                           '"Epoch" or "time".')))

            if isinstance(key, tuple):
                # user provided more than one thing in assignment location
                # something like, index integers and a variable name
                # self[idx, 'variable'] = stuff
                # or, self[idx1, idx2, idx3, 'variable'] = stuff
                # construct dictionary of dimensions and locations for
                # xarray standards
                indict = {}
                for i, dim in enumerate(self[key[-1]].dims):
                    indict[dim] = key[i]
                try:
                    # Try loading as values
                    self.data[key[-1]].loc[indict] = in_data
                except (TypeError, KeyError):
                    # Try loading indexed as integers
                    self.data[key[-1]][indict] = in_data
                self.meta[key[-1]] = new
                return
            elif isinstance(key, str):
                # Assigning basic variables

                if isinstance(in_data, xr.DataArray):
                    # If xarray input, take as is
                    self.data[key] = in_data
                elif len(np.shape(in_data)) == 1:
                    # If not an xarray input, but still iterable, then we
                    # go through to process the 1D input
                    if len(in_data) == len(self.index):
                        # 1D input has the correct length for storage along
                        # 'Epoch'
                        self.data[key] = (epoch_name, in_data)
                    elif len(in_data) == 1:
                        # only provided a single number in iterable, make that
                        # the input for all times
                        self.data[key] = (epoch_name,
                                          [in_data[0]] * len(self.index))
                    elif len(in_data) == 0:
                        # Provided an empty iterable, make everything NaN
                        self.data[key] = (epoch_name,
                                          [np.nan] * len(self.index))
                elif len(np.shape(in_data)) == 0:
                    # Not an iterable input, rather a single number.  Make
                    # that number the input for all times
                    self.data[key] = (epoch_name, [in_data] * len(self.index))
                else:
                    # Multidimensional input that is not an xarray.  The user
                    # needs to provide everything that is required for success
                    if isinstance(in_data, tuple):
                        self.data[key] = in_data
                    else:
                        raise ValueError(' '.join(('Must provide dimensions',
                                                   'for xarray multidim',
                                                   'data using input tuple.')))

            elif hasattr(key, '__iter__'):
                # Multiple input strings (keys) are provided, but not in tuple
                # form.  Recurse back into this function, setting each input
                # individually
                for keyname in key:
                    self.data[keyname] = in_data[keyname]

            # Attach metadata
            self.meta[key] = new

        return

    def __iter__(self):
        """Iterates instrument object by loading subsequent days or files.

        Note
        ----
        Limits of iteration, and iteration type (date/file)
        set by `bounds` attribute.

        Default bounds are the first and last dates from files on local system.

        Examples
        --------
        ::

            inst = pysat.Instrument(platform=platform, name=name, tag=tag)
            start = dt.datetime(2009, 1, 1)
            stop = dt.datetime(2009, 1, 31)
            inst.bounds = (start, stop)
            for inst in inst:
                print('Another day loaded', inst.date)

        """

        if self._iter_type == 'file':
            width = self._iter_width
            for fname in self._iter_list:
                # Without a copy, a = [inst for inst in inst] leads to
                # every item being the last day loaded.
                # With the copy, behavior is as expected. Making a copy
                # of an empty object is going to be faster than a full one.
                self.data = self._null_data
                local_inst = self.copy()
                # load range of files
                # get location for second file, width of 1 loads only one file
                nfid = self.files.get_index(fname) + width - 1
                local_inst.load(fname=fname, stop_fname=self.files[nfid])
                yield local_inst

        elif self._iter_type == 'date':
            # iterate over dates
            # list of dates generated whenever bounds are set
            for date in self._iter_list:
                # do copy trick, starting with null data in object
                self.data = self._null_data
                local_inst = self.copy()
                # user specified range of dates
                end_date = date + self._iter_width
                # load range of dates
                local_inst.load(date=date, end_date=end_date)
                yield local_inst

        # Add last loaded data/metadata from local_inst into the original object
        # Making copy here to ensure there are no left over references
        # to the local_inst object in the loop that would interfere with
        # garbage collection. Don't want to make a copy of underlying data.
        local_inst_data = local_inst.data
        local_inst.data = local_inst._null_data
        self.data = local_inst_data
        self.meta = local_inst.meta.copy()

    # -----------------------------------------------------------------------
    # Define all hidden methods

    def _empty(self, data=None):
        """Boolean flag reflecting lack of data

        Parameters
        ----------
        data : NoneType, pds.DataFrame, or xr.Dataset
            Data object

        Returns
        -------
        bool
            True if there is no Instrument data, False if there is data

        """

        if data is None:
            data = self.data
        if self.pandas_format:
            return data.empty
        else:
            if 'time' in data.indexes:
                return len(data.indexes['time']) == 0
            elif 'Epoch' in data.indexes:
                return len(data.indexes['Epoch']) == 0
            else:
                return True

    def _index(self, data=None):
        """Returns time index of loaded data

        Parameters
        ----------
        data : NoneType, pds.DataFrame, or xr.Dataset
            Data object

        Returns
        -------
        pds.Series
            Series containing the time indeces for the Instrument data

        """
        if data is None:
            data = self.data

        if self.pandas_format:
            return data.index
        else:
            if 'time' in data.indexes:
                return data.indexes['time']
            elif 'Epoch' in data.indexes:
                return data.indexes['Epoch']
            else:
                return pds.Index([])

    def _pass_method(*args, **kwargs):
        """ Default method for updatable Instrument methods
        """
        pass

    def _assign_attrs(self, by_name=False, inst_module=None):
        """Assign all external instrument attributes to the Instrument object

        Parameters
        ----------
        by_name : boolean
            If True, uses self.platform and self.name to load the Instrument,
            if False uses inst_module. (default=False)
        inst_module : module or NoneType
            Instrument module or None, if not specified (default=None)

        Raises
        ------
        KeyError
            If unknown platform or name supplied
        ImportError
            If there was an error importing the instrument module
        AttributeError
            If a required Instrument method is missing

        Note
        ----
        methods
            init, preprocess, and clean
        functions
            load, list_files, download, and list_remote_files
        attributes
            directory_format, file_format, multi_file_day, orbit_info, and
            pandas_format
        test attributes
            _download_test, _download_test_travis, and _password_req

        """
        # Declare the standard Instrument methods and attributes
        inst_methods = {'required': ['init', 'clean'],
                        'optional': ['preprocess']}
        inst_funcs = {'required': ['load', 'list_files', 'download'],
                      'optional': ['list_remote_files']}
        inst_attrs = {'directory_format': None, 'file_format': None,
                      'multi_file_day': False, 'orbit_info': None,
                      'pandas_format': True}
        test_attrs = {'_test_download': True, '_test_download_travis': True,
                      '_password_req': False}

        # Set method defaults
        for mname in [mm for val in inst_methods.values() for mm in val]:
            local_name = _kwargs_keys_to_func_name(mname)
            setattr(self, local_name, self._pass_method)

        # Set function defaults
        for mname in [mm for val in inst_funcs.values() for mm in val]:
            local_name = _kwargs_keys_to_func_name(mname)
            setattr(self, local_name, _pass_func)

        # Set attribute defaults
        for iattr in inst_attrs.keys():
            setattr(self, iattr, inst_attrs[iattr])

        # Set test defaults
        for iattr in test_attrs.keys():
            setattr(self, iattr, test_attrs[iattr])

        # Get the instrument module information, returning with defaults
        # if none is supplied
        if by_name:
            # pysat platform is reserved for modules within pysat.instruments
            if self.platform == 'pysat':
                # look within pysat
                inst = importlib.import_module(
                    ''.join(('.', self.platform, '_', self.name)),
                    package='pysat.instruments')
            else:
                # Not a native pysat.Instrument.  First, get the supporting
                # instrument module from the pysat registry.
                user_modules = pysat.params['user_modules']
                if self.platform not in user_modules.keys():
                    raise KeyError('unknown platform supplied: {:}'.format(
                        self.platform))

                if self.name not in user_modules[self.platform].keys():
                    raise KeyError(''.join(['unknown name supplied: ',
                                            self.name, ' not assigned to the ',
                                            self.platform, ' platform']))

                mod = user_modules[self.platform][self.name]

                # Import the registered module.  Though modules are checked to
                # ensure they may be imported when registered, something may
                # have changed on the system since it was originally checked.
                try:
                    inst = importlib.import_module(mod)
                except ImportError as ierr:
                    estr = ' '.join(('unable to locate or import module for',
                                     'platform {:}, name {:}'))
                    estr = estr.format(self.platform, self.name)
                    logger.error(estr)
                    raise ImportError(ierr)
        elif inst_module is not None:
            # User supplied an object with relevant instrument routines
            inst = inst_module
        else:
            # No module or name info, default pass functions assigned
            return

        # Assign the Instrument methods
        missing = list()
        for mstat in inst_methods.keys():
            for mname in inst_methods[mstat]:
                if hasattr(inst, mname):
                    local_name = _kwargs_keys_to_func_name(mname)
                    # Remote functions are not attached as methods unless
                    # cast that way, specifically
                    # https://stackoverflow.com/questions/972/
                    #         adding-a-method-to-an-existing-object-instance
                    local_method = types.MethodType(getattr(inst, mname), self)
                    setattr(self, local_name, local_method)
                else:
                    missing.append(mname)
                    if mstat == "required":
                        raise AttributeError(
                            "".join(['A `', mname, '` method is required',
                                     ' for every Instrument']))

        if len(missing) > 0:
            logger.debug('Missing Instrument methods: {:}'.format(missing))

        # Assign the Instrument functions
        missing = list()
        for mstat in inst_funcs.keys():
            for mname in inst_funcs[mstat]:
                if hasattr(inst, mname):
                    local_name = _kwargs_keys_to_func_name(mname)
                    setattr(self, local_name, getattr(inst, mname))
                else:
                    missing.append(mname)
                    if mstat == "required":
                        raise AttributeError(
                            "".join(['A `', mname, '` function is required',
                                     ' for every Instrument']))

        if len(missing) > 0:
            logger.debug('Missing Instrument methods: {:}'.format(missing))

        # look for instrument default parameters
        missing = list()
        for iattr in inst_attrs.keys():
            if hasattr(inst, iattr):
                setattr(self, iattr, getattr(inst, iattr))
            else:
                missing.append(iattr)

        if len(missing) > 0:
            logger.debug(''.join(['These Instrument attributes kept their ',
                                  'default  values: {:}'.format(missing)]))

        # Check for download flags for tests
        missing = list()
        for iattr in test_attrs.keys():
            # Check and see if this instrument has the desired test flag
            if hasattr(inst, iattr):
                local_attr = getattr(inst, iattr)

                # Test to see that this attribute is set for the desired
                # inst_id and tag
                if self.inst_id in local_attr.keys():
                    if self.tag in local_attr[self.inst_id].keys():
                        # Update the test attribute value
                        setattr(self, iattr, local_attr[self.inst_id][self.tag])
                    else:
                        missing.append(iattr)
                else:
                    missing.append(iattr)
            else:
                missing.append(iattr)

        if len(missing) > 0:
            logger.debug(''.join(['These Instrument test attributes kept their',
                                  ' default  values: {:}'.format(missing)]))
        return

    def _load_data(self, date=None, fid=None, inc=None):
        """
        Load data for an instrument on given date or fid, depending upon input.

        Parameters
        ----------
        date : dt.datetime or NoneType
            file date (default=None)
        fid : int or NoneType
            filename index value (default=None)
        inc : dt.timedelta or int
            Increment of files or dates to load, starting from the
            root date or fid (default=None)

        Returns
        -------
        data : pds.DataFrame or xr.Dataset
            pysat data
        meta : pysat.Meta
            pysat meta data
        """

        date = filter_datetime_input(date)
        if fid is not None:
            # get filename based off of index value
            # inclusive loading on filenames
            fname = self.files[fid:(fid + inc + 1)]
        elif date is not None:
            fname = self.files[date:(date + inc)]
        else:
            raise ValueError('Must supply either a date or file id number.')

        if len(fname) > 0:
            load_fname = [os.path.join(self.files.data_path, f) for f in fname]
            try:
                if 'load' in self.kwargs.keys():
                    load_kwargs = self.kwargs['load']
                else:
                    load_kwargs = {}
                data, mdata = self._load_rtn(load_fname, tag=self.tag,
                                             inst_id=self.inst_id,
                                             **load_kwargs)

                # ensure units and name are named consistently in new Meta
                # object as specified by user upon Instrument instantiation
                mdata.accept_default_labels(self.meta)
                bad_datetime = False
            except pds.errors.OutOfBoundsDatetime:
                bad_datetime = True
                data = self._null_data.copy()
                mdata = pysat.Meta(labels=self.meta_labels)

        else:
            bad_datetime = False
            data = self._null_data.copy()
            mdata = pysat.Meta(labels=self.meta_labels)

        output_str = '{platform} {name} {tag} {inst_id}'
        output_str = output_str.format(platform=self.platform,
                                       name=self.name, tag=self.tag,
                                       inst_id=self.inst_id)

        # Check that data and metadata are the data types we expect
        if not isinstance(data, self._data_library):
            raise TypeError(' '.join(('Data returned by instrument load',
                            'routine must be a', self._data_library)))
        if not isinstance(mdata, pysat.Meta):
            raise TypeError('Metadata returned must be a pysat.Meta object')

        # Let user know whether or not data was returned
        ind = data.index if self.pandas_format else data.indexes
        if len(ind) > 0:
            if date is not None:
                output_str = ' '.join(('Returning', output_str, 'data for',
                                       date.strftime('%d %B %Y')))
            else:
                if len(fname) == 1:
                    # this check was zero
                    output_str = ' '.join(('Returning', output_str,
                                           'data from', fname[0]))
                else:
                    output_str = ' '.join(('Returning', output_str,
                                           'data from', fname[0], '::',
                                           fname[-1]))
        else:
            # no data signal
            if date is not None:
                if bad_datetime:
                    output_str = ' '.join(('Bad datetime for', output_str,
                                           date.strftime('%d %B %Y')))
                else:
                    output_str = ' '.join(('No', output_str, 'data for',
                                           date.strftime('%d %B %Y')))
            else:
                if len(fname) == 1:
                    output_str = ' '.join(('No', output_str, 'data for',
                                           fname[0]))
                elif len(fname) == 0:
                    output_str = ' '.join(('No', output_str, 'valid',
                                           'filenames found'))
                else:
                    output_str = ' '.join(('No', output_str, 'data for',
                                           fname[0], '::',
                                           fname[-1]))

        # Remove extra spaces, if any are present
        output_str = " ".join(output_str.split())
        logger.info(output_str)
        return data, mdata

    def _load_next(self):
        """Load the next days data (or file) without incrementing the date

        Returns
        -------
        data : (pds.DataFrame or xr.Dataset)
            pysat data
        meta : (pysat.Meta)
            pysat meta data

        Note
        ----
        Repeated calls will not advance date/file and will produce the same
        data.

        Uses info stored in object to either increment the date,
        or the file. Looks for self._load_by_date flag.

        """
        if self._load_by_date:
            next_date = self.date + self.load_step
            return self._load_data(date=next_date, inc=self.load_step)
        else:
            next_id = self._fid + self.load_step + 1
            return self._load_data(fid=next_id, inc=self.load_step)

    def _load_prev(self):
        """Load the previous days data (or file) without decrementing the date

        Returns
        -------
        data : (pds.DataFrame or xr.Dataset)
            pysat data
        meta : (pysat.Meta)
            pysat meta data

        Note
        ----
        Repeated calls will not decrement date/file and will produce the same
        data

        Uses info stored in object to either decrement the date,
        or the file. Looks for self._load_by_date flag.

        """

        if self._load_by_date:
            prev_date = self.date - self.load_step
            return self._load_data(date=prev_date, inc=self.load_step)
        else:
            prev_id = self._fid - self.load_step - 1
            return self._load_data(fid=prev_id, inc=self.load_step)

    def _set_load_parameters(self, date=None, fid=None):
        """ Set the necesssary load attributes

        Parameters
        ----------
        date : (dt.datetime.date object or NoneType)
            file date
        fid : (int or NoneType)
            filename index value

        """
        # Filter supplied data so that it is only year, month, and day and
        # then store as part of instrument object.  Filtering is performed
        # by the class property `self.date`
        self.date = date
        self._fid = fid

        if date is not None:
            year, doy = utils.time.getyrdoy(date)
            self.yr = year
            self.doy = doy
            self._load_by_date = True
        else:
            self.yr = None
            self.doy = None
            self._load_by_date = False

    def _get_var_type_code(self, coltype):
        """Determines the two-character type code for a given variable type

        Parameters
        ----------
        coltype : type or np.dtype
            The type of the variable

        Returns
        -------
        str
            The variable type code for the given type

        Raises
        ------
        TypeError
            When coltype is unknown

        Note
        ----
        Understands np.dtype, numpy int, uint, and float variants, and
        str subclasses

        """
        var_types = {np.int64: 'i8', np.int32: 'i4', np.int16: 'i2',
                     np.int8: 'i1', np.uint64: 'u8', np.uint32: 'u4',
                     np.uint16: 'u2', np.uint8: 'u1', np.float64: 'f8',
                     np.float32: 'f4'}

        if type(coltype) is np.dtype:
            var_type = coltype.kind + str(coltype.itemsize)
            return var_type
        else:
            if coltype in var_types.keys():
                return var_types[coltype]
            elif issubclass(coltype, str):
                return 'S1'
            else:
                raise TypeError('Unknown Variable Type' + str(coltype))

    def _get_data_info(self, data):
        """Support file writing by determining data type and other options

        Parameters
        ----------
        data : pandas object
            Data to be written

        Returns
        -------
        data : pandas object
            Data that was supplied, reformatted if necessary
        data_type : type
            Type for data values
        datetime_flag : bool
            True if data is np.datetime64, False otherwise

        """
        # get type of data
        data_type = data.dtype

        # Check for object type
        if data_type != np.dtype('O'):
            # Simple data, not an object

            if data_type == np.dtype('<M8[ns]'):
                data_type = np.int64
                datetime_flag = True
            else:
                datetime_flag = False
        else:
            # dealing with a more complicated object
            # iterate over elements until we hit something that is something,
            # and not NaN
            data_type = type(data.iloc[0])
            for i in np.arange(len(data)):
                if len(data.iloc[i]) > 0:
                    data_type = type(data.iloc[i])
                    if not isinstance(data_type, np.float):
                        break
            datetime_flag = False

        return data, data_type, datetime_flag

    def _filter_netcdf4_metadata(self, mdata_dict, coltype, remove=False,
                                 export_nan=None):
        """Filter metadata properties to be consistent with netCDF4.

        Parameters
        ----------
        mdata_dict : dict
            Dictionary equivalent to Meta object info
        coltype : type
            Type provided by _get_data_info
        remove : bool
            Removes FillValue and associated parameters disallowed for strings
            (default=False)
        export_nan : list or NoneType
            Metadata parameters allowed to be NaN (default=None)

        Returns
        -------
        dict
            Modified as needed for netCDf4

        Note
        ----
        Remove forced to True if coltype consistent with a string type

        Metadata values that are NaN and not listed in export_nan are
        filtered out.

        """

        # remove any metadata with a value of nan not present in export_nan
        filtered_dict = mdata_dict.copy()
        for key, value in mdata_dict.items():
            try:
                if np.isnan(value):
                    if key not in export_nan:
                        filtered_dict.pop(key)
            except TypeError:
                # if typerror thrown, it's not nan
                pass
        mdata_dict = filtered_dict

        # Coerce boolean types to integers
        for key in mdata_dict:
            if type(mdata_dict[key]) == bool:
                mdata_dict[key] = int(mdata_dict[key])
        if (coltype == str):
            remove = True
            warnings.warn('FillValue is not an acceptable '
                          'parameter for strings - it will be removed')

        # Make sure _FillValue is the same type as the data
        if '_FillValue' in mdata_dict.keys():
            if remove:
                mdata_dict.pop('_FillValue')
            else:
                if not np.can_cast(mdata_dict['_FillValue'], coltype):
                    if 'FieldNam' in mdata_dict:
                        estr = ' '.join(('FillValue for {a:s} ({b:s}) cannot',
                                         'be safely casted to {c:s} Casting',
                                         'anyways. This may result in',
                                         'unexpected behavior'))
                        estr.format(a=mdata_dict['FieldNam'],
                                    b=str(mdata_dict['_FillValue']),
                                    c=coltype)
                        warnings.warn(estr)
                    else:
                        estr = ' '.join(('FillValue {a:s} cannot be safely',
                                         'casted to {b:s}. Casting anyways.',
                                         'This may result in unexpected',
                                         'behavior'))
                        estr.format(a=str(mdata_dict['_FillValue']),
                                    b=coltype)

        # check if load routine actually returns meta
        if self.meta.data.empty:
            self.meta[self.variables] = {self.meta.labels.name: self.variables,
                                         self.meta.labels.units:
                                         [''] * len(self.variables)}

        # Make sure FillValue is the same type as the data
        if 'FillVal' in mdata_dict.keys():
            if remove:
                mdata_dict.pop('FillVal')
            else:
                mdata_dict['FillVal'] = np.array(
                    mdata_dict['FillVal']).astype(coltype)

        return mdata_dict

    # -----------------------------------------------------------------------
    # Define all accessible methods

    @property
    def bounds(self):
        """Boundaries for iterating over instrument object by date or file.

        Parameters
        ----------
        start : datetime object, filename, or None
            start of iteration, if None uses first data date.
            list-like collection also accepted. (default=None)
        stop :  datetime object, filename, or None
            stop of iteration, inclusive. If None uses last data date.
            list-like collection also accepted. (default=None)
        step : str, int, or None
            Step size used when iterating from start to stop. Use a
            Pandas frequency string ('3D', '1M') when setting bounds by date,
            an integer when setting bounds by file. Defaults to a single
            day/file (default='1D', 1).
        width : pandas.DateOffset, int, or None
            Data window used when loading data within iteration. Defaults to a
            single day/file if not assigned. (default=dt.timedelta(days=1),
            1)

        Note
        ----
        Both start and stop must be the same type (date, or filename) or None.
        Only the year, month, and day are used for date inputs.

        Examples
        --------
        ::

            import datetime as dt
            import pandas as pds
            import pysat

            inst = pysat.Instrument(platform=platform,
                                    name=name,
                                    tag=tag)
            start = dt.datetime(2009, 1, 1)
            stop = dt.datetime(2009, 1, 31)

            # Defaults to stepping by a single day and a data loading window
            # of one day/file.
            inst.bounds = (start, stop)

            # Set bounds by file. Iterates a file at a time.
            inst.bounds = ('filename1', 'filename2')

            # Create a more complicated season, multiple start and stop dates.
            start2 = dt.datetetime(2010,1,1)
            stop2 = dt.datetime(2010,2,14)
            inst.bounds = ([start, start2], [stop, stop2])

            # Iterate via a non-standard step size of two days.
            inst.bounds = ([start, start2], [stop, stop2], '2D')

            # Load more than a single day/file at a time when iterating
            inst.bounds = ([start, start2], [stop, stop2], '2D',
                           dt.timedelta(days=3))

        """

        return (self._iter_start, self._iter_stop, self._iter_step,
                self._iter_width)

    @bounds.setter
    def bounds(self, value=None):
        # Set the bounds property.  See property docstring for details

        if value is None:
            # User wants defaults
            value = (None, None, None, None)

        if len(value) < 2:
            raise ValueError(' '.join(('Must supply both a start and stop',
                                       'date/file. Supply None if you want the',
                                       'first/last possible.')))
        elif len(value) == 2:
            # includes start and stop only
            self._iter_step = None
            self._iter_width = None
        elif len(value) == 3:
            # also includes step size
            self._iter_step = value[2]
            self._iter_width = None
        elif len(value) == 4:
            # also includes loading window (data width)
            self._iter_step = value[2]
            self._iter_width = value[3]
        else:
            raise ValueError('Too many input arguments.')

        # Pull out start and stop times now that other optional items have
        # been checked out.
        start = value[0]
        stop = value[1]

        if (start is None) and (stop is None):
            # Set default using first and last file date
            self._iter_start = [self.files.start_date]
            self._iter_stop = [self.files.stop_date]
            self._iter_type = 'date'
            if self._iter_step is None:
                self._iter_step = '1D'
            if self._iter_width is None:
                self._iter_width = dt.timedelta(days=1)
            if self._iter_start[0] is not None:
                # There are files. Use those dates.
                ustops = [istop - self._iter_width + dt.timedelta(days=1)
                          for istop in self._iter_stop]
                ufreq = self._iter_step
                self._iter_list = utils.time.create_date_range(self._iter_start,
                                                               ustops,
                                                               freq=ufreq)
            else:
                # instrument has no files
                self._iter_list = []
        else:
            # user provided some inputs
            starts = np.asarray([start])
            stops = np.asarray([stop])
            # ensure consistency if list-like already
            if len(starts.shape) > 1:
                starts = starts[0]
            if len(stops.shape) > 1:
                stops = stops[0]

            # check equal number of elements
            if len(starts) != len(stops):
                estr = ' '.join(('Both start and stop must have the same',
                                 'number of elements'))
                raise ValueError(estr)

            # check everything is the same type
            base = type(starts[0])
            for lstart, lstop in zip(starts, stops):
                etype = type(lstop)
                check1 = not isinstance(lstart, etype)
                check2 = not isinstance(lstart, base)
                if check1 or check2:
                    # Method allows for inputs like inst.bounds = (start, None)
                    # and bounds will fill the None with actual start or stop.
                    # Allow for a Nonetype only if length is one.
                    if len(starts) == 1 and (start is None):
                        # we are good on type change, start is None, no error
                        break
                    elif len(stops) == 1 and (stop is None):
                        # we are good on type change, stop is None, no error
                        break
                    raise ValueError(' '.join(('Start and stop items must all',
                                               'be of the same type')))

            # set bounds based upon passed data type
            if isinstance(starts[0], str) or isinstance(stops[0], str):
                # one of the inputs is a string
                self._iter_type = 'file'
                # could be (string, None) or (None, string)
                # replace None with first/last, as appropriate
                if starts[0] is None:
                    starts = [self.files[0]]
                if stops[0] is None:
                    stops = [self.files[-1]]
                # Default step size
                if self._iter_step is None:
                    self._iter_step = 1
                # Default window size
                if self._iter_width is None:
                    self._iter_width = 1

                self._iter_list = []
                for istart, istop in zip(starts, stops):
                    # Ensure istart begins before istop. Get the index of
                    # the file start/stop times from main file list.
                    start_idx = self.files.get_index(istart)
                    stop_idx = self.files.get_index(istop)
                    if stop_idx < start_idx:
                        estr = ' '.join(('Bounds must be in increasing date',
                                         'order.', istart, 'occurs after',
                                         istop))
                        raise ValueError(estr)
                    itemp = self.files.get_file_array([istart], [istop])
                    # downselect based upon step size
                    itemp = itemp[::self._iter_step]
                    # Make sure iterations don't go past last day
                    # get index of last in iteration list
                    iter_idx = self.files.get_index(itemp[-1])
                    # don't let loaded data go past stop bound
                    if iter_idx + self._iter_width - 1 > stop_idx:
                        i = np.ceil((self._iter_width - 1) / self._iter_step)
                        i = -int(i)
                        self._iter_list.extend(itemp[:i])
                    else:
                        self._iter_list.extend(itemp)

            elif isinstance(starts[0], dt.datetime) or isinstance(stops[0],
                                                                  dt.datetime):
                # One of the inputs is a date
                self._iter_type = 'date'

                if starts[0] is None:
                    # Start and stop dates on self.files already filtered
                    # to include only year, month, and day
                    starts = [self.files.start_date]
                if stops[0] is None:
                    stops = [self.files.stop_date]
                # Default step size
                if self._iter_step is None:
                    self._iter_step = '1D'
                # Default window size
                if self._iter_width is None:
                    self._iter_width = dt.timedelta(days=1)

                # Create list-like of dates for iteration
                starts = filter_datetime_input(starts)
                stops = filter_datetime_input(stops)
                freq = self._iter_step
                width = self._iter_width

                # Ensure inputs are in reasonable date order
                for start, stop in zip(starts, stops):
                    if start > stop:
                        estr = ' '.join(('Bounds must be set in increasing',
                                         'date order.',
                                         start.strftime('%d %B %Y'),
                                         'is later than',
                                         stop.strftime('%d %B %Y')))
                        raise ValueError(estr)

                # account for width of load. Don't extend past bound.
                ustops = [stop - width + dt.timedelta(days=1)
                          for stop in stops]
                self._iter_list = utils.time.create_date_range(starts,
                                                               ustops,
                                                               freq=freq)
                # go back to time index
                self._iter_list = pds.DatetimeIndex(self._iter_list)

            else:
                raise ValueError(' '.join(('Input is not a known type, string',
                                           'or datetime')))
            self._iter_start = starts
            self._iter_stop = stops

        return

    @property
    def empty(self):
        """Boolean flag reflecting lack of data.

        True if there is no Instrument data."""

        if self.pandas_format:
            return self.data.empty
        else:
            if 'time' in self.data.indexes:
                return len(self.data.indexes['time']) == 0
            elif 'Epoch' in self.data.indexes:
                return len(self.data.indexes['Epoch']) == 0
            else:
                return True

    @property
    def date(self):
        """Date for loaded data."""
        return self._date

    @date.setter
    def date(self, new_date):
        # Set the date property, see property docstring for details
        self._date = filter_datetime_input(new_date)

    @property
    def index(self):
        """Returns time index of loaded data."""
        return self._index()

    @property
    def variables(self):
        """Returns list of variables within loaded data."""

        if self.pandas_format:
            return self.data.columns
        else:
            return list(self.data.variables.keys())

    def copy(self):
        """Deep copy of the entire Instrument object."""

        return copy.deepcopy(self)

    def concat_data(self, new_data, prepend=False, **kwargs):
        """Concats new_data to self.data for xarray or pandas as needed

        Parameters
        ----------
        new_data : pds.DataFrame, xr.Dataset, or list of such objects
            New data objects to be concatonated
        prepend : boolean
            If True, assign new data before existing data; if False append new
            data (default=False)
        **kwargs : dict
            Optional keyword arguments passed to pds.concat or xr.concat

        Note
        ----
        For pandas, sort=False is passed along to the underlying
        pandas.concat method. If sort is supplied as a keyword, the
        user provided value is used instead.  Recall that sort orders the
        data columns, not the data values or the index.

        For xarray, dim=Instrument.index.name is passed along to xarray.concat
        except if the user includes a value for dim as a keyword argument.

        """
        # Order the data to be concatonated in a list
        if not isinstance(new_data, list):
            new_data = [new_data]

        if prepend:
            new_data.append(self.data)
        else:
            new_data.insert(0, self.data)

        # Retrieve the appropriate concatonation function
        if self.pandas_format:
            # Specifically do not sort unless otherwise specified
            if 'sort' not in kwargs:
                kwargs['sort'] = False
            concat_func = pds.concat
        else:
            # Specify the dimension, if not otherwise specified
            if 'dim' not in kwargs:
                kwargs['dim'] = self.index.name
            concat_func = xr.concat

        # Assign the concatonated data to the instrument
        self.data = concat_func(new_data, **kwargs)
        return

    def custom_attach(self, function, at_pos='end', args=[], kwargs={}):
        """Attach a function to custom processing queue.

        Custom functions are applied automatically whenever `.load()`
        command called.

        Parameters
        ----------
        function : string or function object
            name of function or function object to be added to queue
        at_pos : string or int
            Accepts string 'end' or a number that will be used to determine
            the insertion order if multiple custom functions are attached
            to an Instrument object. (default='end').
        args : list or tuple
            Ordered arguments following the instrument object input that are
            required by the custom function (default=[])
        kwargs : dict
            Dictionary of keyword arguments required by the custom function
            (default={})

        Note
        ----
        Functions applied using `custom_attach` may add, modify, or use
        the data within Instrument inside of the function, and so should not
        return anything.

        """

        # Test the positioning input
        pos_list = list(np.arange(0, len(self.custom_functions), 1))
        pos_list.append('end')

        if at_pos not in pos_list:
            logger.warning(''.join(['unknown position specified, including ',
                                    'function at end of current list']))
            at_pos = 'end'

        # Convert string to function object, if necessary
        if isinstance(function, str):
            function = eval(function)

        # If the position is 'end' or greater
        if (at_pos == 'end') | (at_pos == len(self.custom_functions)):
            # store function object
            self.custom_functions.append(function)
            self.custom_args.append(args)
            self.custom_kwargs.append(kwargs)
        else:
            # user picked a specific location to insert
            self.custom_functions.insert(at_pos, function)
            self.custom_args.insert(at_pos, args)
            self.custom_kwargs.insert(at_pos, kwargs)

        return

    def custom_apply_all(self):
        """ Apply all of the custom functions to the satellite data object.

        Raises
        ------
        ValueError
            Raised when function returns any value

        Note
        ----
        This method does not generally need to be invoked directly by users.

        """

        if len(self.custom_functions) > 0:
            for func, arg, kwarg in zip(self.custom_functions,
                                        self.custom_args,
                                        self.custom_kwargs):
                if not self.empty:
                    # Custom functions do nothing or modify loaded data. Methods
                    # are run on Instrument object directly and any changes to
                    # object by the method are retained. No data may be returned
                    # by method itself.
                    null_out = func(self, *arg, **kwarg)
                    if null_out is not None:
                        raise ValueError(''.join(('Custom functions should not',
                                                  ' return any information via',
                                                  ' return. Information may ',
                                                  'only be propagated back by',
                                                  ' modifying supplied pysat ',
                                                  'object.')))
        return

    def custom_clear(self):
        """Clear the custom function list.
        """
        self.custom_functions = []
        self.custom_args = []
        self.custom_kwargs = []
        return

    def today(self):
        """Returns today's date (UTC), with no hour, minute, second, etc.

        Returns
        -------
        today_utc: datetime
            Today's date in UTC

        """
        today_utc = filter_datetime_input(dt.datetime.utcnow())

        return today_utc

    def tomorrow(self):
        """Returns tomorrow's date (UTC), with no hour, minute, second, etc.

        Returns
        -------
        datetime
            Tomorrow's date in UTC

        """

        return self.today() + dt.timedelta(days=1)

    def yesterday(self):
        """Returns yesterday's date (UTC), with no hour, minute, second, etc.

        Returns
        -------
        datetime
            Yesterday's date in UTC

        """

        return self.today() - dt.timedelta(days=1)

    def next(self, verifyPad=False):
        """Manually iterate through the data loaded in Instrument object.

        Bounds of iteration and iteration type (day/file) are set by
        `bounds` attribute.

        Parameters
        ----------
        verifyPad : bool
            Passed to `self.load()`. If True, then padded data within
            the load method will be retained. (default=False)

        Note
        ----
        If there were no previous calls to load then the
        first day(default)/file will be loaded.

        """

        # make sure we can iterate
        if len(self._iter_list) == 0:
            # nothing to potentially iterate over
            raise StopIteration(''.join(('File list is empty. ',
                                         'Nothing to be done.')))

        if self._iter_type == 'date':
            if self.date is not None:
                # data is already loaded in .data
                idx, = np.where(self.date == self._iter_list)
                if len(idx) == 0:
                    estr = ''.join(('Unable to find loaded date ',
                                    'in the supported iteration list. ',
                                    'Please check the Instrument bounds, ',
                                    '`self.bounds` for supported iteration',
                                    'ranges.'))
                    raise StopIteration(estr)
                elif idx[-1] >= len(self._iter_list) - 1:
                    # gone to far!
                    raise StopIteration('Outside the set date boundaries.')
                else:
                    # not going past the last day, safe to move forward
                    date = self._iter_list[idx[0] + 1]
                    end_date = date + self._iter_width
            else:
                # no data currently loaded, start at the beginning
                date = self._iter_list[0]
                end_date = date + self._iter_width
            # perform load
            self.load(date=date, end_date=end_date, verifyPad=verifyPad)

        elif self._iter_type == 'file':
            first = self.files.get_index(self._iter_list[0])
            last = self.files.get_index(self._iter_list[-1])
            step = self._iter_step
            width = self._iter_width
            if self._fid is not None:
                # data already loaded in .data
                if (self._fid < first) | (self._fid + step > last):
                    raise StopIteration('Outside the set file boundaries.')
                else:
                    # step size already accounted for in the list of files
                    # get location of current file in iteration list
                    idx = None
                    fname = self.files[self._fid]
                    for i, name in enumerate(self._iter_list):
                        if name == fname:
                            idx = i
                            break
                    if idx is None:
                        estr = ''.join(('Unable to find loaded filename ',
                                        'in the supported iteration list. ',
                                        'Please check the Instrument bounds, ',
                                        '`self.bounds` for supported iteration',
                                        'ranges.'))
                        raise StopIteration(estr)
                    fname = self._iter_list[idx + 1]
            else:
                # no data loaded yet, start with the first file
                fname = self._iter_list[0]

            # load range of files at a time
            # get location for second file. Note a width of 1 loads single file
            nfid = self.files.get_index(fname) + width - 1
            self.load(fname=fname, stop_fname=self.files[nfid],
                      verifyPad=verifyPad)

        return

    def prev(self, verifyPad=False):
        """Manually iterate backwards through the data in Instrument object.

        Bounds of iteration and iteration type (day/file)
        are set by `bounds` attribute.

        Parameters
        ----------
        verifyPad : bool
            Passed to `self.load()`. If True, then padded data within
            the load method will be retained. (default=False)

        Note
        ----
        If there were no previous calls to load then the
        first day(default)/file will be loaded.

        """
        # make sure we can iterate
        if len(self._iter_list) == 0:
            # nothing to potentially iterate over
            raise StopIteration(''.join(('File list is empty. ',
                                         'Nothing to be done.')))

        if self._iter_type == 'date':
            if self.date is not None:
                # some data already loaded in .data
                idx, = np.where(self._iter_list == self.date)
                if len(idx) == 0:
                    estr = ''.join(('Unable to find loaded date ',
                                    'in the supported iteration list. ',
                                    'Please check the Instrument bounds, ',
                                    '`self.bounds` for supported iteration',
                                    'ranges.'))
                    raise StopIteration(estr)
                elif idx[0] == 0:
                    # too far!
                    raise StopIteration('Outside the set date boundaries.')
                else:
                    # not on first day, safe to move backward
                    date = self._iter_list[idx[0] - 1]
                    end_date = self._iter_list[idx[0] - 1] + self._iter_width
                    self.load(date=date, end_date=end_date, verifyPad=verifyPad)
            else:
                # no data currently loaded, start at the end
                end_date = self._iter_list[-1] + self._iter_width
                date = self._iter_list[-1]
                self.load(date=date, end_date=end_date, verifyPad=verifyPad)

        elif self._iter_type == 'file':
            first = self.files.get_index(self._iter_list[0])
            last = self.files.get_index(self._iter_list[-1])
            step = self._iter_step
            width = self._iter_width
            if self._fid is not None:
                if (self._fid - step < first) or (self._fid > last):
                    raise StopIteration('Outside the set file boundaries.')
                else:
                    # find location of file
                    idx = None
                    fname = self.files[self._fid]
                    for i, name in enumerate(self._iter_list):
                        if name == fname:
                            idx = i
                            break
                    if idx is None:
                        estr = ''.join(('Unable to find loaded filename ',
                                        'in the supported iteration list. ',
                                        'Please check the Instrument bounds, ',
                                        '`self.bounds` for supported iteration',
                                        'ranges.'))
                        raise StopIteration(estr)
                    fname = self._iter_list[idx - 1]
            else:
                fname = self._iter_list[-1]

            nfid = self.files.get_index(fname) + width - 1
            self.load(fname=fname, stop_fname=self.files[nfid],
                      verifyPad=verifyPad)

        return

    def rename(self, var_names, lowercase_data_labels=False):
        """Renames variable within both data and metadata.

        Parameters
        ----------
        var_names : dict or other map
            Existing var_names are keys, values are new var_names
        lowercase_data_labels : bool
            If True, the labels applied to inst.data are forced to lowercase.
            The supplied case in var_names is retained within inst.meta.

        Examples
        --------
        ::

            # standard renaming
            new_var_names = {'old_name': 'new_name',
                         'old_name2':, 'new_name2'}
            inst.rename(new_var_names)


        If using a pandas DataFrame as the underlying data object,
        to rename higher-order variables supply a modified dictionary.
        Note that this rename will be invoked individually for all
        times in the dataset.
        ::

            # applies to higher-order datasets
            # that are loaded into pandas
            # general example
            new_var_names = {'old_name': 'new_name',
                             'old_name2':, 'new_name2',
                             'col_name': {'old_ho_name': 'new_ho_name'}}
            inst.rename(new_var_names)

            # specific example
            inst = pysat.Instrument('pysat', 'testing2D')
            inst.load(2009, 1)
            var_names = {'uts': 'pysat_uts',
                     'profiles': {'density': 'pysat_density'}}
            inst.rename(var_names)


        pysat supports differing case for variable labels across the
        data and metadata objects attached to an Instrument. Since
        metadata is case-preserving (on assignment) but case-insensitive,
        the labels used for data are always valid for metadata. This
        feature may be used to provide friendlier variable names within
        pysat while also maintaining external format compatibility
        when writing files.
        ::

            # example with lowercase_data_labels
            inst = pysat.Instrument('pysat', 'testing2D')
            inst.load(2009, 1)
            var_names = {'uts': 'Pysat_UTS',
                     'profiles': {'density': 'PYSAT_density'}}
            inst.rename(var_names, lowercase_data_labels=True)

            # note that 'Pysat_UTS' was applied to data as 'pysat_uts'
            print(inst['pysat_uts'])

            # case is retained within inst.meta, though
            # data access to meta is case insensitive
            print('True meta variable name is ', inst.meta['pysat_uts'].name)

            # Note that the labels in meta may be used when creating a file
            # thus 'Pysat_UTS' would be found in the resulting file
            inst.to_netcdf4('./test.nc', preserve_meta_case=True)

            # load in file and check
            raw = netCDF4.Dataset('./test.nc')
            print(raw.variables['Pysat_UTS'])


        """

        if self.pandas_format:
            # Check for standard rename variables as well as
            # renaming for higher order variables
            fdict = {}  # filtered old variable names
            hdict = {}  # higher order variable names

            # keys for existing higher order data labels
            ho_keys = [a for a in self.meta.keys_nD()]
            lo_keys = [a for a in self.meta.keys()]

            # iterate, collect normal variables
            # rename higher order variables
            for vkey in var_names:
                # original name, new name
                oname, nname = vkey, var_names[vkey]
                if oname not in ho_keys:
                    if oname in lo_keys:
                        # within low order (standard) variable name keys
                        # may be renamed directly
                        fdict[oname] = nname
                    else:
                        # not in standard or higher order variable name keys
                        estr = ' '.join((oname, ' is not',
                                         'a known variable.'))
                        raise ValueError(estr)
                else:
                    # Variable name is in higher order list
                    if isinstance(nname, dict):
                        # Changing a variable name within a higher order object
                        label = [k for k in nname.keys()][0]
                        hdict[label] = nname[label]
                        # ensure variable is there
                        if label not in self.meta[oname]['children']:
                            estr = ''.join((label, ' is not a known ',
                                            'higher-order variable under ',
                                            oname, '.'))
                            raise ValueError(estr)
                        # Check for lowercase flag
                        if lowercase_data_labels:
                            gdict = {}
                            gdict[label] = nname[label].lower()
                        else:
                            gdict = hdict
                        # Change variables for frame at each time
                        for i in np.arange(len(self.index)):
                            # within data itself
                            self[i, oname].rename(columns=gdict,
                                                  inplace=True)

                        # Change metadata, once per variable only hdict used as
                        # it retains user provided case
                        self.meta.ho_data[oname].data.rename(hdict,
                                                             inplace=True)
                        # Clear out dict for next loop
                        hdict.pop(label)
                    else:
                        # Changing the outer 'column' label
                        fdict[oname] = nname

            # Rename regular variables, single go check for lower case data
            # labels first
            if lowercase_data_labels:
                gdict = {}
                for fkey in fdict:
                    gdict[fkey] = fdict[fkey].lower()
            else:
                gdict = fdict

            # Change variable names for attached data object
            self.data.rename(columns=gdict, inplace=True)

        else:
            # xarray renaming: account for lowercase data labels first
            if lowercase_data_labels:
                gdict = {}
                for vkey in var_names:
                    gdict[vkey] = var_names[vkey].lower()
            else:
                gdict = var_names
            self.data = self.data.rename(gdict)

            # Set up dictionary for renaming metadata variables
            fdict = var_names

        # Update normal metadata parameters in a single go.  The case must
        # always be preserved in Meta object
        new_fdict = {}
        for fkey in fdict:
            case_old = self.meta.var_case_name(fkey)
            new_fdict[case_old] = fdict[fkey]
        self.meta.data.rename(index=new_fdict, inplace=True)

        return

    def generic_meta_translator(self, input_meta):
        """Translates the metadata contained in an object into a dictionary

        Parameters
        ----------
        input_meta : Meta
            The metadata object to translate

        Returns
        -------
        dict
            A dictionary of the metadata for each variable of an output file
            e.g. netcdf4

        """
        export_dict = {}
        if self._meta_translation_table is not None:
            # Create a translation table for the actual values of the meta
            # labels. The instrument specific translation table only stores the
            # names of the attributes that hold the various meta labels
            translation_table = {}
            for key in self._meta_translation_table:
                translation_table[getattr(self, key)] = \
                    self._meta_translation_table[key]
        else:
            translation_table = None
        # First Order Data
        for key in input_meta.data.index:
            if translation_table is None:
                export_dict[key] = input_meta.data.loc[key].to_dict()
            else:
                # Translate each key if a translation is provided
                export_dict[key] = {}
                meta_dict = input_meta.data.loc[key].to_dict()
                for orig_key in meta_dict:
                    if orig_key in translation_table:
                        for translated_key in translation_table[orig_key]:
                            export_dict[key][translated_key] = \
                                meta_dict[orig_key]
                    else:
                        export_dict[key][orig_key] = meta_dict[orig_key]

        # Higher Order Data
        for key in input_meta.ho_data:
            if key not in export_dict:
                export_dict[key] = {}
            for ho_key in input_meta.ho_data[key].data.index:
                new_key = '_'.join((key, ho_key))
                if translation_table is None:
                    export_dict[new_key] = \
                        input_meta.ho_data[key].data.loc[ho_key].to_dict()
                else:
                    # Translate each key if a translation is provided
                    export_dict[new_key] = {}
                    meta_dict = \
                        input_meta.ho_data[key].data.loc[ho_key].to_dict()
                    for orig_key in meta_dict:
                        if orig_key in translation_table:
                            for translated_key in translation_table[orig_key]:
                                export_dict[new_key][translated_key] = \
                                    meta_dict[orig_key]
                        else:
                            export_dict[new_key][orig_key] = \
                                meta_dict[orig_key]
        return export_dict

    def load(self, yr=None, doy=None, end_yr=None, end_doy=None, date=None,
             end_date=None, fname=None, stop_fname=None, verifyPad=False):
        """Load instrument data into Instrument.data object.

        Parameters
        ----------
        yr : integer
            Year for desired data. pysat will load all files with an
            associated date between yr, doy and yr, doy + 1 (default=None)
        doy : integer
            Day of year for desired data. Must be present with yr input.
            (default=None)
        end_yr : integer
            Used when loading a range of dates, from yr, doy to end_yr, end_doy
            based upon the dates associated with the Instrument's files. Date
            range is inclusive for yr, doy but exclusive for end_yr, end_doy.
            (default=None)
        end_doy : integer
            Used when loading a range of dates, from yr, doy to end_yr, end_doy
            based upon the dates associated with the Instrument's files. Date
            range is inclusive for yr, doy but exclusive for end_yr, end_doy.
            (default=None)
        date : dt.datetime
            Date to load data. pysat will load all files with an associated
            date between date and date + 1 day (default=None)
        end_date : dt.datetime
            Used when loading a range of data from `date` to `end_date` based
            upon the dates associated with the Instrument's files. Date range
            is inclusive for date but exclusive for end_date. (default=None)
        fname : str or NoneType
            Filename to be loaded (default=None)
        stop_fname : str or NoneType
            Used when loading a range of filenames from `fname` to `stop_fname`,
            inclusive. (default=None)
        verifyPad : bool
            If True, padding data not removed for debugging. Padding
            parameters are provided at Instrument instantiation. (default=False)

        Raises
        ------
        TypeError
            For incomplete or incorrect input
        ValueError
            For input incompatible with Instrument set-up

        Note
        ----
        Loads data for a chosen instrument into .data. Any functions chosen
        by the user and added to the custom processing queue (.custom.attach)
        are automatically applied to the data before it is available to
        user in .data.

        A mixed combination of `.load()` keywords such as `yr` and `date` are
        not allowed.

        Note
        -----
            `end` kwargs have exclusive ranges (stop before the condition is
            reached), while `stop` kwargs have inclusive ranges (stop once the
            condition is reached).

        Examples
        --------
        ::
            import datetime as dt
            import pysat

            inst = pysat.Instrument('pysat', 'testing')

            # load a single day by year and day of year
            inst.load(2009, 1)

            # load a single day by date
            date = dt.datetime(2009, 1, 1)
            inst.load(date=date)

            # load a single file, first file in this example
            inst.load(fname=inst.files[0])

            # load a range of days, data between
            # Jan. 1st (inclusive) - Jan. 3rd (exclusive)
            inst.load(2009, 1, 2009, 3)

            # same procedure using datetimes
            date = dt.datetime(2009, 1, 1)
            end_date = dt.datetime(2009, 1, 3)
            inst.load(date=date, end_date=end_date)

            # same procedure using filenames
            # note the change in index due to inclusive slicing on filenames!
            inst.load(fname=inst.files[0], stop_fname=inst.files[1])

        """
        # Set options used by loading routine based upon user input
        if (yr is not None) and (doy is not None):
            if doy < 1 or (doy > 366):
                estr = ''.join(('Day of year (doy) is only valid between and ',
                                'including 1-366.'))
                raise ValueError(estr)

            # Verify arguments make sense, in context
            _check_load_arguments_none([fname, stop_fname, date, end_date],
                                       raise_error=True)
            # Convert yr/doy to a date
            date = dt.datetime.strptime("{:.0f} {:.0f}".format(yr, doy),
                                        "%Y %j")
            self._set_load_parameters(date=date, fid=None)

            if (end_yr is not None) and (end_doy is not None):
                if end_doy < 1 or (end_doy > 366):
                    estr = ''.join(('Day of year (end_doy) is only valid ',
                                    'between and including 1-366.'))
                    raise ValueError(estr)
                end_date = dt.datetime.strptime(
                    "{:.0f} {:.0f}".format(end_yr, end_doy), "%Y %j")
                self.load_step = end_date - date
            elif (end_yr is not None) or (end_doy is not None):
                estr = ''.join(('Both end_yr and end_doy must be set, ',
                                'or neither.'))
                raise ValueError(estr)
            else:
                # increment end by a day if none supplied
                self.load_step = dt.timedelta(days=1)

            curr = self.date

        elif date is not None:
            # Verify arguments make sense, in context
            _check_load_arguments_none([fname, stop_fname, yr, doy, end_yr,
                                        end_doy], raise_error=True)

            # Ensure date portion from user is only year, month, day
            self._set_load_parameters(date=date, fid=None)
            date = filter_datetime_input(date)

            # Increment after determining the desird step size
            if end_date is not None:
                # Support loading a range of dates
                self.load_step = end_date - date
            else:
                # Defaults to single day load
                self.load_step = dt.timedelta(days=1)
            curr = date

        elif fname is not None:
            # Verify arguments make sense, in context
            _check_load_arguments_none([yr, doy, end_yr, end_doy, date,
                                        end_date], raise_error=True)

            # Date will have to be set later by looking at the data
            self._set_load_parameters(date=None,
                                      fid=self.files.get_index(fname))

            # Check for loading by file range
            if stop_fname is not None:
                # Get index for both files so the delta may be computed
                idx1 = self.files.get_index(fname)
                idx2 = self.files.get_index(stop_fname)
                diff = idx2 - idx1
                if diff < 0:
                    estr = ''.join(('`stop_fname` must occur at a later date ',
                                    'than `fname`. Swapping filename inputs ',
                                    'will resolve the error.'))
                    raise ValueError(estr)
                else:
                    self.load_step = diff
            else:
                # Increment one file at a time
                self.load_step = 0
            curr = self._fid.copy()

        elif _check_load_arguments_none([yr, doy, end_yr, end_doy, date,
                                         end_date, fname, stop_fname]):
            # Empty call, treat as if all data requested
            if self.multi_file_day:
                estr = ''.join(('`load()` is not supported with multi_file_day',
                                '=True.'))
                raise ValueError(estr)
            if self.pad is not None:
                estr = ' '.join(('`load()` is not supported with data padding',
                                 'enabled.'))
                raise ValueError(estr)

            date = self.files.files.index[0]
            end_date = self.files.files.index[-1] + dt.timedelta(days=1)

            self._set_load_parameters(date=date, fid=None)
            curr = date
            self.load_step = end_date - date
        else:
            estr = 'Unknown or incomplete input combination.'
            raise TypeError(estr)

        self.orbits._reset()

        # If `pad` or `multi_file_day` is True, need to load three days/files
        loop_pad = self.pad if self.pad is not None \
            else dt.timedelta(seconds=0)

        # Check for constiency between loading range and data padding, if any
        if self.pad is not None:
            if self._load_by_date:
                tdate = dt.datetime(2009, 1, 1)
                if tdate + self.load_step < tdate + loop_pad:
                    estr = ''.join(('Data padding window must be shorter than ',
                                    'data loading window. Load a greater ',
                                    'range of data or shorten the padding.'))
                    raise ValueError(estr)
            else:
                # Loading by file
                wstr = ''.join(('Using a data padding window ',
                                'when loading by file can produce unexpected ',
                                'results whenever the padding window ',
                                'is longer than the range of data in a file. ',
                                'Improving the breadth of the padding window ',
                                'is planned for the future.'))
                logger.warning(wstr)

        if (self.pad is not None) or self.multi_file_day:
            if self._empty(self._next_data) and self._empty(self._prev_data):
                # Data has not already been loaded for previous and next days
                # load data for all three
                logger.info('Initializing three day/file window')

                # Using current date or fid
                self._prev_data, self._prev_meta = self._load_prev()
                self._curr_data, self._curr_meta = \
                    self._load_data(date=self.date, fid=self._fid,
                                    inc=self.load_step)
                self._next_data, self._next_meta = self._load_next()
            else:
                if self._next_data_track == curr:
                    # Moving forward in time
                    del self._prev_data
                    self._prev_data = self._curr_data
                    self._prev_meta = self._curr_meta
                    self._curr_data = self._next_data
                    self._curr_meta = self._next_meta
                    self._next_data, self._next_meta = self._load_next()
                elif self._prev_data_track == curr:
                    # Moving backward in time
                    del self._next_data
                    self._next_data = self._curr_data
                    self._next_meta = self._curr_meta
                    self._curr_data = self._prev_data
                    self._curr_meta = self._prev_meta
                    self._prev_data, self._prev_meta = self._load_prev()
                else:
                    # Jumped in time/or switched from filebased to date based
                    # access
                    del self._prev_data
                    del self._curr_data
                    del self._next_data
                    self._prev_data, self._prev_meta = self._load_prev()
                    self._curr_data, self._curr_meta = \
                        self._load_data(date=self.date, fid=self._fid,
                                        inc=self.load_step)
                    self._next_data, self._next_meta = self._load_next()

            # Make sure datetime indices for all data is monotonic
            if not self._index(self._prev_data).is_monotonic_increasing:
                self._prev_data.sort_index(inplace=True)
            if not self._index(self._curr_data).is_monotonic_increasing:
                self._curr_data.sort_index(inplace=True)
            if not self._index(self._next_data).is_monotonic_increasing:
                self._next_data.sort_index(inplace=True)

            # Make tracking indexes consistent with new loads
            if self._load_by_date:
                self._next_data_track = curr + self.load_step
                self._prev_data_track = curr - self.load_step
            else:
                # File and date loads have to be treated differently
                # due to change in inclusive/exclusive range end
                # treatment. Loading by file is inclusive.
                self._next_data_track = curr + self.load_step + 1
                self._prev_data_track = curr - self.load_step - 1

            # Attach data to object
            if not self._empty(self._curr_data):
                # The data being added isn't empty, so copy the data values
                # and the meta data values
                self.data = self._curr_data.copy()
                self.meta = self._curr_meta.copy()
            else:
                # If a new default/empty Meta is added here then it creates
                # a bug by potentially overwriting existing, good meta data
                # with an empty Meta object. For example, this will happen if
                # a multi-day analysis ends on a day with no data.
                # Do not re-introduce this issue.
                self.data = self._null_data.copy()

            # Load by file or by date, as specified
            if self._load_by_date:
                # Multi-file days can extend past a single day, only want data
                # from a specific date if loading by day.  Set up times for
                # the possible data padding coming up.
                first_time = self.date
                first_pad = self.date - loop_pad
                last_time = self.date + self.load_step
                last_pad = self.date + self.load_step + loop_pad
                want_last_pad = False
            elif (not self._load_by_date) and (not self.multi_file_day):
                # Loading by file, can't be a multi_file-day flag situation
                first_time = self._index(self._curr_data)[0]
                first_pad = first_time - loop_pad
                last_time = self._index(self._curr_data)[-1]
                last_pad = last_time + loop_pad
                want_last_pad = True
            else:
                raise ValueError(" ".join(("Can't have multi_file_day and load",
                                           "by file.")))

            # Pad data based upon passed parameter
            if (not self._empty(self._prev_data)) & (not self.empty):
                stored_data = self.data  # .copy()
                temp_time = copy.deepcopy(self.index[0])

                # Pad data using access mechanisms that works for both pandas
                # and xarray
                self.data = self._prev_data.copy()

                # __getitem__ used below to get data from instrument object.
                # Details for handling pandas and xarray are different and
                # handled by __getitem__
                self.data = self[first_pad:temp_time]
                if not self.empty:
                    if self.index[-1] == temp_time:
                        self.data = self[:-1]
                    self.concat_data(stored_data, prepend=False)
                else:
                    self.data = stored_data

            if (not self._empty(self._next_data)) & (not self.empty):
                stored_data = self.data  # .copy()
                temp_time = copy.deepcopy(self.index[-1])

                # Pad data using access mechanisms that work foro both pandas
                # and xarray
                self.data = self._next_data.copy()
                self.data = self[temp_time:last_pad]
                if not self.empty:
                    if (self.index[0] == temp_time):
                        self.data = self[1:]
                    self.concat_data(stored_data, prepend=True)
                else:
                    self.data = stored_data

            self.data = self[first_pad:last_pad]

            # Want exclusive end slicing behavior from above
            if not self.empty:
                if (self.index[-1] == last_pad) & (not want_last_pad):
                    self.data = self[:-1]

        # If self.pad is False, load single day
        else:
            self.data, meta = self._load_data(date=self.date, fid=self._fid,
                                              inc=self.load_step)
            if not self.empty:
                self.meta = meta

                # If only some metadata included, define the remaining variables
                warn_default = False
                for var in self.variables:
                    if var not in self.meta:
                        default_warn = "".join(["Metadata set to defaults, as",
                                                " they were missing in the ",
                                                "Instrument"])
                        warn_default = True
                        self.meta[var] = {self.meta.labels.name: var,
                                          self.meta.labels.notes: default_warn}

                if warn_default:
                    warnings.warn(default_warn, stacklevel=2)

        # Check if load routine actually returns meta
        if self.meta.data.empty:
            self.meta[self.variables] = {self.meta.labels.name: self.variables}

        # If loading by file set the yr, doy, and date
        if not self._load_by_date:
            if self.pad is not None:
                temp = first_time
            else:
                temp = self.index[0]
            self.date = dt.datetime(temp.year, temp.month, temp.day)
            self.yr, self.doy = utils.time.getyrdoy(self.date)

        # Ensure data is unique and monotonic. Check occurs after all the data
        # padding loads, or individual load. Thus, it can potentially check
        # issues with padding or with raw data
        if not (self.index.is_monotonic_increasing and self.index.is_unique):
            message = ''
            if not self.index.is_unique:
                message = ' '.join((message, 'Loaded data is not unique.'))
            if not self.index.is_monotonic_increasing:
                message = ' '.join((message, 'Loaded data is not',
                                   'monotonically increasing. '))
            if self.strict_time_flag:
                raise ValueError(' '.join((message, 'To continue to use data,'
                                           'set inst.strict_time_flag=False',
                                           'before loading data')))
            else:
                warnings.warn(message, stacklevel=2)

        # Apply the instrument preprocess routine, if data present
        if not self.empty:
            # Does not require self as input, as it is a partial func
            self._preprocess_rtn()

        # Clean data, if data is present and cleaning requested
        if (not self.empty) & (self.clean_level != 'none'):
            self._clean_rtn()

        # Apply custom functions via the nanokernel in self.custom
        if not self.empty:
            self.custom_apply_all()

        # Remove the excess data padding, if any applied
        if (self.pad is not None) & (not self.empty) & (not verifyPad):
            self.data = self[first_time: last_time]
            if not self.empty:
                if (self.index[-1] == last_time) & (not want_last_pad):
                    self.data = self[:-1]

        # Transfer any extra attributes in meta to the Instrument object
        self.meta.transfer_attributes_to_instrument(self)
        self.meta.mutable = False
        sys.stdout.flush()
        return

    def remote_file_list(self, start=None, stop=None, **kwargs):
        """List remote files for chosen instrument

        Parameters
        ----------
        start : dt.datetime or NoneType
            Starting time for file list. A None value will start with the first
            file found.
            (default=None)
        stop : dt.datetime or NoneType
            Ending time for the file list.  A None value will stop with the last
            file found.
            (default=None)
        **kwargs : dict
            Dictionary of keywords that may be options for specific instruments.
            The keyword arguments 'user' and 'password' are expected for remote
            databases requiring sign in or registration.

        Returns
        -------
        Series
            pandas Series of filenames indexed by date and time

        Note
        ----
        Default behaviour is to return all files.  User may additionally
        specify a given year, year/month, or year/month/day combination to
        return a subset of available files.

        """

        # Add the function kwargs
        kwargs["start"] = start
        kwargs["stop"] = stop

        # Add the user-supplied kwargs
        rtn_key = 'list_remote_files'
        if rtn_key in self.kwargs.keys():
            for user_key in self.kwargs[rtn_key].keys():
                # Don't overwrite kwargs supplied directly to this routine
                if user_key not in kwargs.keys():
                    kwargs[user_key] = self.kwargs[rtn_key][user_key]

        # Return the function call
        return self._list_remote_files_rtn(self.tag, self.inst_id, **kwargs)

    def remote_date_range(self, start=None, stop=None, **kwargs):
        """Returns fist and last date for remote data

        Parameters
        ----------
        start : dt.datetime or NoneType
            Starting time for file list. A None value will start with the first
            file found.
            (default=None)
        stop : dt.datetime or NoneType
            Ending time for the file list.  A None value will stop with the last
            file found.
            (default=None)
        **kwargs : dict
            Dictionary of keywords that may be options for specific instruments.
            The keyword arguments 'user' and 'password' are expected for remote
            databases requiring sign in or registration.

        Returns
        -------
        List
            First and last datetimes obtained from remote_file_list

        Note
        ----
        Default behaviour is to search all files.  User may additionally
        specify a given year, year/month, or year/month/day combination to
        return a subset of available files.

        """

        files = self.remote_file_list(start=start, stop=stop, **kwargs)
        return [files.index[0], files.index[-1]]

    def download_updated_files(self, **kwargs):
        """Grabs a list of remote files, compares to local, then downloads new
        files.

        Parameters
        ----------
        **kwargs : dict
            Dictionary of keywords that may be options for specific instruments

        Note
        ----
        Data will be downloaded to pysat_data_dir/patform/name/tag

        If Instrument bounds are set to defaults they are updated
        after files are downloaded.

        """

        # get list of remote files
        remote_files = self.remote_file_list()
        if remote_files.empty:
            logger.warning(' '.join(('No remote files found. Unable to',
                                     'download latest data.')))
            return

        # get current list of local files
        self.files.refresh()
        local_files = self.files.files

        # Compare local and remote files. First look for dates that are in
        # remote but not in local
        new_dates = []
        for date in remote_files.index:
            if date not in local_files:
                new_dates.append(date)

        # Now compare filenames between common dates as it may be a new version
        # or revision.  This will have a problem with filenames that are
        # faking daily data from monthly.
        for date in local_files.index:
            if date in remote_files.index:
                if remote_files[date] != local_files[date]:
                    new_dates.append(date)
        logger.info(' '.join(('Found {} files that'.format(len(new_dates)),
                              'are new or updated.')))

        # download date for dates in new_dates (also includes new names)
        self.download(date_array=new_dates, **kwargs)

    def download(self, start=None, stop=None, freq='D', date_array=None,
                 **kwargs):
        """Download data for given Instrument object from start to stop.

        Parameters
        ----------
        start : pandas.datetime (yesterday)
            start date to download data
        stop : pandas.datetime (tomorrow)
            stop date (inclusive) to download data
        freq : string
            Stepsize between dates for season, 'D' for daily, 'M' monthly
            (see pandas)
        date_array : list-like
            Sequence of dates to download date for. Takes precedence over
            start and stop inputs
        **kwargs : dict
            Dictionary of keywords that may be options for specific instruments.
            The keyword arguments 'user' and 'password' are expected for remote
            databases requiring sign in or registration.

        Note
        ----
        Data will be downloaded to pysat_data_dir/patform/name/tag

        If Instrument bounds are set to defaults they are updated
        after files are downloaded.

        """
        # make sure directories are there, otherwise create them
        try:
            os.makedirs(self.files.data_path)
        except OSError as err:
            if err.errno != errno.EEXIST:
                # ok if directories already exist.
                # Include message from original error.
                msg = ''.join(('There was a problem creating the path: ',
                               self.files.data_path,
                               ', to store downloaded data for ', self.platform,
                               self.name, '. ', err.message))
                raise ValueError(msg)

        if ((start is None) or (stop is None)) and (date_array is None):
            # Defaults for downloads are set here rather than in the method
            # signature since method defaults are only set once! If an
            # Instrument object persists longer than a day then the download
            # defaults would no longer be correct. Dates are always correct in
            # this setup.
            logger.info(''.join(['Downloading the most recent data by ',
                                 'default (yesterday through tomorrow).']))
            start = self.yesterday()
            stop = self.tomorrow()
        logger.info('Downloading data to: {}'.format(self.files.data_path))

        if date_array is None:
            # Create range of dates for downloading data.  Make sure dates are
            # whole days
            start = filter_datetime_input(start)
            stop = filter_datetime_input(stop)
            date_array = utils.time.create_date_range(start, stop, freq=freq)

        # Add necessary kwargs to the optional kwargs
        kwargs['tag'] = self.tag
        kwargs['inst_id'] = self.inst_id
        kwargs['data_path'] = self.files.data_path

        # Download the data
        self._download_rtn(date_array, **kwargs)

        # get current file date range
        first_date = self.files.start_date
        last_date = self.files.stop_date

        logger.info('Updating pysat file list')
        self.files.refresh()

        # if instrument object has default bounds, update them
        if len(self.bounds[0]) == 1:
            # get current bounds
            curr_bound = self.bounds
            if self._iter_type == 'date':
                if (curr_bound[0][0] == first_date
                        and curr_bound[1][0] == last_date):
                    logger.info('Updating instrument object bounds by date.')
                    self.bounds = (self.files.start_date, self.files.stop_date,
                                   curr_bound[2], curr_bound[3])
            if self._iter_type == 'file':
                if (curr_bound[0][0] == self.files[first_date]
                        and curr_bound[1][0] == self.files[last_date]):
                    logger.info('Updating instrument object bounds by file.')
                    self.bounds = (self.files[self.files.start_date],
                                   self.files[self.files.stop_date],
                                   curr_bound[2], curr_bound[3])

        return

    def to_netcdf4(self, fname=None, base_instrument=None, epoch_name='Epoch',
                   zlib=False, complevel=4, shuffle=True,
                   preserve_meta_case=False, export_nan=None,
                   unlimited_time=True):
        """Stores loaded data into a netCDF4 file.

        Parameters
        ----------
        fname : str
            full path to save instrument object to
        base_instrument : pysat.Instrument
            used as a comparison, only attributes that are present with
            self and not on base_instrument are written to netCDF
        epoch_name : str
            Label in file for datetime index of Instrument object
        zlib : bool
            Flag for engaging zlib compression (True - compression on)
        complevel : int
            an integer between 1 and 9 describing the level of compression
            desired. Ignored if zlib=False. (default=4)
        shuffle : bool
            The HDF5 shuffle filter will be applied before compressing the data.
            This significantly improves compression. Ignored if zlib=False.
            (default=True)
        preserve_meta_case : bool
            if True, then the variable strings within the MetaData object, which
            preserves case, are used to name variables in the written netCDF
            file.
            If False, then the variable strings used to access data from the
            Instrument object are used instead. By default, the variable strings
            on both the data and metadata side are the same, though this
            relationship may be altered by a user. (default=False)
        export_nan : list or None
             By default, the metadata variables where a value of NaN is allowed
             and written to the netCDF4 file is maintained by the Meta object
             attached to the pysat.Instrument object. A list supplied here
             will override the settings provided by Meta, and all parameters
             included will be written to the file. If not listed
             and a value is NaN then that attribute simply won't be included in
             the netCDF4 file. (default=None)
        unlimited_time : bool
             If True, then the main epoch dimension will be set to 'unlimited'
             within the netCDF4 file. (default=True)

        Note
        ----

        Stores 1-D data along dimension 'epoch' - the date time index.

        Stores higher order data (e.g. dataframes within series) separately

         - The name of the main variable column is used to prepend subvariable
           names within netCDF, var_subvar_sub
         - A netCDF4 dimension is created for each main variable column
           with higher order data; first dimension Epoch
         - The index organizing the data stored as a dimension variable
         - from_netcdf4 uses the variable dimensions to reconstruct data
           structure


        All attributes attached to instrument meta are written to netCDF attrs
        with the exception of 'Date_End', 'Date_Start', 'File', 'File_Date',
        'Generation_Date', and 'Logical_File_ID'. These are defined within
        to_netCDF at the time the file is written, as per the adopted standard,
        SPDF ISTP/IACG Modified for NetCDF. Atrributes 'Conventions' and
        'Text_Supplement' are given default values if not present.

        """

        # Check export nans first
        if export_nan is None:
            export_nan = self.meta._export_nan

        # Base_instrument used to define the standard attributes attached
        # to the instrument object. Any additional attributes added
        # to the main input Instrument will be written to the netCDF4
        base_instrument = Instrument() if base_instrument is None \
            else base_instrument

        # Begin processing metadata for writing to the file. Look to see if
        # user supplied a list of export keys corresponding to internally
        # tracked metadata within pysat
        export_meta = self.generic_meta_translator(self.meta)
        if self._meta_translation_table is None:
            # Didn't find a translation table, using the strings
            # attached to the supplied pysat.Instrument object
            export_name_labels = [self.meta.labels.name]
            export_units_labels = [self.meta.labels.units]
            export_desc_labels = [self.meta.labels.desc]
            export_notes_labels = [self.meta.labels.notes]
        else:
            # User supplied labels in translation table
            export_name_labels = self._meta_translation_table['name']
            export_units_labels = self._meta_translation_table['units']
            export_desc_labels = self._meta_translation_table['desc']
            export_notes_labels = self._meta_translation_table['notes']
            logger.info(' '.join(('Using Metadata Translation Table:',
                                  str(self._meta_translation_table))))

        # Apply instrument specific post-processing to the export_meta
        if hasattr(self._export_meta_post_processing, '__call__'):
            export_meta = self._export_meta_post_processing(export_meta)

        # Check if there are multiple variables with same characters
        # but with different case
        lower_variables = [var.lower() for var in self.variables]
        unique_lower_variables = np.unique(lower_variables)
        if len(unique_lower_variables) != len(lower_variables):
            raise ValueError(' '.join(('There are multiple variables with the',
                                       'same name but different case which',
                                       'results in a loss of metadata. Please',
                                       'make the names unique.')))

        # General process for writing data:
        # 1) take care of the EPOCH information,
        # 2) iterate over the variable colums in Instrument.data and check
        #    the type of data,
        #    - if 1D column:
        #      A) do simple write (type is not an object)
        #      B) if it is an object, then check if writing strings
        #      C) if not strings, write object
        #    - if column is a Series of Frames, write as 2D variables
        # 3) metadata must be filtered before writing to netCDF4, since
        #    string variables can't have a fill value
        with netCDF4.Dataset(fname, mode='w', format='NETCDF4') as out_data:
            # number of items, yeah
            num = len(self.index)

            # write out the datetime index
            if unlimited_time:
                out_data.createDimension(epoch_name, None)
            else:
                out_data.createDimension(epoch_name, num)
            cdfkey = out_data.createVariable(epoch_name, 'i8',
                                             dimensions=(epoch_name),
                                             zlib=zlib,
                                             complevel=complevel,
                                             shuffle=shuffle)

            # grab existing metadata for Epoch or create suitable info
            if epoch_name in self.meta:
                new_dict = export_meta[self.meta.var_case_name(epoch_name)]
            else:
                # create empty shell
                new_dict = {}

            # update required and basic information if not present
            for export_name_label in export_name_labels:
                if export_name_label not in new_dict:
                    new_dict[export_name_label] = epoch_name

            for export_units_label in export_units_labels:
                if export_units_label not in new_dict:
                    new_dict[export_units_label] = \
                        'Milliseconds since 1970-1-1 00:00:00'

            for export_desc_label in export_desc_labels:
                if export_desc_label not in new_dict:
                    new_dict[export_desc_label] = \
                        'Milliseconds since 1970-1-1 00:00:00'

            for export_notes_label in export_notes_labels:
                if export_notes_label not in new_dict:
                    new_dict[export_notes_label] = ''

            new_dict['calendar'] = 'standard'
            new_dict['Format'] = 'i8'
            new_dict['Var_Type'] = 'data'
            if self.index.is_monotonic_increasing:
                new_dict['MonoTon'] = 'increase'
            elif self.index.is_monotonic_decreasing:
                new_dict['MonoTon'] = 'decrease'
            new_dict['Time_Base'] = 'Milliseconds since 1970-1-1 00:00:00'
            new_dict['Time_Scale'] = 'UTC'
            new_dict = self._filter_netcdf4_metadata(new_dict, np.int64,
                                                     export_nan=export_nan)
            # attach metadata
            cdfkey.setncatts(new_dict)

            # attach data
            cdfkey[:] = (self.index.values.astype(np.int64)
                         * 1.E-6).astype(np.int64)

            # iterate over all of the columns in the Instrument dataframe
            # check what kind of data we are dealing with, then store
            for key in self.variables:
                # get information on type data we are dealing with
                # data is data in proer type( multiformat support)
                # coltype is the direct type, np.int64
                # and datetime_flag lets you know if the data is full of time
                # information
                if preserve_meta_case:
                    # use the variable case stored in the MetaData object
                    case_key = self.meta.var_case_name(key)
                else:
                    # use variable names used by user when working with data
                    case_key = key

                data, coltype, datetime_flag = self._get_data_info(self[key])

                # operate on data based upon type
                if self[key].dtype != np.dtype('O'):
                    # not an object, normal basic 1D data
                    cdfkey = out_data.createVariable(case_key,
                                                     coltype,
                                                     dimensions=(epoch_name),
                                                     zlib=zlib,
                                                     complevel=complevel,
                                                     shuffle=shuffle)

                    # attach any meta data, after filtering for standards
                    try:
                        # attach dimension metadata
                        new_dict = export_meta[case_key]
                        new_dict['Depend_0'] = epoch_name
                        new_dict['Display_Type'] = 'Time Series'
                        new_dict['Format'] = self._get_var_type_code(coltype)
                        new_dict['Var_Type'] = 'data'
                        new_dict = self._filter_netcdf4_metadata(
                            new_dict, coltype, export_nan=export_nan)
                        cdfkey.setncatts(new_dict)
                    except KeyError as err:
                        logger.info(' '.join((str(err), '\n',
                                              ' '.join(('Unable to find'
                                                        'MetaData for',
                                                        key)))))
                    # assign data
                    if datetime_flag:
                        # datetime is in nanoseconds, storing milliseconds
                        cdfkey[:] = (data.values.astype(coltype)
                                     * 1.0E-6).astype(coltype)
                    else:
                        # not datetime data, just store as is
                        cdfkey[:] = data.values.astype(coltype)

                # back to main check on type of data to write
                else:
                    # It is a Series of objects.  First, figure out what the
                    # individual object typess are.  Then, act as needed.

                    # Use info in coltype to get real datatype of object
                    if (coltype == str):
                        cdfkey = out_data.createVariable(case_key,
                                                         coltype,
                                                         dimensions=epoch_name,
                                                         zlib=zlib,
                                                         complevel=complevel,
                                                         shuffle=shuffle)
                        # Attach any meta data
                        try:
                            # attach dimension metadata
                            new_dict = export_meta[case_key]
                            new_dict['Depend_0'] = epoch_name
                            new_dict['Display_Type'] = 'Time Series'
                            new_dict['Format'] = self._get_var_type_code(
                                coltype)
                            new_dict['Var_Type'] = 'data'

                            # no FillValue or FillVal allowed for strings
                            new_dict = self._filter_netcdf4_metadata(
                                new_dict, coltype, remove=True,
                                export_nan=export_nan)
                            # really attach metadata now
                            cdfkey.setncatts(new_dict)
                        except KeyError:
                            logger.info(' '.join(('Unable to find MetaData for',
                                                  key)))

                        # time to actually write the data now
                        cdfkey[:] = data.values

                    # Still dealing with an object, not just a Series of
                    # strings.  Maps to `if` check on coltypes, being
                    # string-based.
                    else:
                        # Presuming a series with a dataframe or series in each
                        # location start by collecting some basic info on
                        # dimensions sizes, names, then create corresponding
                        # netCDF4 dimensions total dimensions stored for object
                        # are epoch plus ones created below
                        dims = np.shape(self[key].iloc[0])
                        obj_dim_names = []
                        if len(dims) == 1:
                            # generally working with higher dimensional data
                            # pad dimensions so that the rest of the code works
                            # for either a Series or a Frame
                            dims = (dims[0], 0)
                        for i, dim in enumerate(dims[:-1]):
                            # don't need to go over last dimension value,
                            # it covers number of columns (if a frame)
                            obj_dim_names.append(case_key)
                            out_data.createDimension(obj_dim_names[-1], dim)

                        # create simple tuple with information needed to create
                        # the right dimensions for variables that will
                        # be written to file
                        var_dim = tuple([epoch_name] + obj_dim_names)

                        # We need to do different things if a series or
                        # dataframe stored
                        try:
                            # start by assuming it is a dataframe
                            # get list of subvariables
                            iterable = self[key].iloc[0].columns

                            # store our newfound knowledge, we are dealing with
                            # a series of DataFrames
                            is_frame = True
                        except AttributeError:
                            # turns out data is Series of Series
                            # which doesn't have columns
                            iterable = [self[key].iloc[0].name]
                            is_frame = False

                        # find location within main variable that actually
                        # has subvariable data (not just empty frame/series)
                        # so we can determine what the real underlying data
                        # types are
                        good_data_loc = 0
                        for jjj in np.arange(len(self.data)):
                            if len(self.data[key].iloc[0]) > 0:
                                data_loc = jjj
                                break

                        # found a place with data, if there is one
                        # now iterate over the subvariables, get data info
                        # create netCDF4 variables and store the data
                        # stored name is variable_subvariable
                        for col in iterable:
                            if is_frame:
                                # we are working with a dataframe so
                                # multiple subvariables stored under a single
                                # main variable heading
                                idx = self[key].iloc[good_data_loc][col]
                                data, coltype, _ = self._get_data_info(idx)
                                cdfkey = out_data.createVariable(
                                    '_'.join((case_key, col)), coltype,
                                    dimensions=var_dim, zlib=zlib,
                                    complevel=complevel, shuffle=shuffle)

                                # attach any meta data
                                try:
                                    new_dict = export_meta['_'.join((case_key,
                                                                     col))]
                                    new_dict['Depend_0'] = epoch_name
                                    new_dict['Depend_1'] = obj_dim_names[-1]
                                    new_dict['Display_Type'] = 'Spectrogram'
                                    new_dict['Format'] = \
                                        self._get_var_type_code(coltype)
                                    new_dict['Var_Type'] = 'data'
                                    new_dict = self._filter_netcdf4_metadata(
                                        new_dict, coltype,
                                        export_nan=export_nan)
                                    cdfkey.setncatts(new_dict)
                                except KeyError as err:
                                    logger.info(' '.join((str(err), '\n',
                                                          'Unable to find',
                                                          'MetaData for',
                                                          ', '.join((key,
                                                                     col)))))

                                # Attach data.  It may be slow to repeatedly
                                # call the store method as well astype method
                                # below collect data into a numpy array, then
                                # write the full array in one go
                                temp_cdf_data = np.zeros(
                                    (num, dims[0])).astype(coltype)
                                for i in range(num):
                                    temp_cdf_data[i, :] = \
                                        self[key].iloc[i][col].values

                                # Write data
                                cdfkey[:, :] = temp_cdf_data.astype(coltype)

                            else:
                                # We are dealing with a Series.  Get
                                # information from within the series
                                idx = self[key].iloc[good_data_loc]
                                data, coltype, _ = self._get_data_info(idx)
                                cdfkey = out_data.createVariable(
                                    case_key + '_data', coltype,
                                    dimensions=var_dim, zlib=zlib,
                                    complevel=complevel, shuffle=shuffle)

                                # Attach any meta data
                                try:
                                    new_dict = export_meta[case_key]
                                    new_dict['Depend_0'] = epoch_name
                                    new_dict['Depend_1'] = obj_dim_names[-1]
                                    new_dict['Display_Type'] = 'Spectrogram'
                                    new_dict['Format'] = \
                                        self._get_var_type_code(coltype)
                                    new_dict['Var_Type'] = 'data'
                                    new_dict = self._filter_netcdf4_metadata(
                                        new_dict, coltype,
                                        export_nan=export_nan)
                                    # really attach metadata now
                                    cdfkey.setncatts(new_dict)
                                except KeyError as err:
                                    logger.info(' '.join((str(err), '\n',
                                                          'Unable to find ',
                                                          'MetaData for,',
                                                          key)))
                                # attach data
                                temp_cdf_data = np.zeros(
                                    (num, dims[0])).astype(coltype)
                                for i in range(num):
                                    temp_cdf_data[i, :] = self[i, key].values
                                # write data
                                cdfkey[:, :] = temp_cdf_data.astype(coltype)

                        # We are done storing the actual data for the given
                        # higher order variable. Now we need to store the index
                        # for all of that fancy data.

                        # Get index information
                        idx = good_data_loc
                        data, coltype, datetime_flag = self._get_data_info(
                            self[key].iloc[idx].index)

                        # Create dimension variable for to store index in
                        # netCDF4
                        cdfkey = out_data.createVariable(case_key, coltype,
                                                         dimensions=var_dim,
                                                         zlib=zlib,
                                                         complevel=complevel,
                                                         shuffle=shuffle)

                        # Work with metadata
                        new_dict = export_meta[case_key]
                        new_dict['Depend_0'] = epoch_name
                        new_dict['Depend_1'] = obj_dim_names[-1]
                        new_dict['Display_Type'] = 'Time Series'
                        new_dict['Format'] = self._get_var_type_code(coltype)
                        new_dict['Var_Type'] = 'data'

                        if datetime_flag:
                            for export_name_label in export_name_labels:
                                new_dict[export_name_label] = epoch_name
                            for export_units_label in export_units_labels:
                                new_dict[export_units_label] = \
                                    'Milliseconds since 1970-1-1 00:00:00'
                            new_dict = self._filter_netcdf4_metadata(
                                new_dict, coltype, export_nan=export_nan)

                            # Set metadata dict
                            cdfkey.setncatts(new_dict)

                            # Set data
                            temp_cdf_data = np.zeros((num,
                                                      dims[0])).astype(coltype)
                            for i in range(num):
                                temp_cdf_data[i, :] = self[i, key].index.values
                            cdfkey[:, :] = (temp_cdf_data.astype(coltype)
                                            * 1.E-6).astype(coltype)

                        else:
                            if self[key].iloc[data_loc].index.name is not None:
                                for export_name_label in export_name_labels:
                                    new_dict[export_name_label] = \
                                        self[key].iloc[data_loc].index.name
                            else:
                                for export_name_label in export_name_labels:
                                    new_dict[export_name_label] = key
                            new_dict = self._filter_netcdf4_metadata(
                                new_dict, coltype, export_nan=export_nan)

                            # Assign metadata dict
                            cdfkey.setncatts(new_dict)

                            # Set data
                            temp_cdf_data = np.zeros(
                                (num, dims[0])).astype(coltype)
                            for i in range(num):
                                temp_cdf_data[i, :] = \
                                    self[key].iloc[i].index.to_native_types()
                            cdfkey[:, :] = temp_cdf_data.astype(coltype)

            # Store any non standard attributes. Compare this Instrument's
            # attributes to base object
            base_attrb = dir(base_instrument)
            this_attrb = dir(self)

            # Filter out any 'private' attributes (those that start with a '_')
            adict = {}
            for key in this_attrb:
                if key not in base_attrb:
                    if key[0] != '_':
                        adict[key] = self.__getattribute__(key)

            # Add additional metadata to conform to standards
            adict['pysat_version'] = pysat.__version__
            if 'Conventions' not in adict:
                adict['Conventions'] = 'SPDF ISTP/IACG Modified for NetCDF'
            if 'Text_Supplement' not in adict:
                adict['Text_Supplement'] = ''

            # Remove any attributes with the names below.
            # pysat is responible for including them in the file.
            items = ['Date_End', 'Date_Start', 'File', 'File_Date',
                     'Generation_Date', 'Logical_File_ID']
            for item in items:
                if item in adict:
                    _ = adict.pop(item)

            adict['Date_End'] = dt.datetime.strftime(
                self.index[-1], '%a, %d %b %Y,  %Y-%m-%dT%H:%M:%S.%f')
            adict['Date_End'] = adict['Date_End'][:-3] + ' UTC'

            adict['Date_Start'] = dt.datetime.strftime(
                self.index[0], '%a, %d %b %Y,  %Y-%m-%dT%H:%M:%S.%f')
            adict['Date_Start'] = adict['Date_Start'][:-3] + ' UTC'
            adict['File'] = os.path.split(fname)
            adict['File_Date'] = self.index[-1].strftime(
                '%a, %d %b %Y,  %Y-%m-%dT%H:%M:%S.%f')
            adict['File_Date'] = adict['File_Date'][:-3] + ' UTC'
            adict['Generation_Date'] = dt.datetime.utcnow().strftime('%Y%m%d')
            adict['Logical_File_ID'] = os.path.split(fname)[-1].split('.')[:-1]

            # check for binary types, convert when found
            for key in adict.keys():
                if isinstance(adict[key], bool):
                    adict[key] = int(adict[key])

            # attach attributes
            out_data.setncatts(adict)
        return


#
# ----------------------------------------------
#   Utilities supporting the Instrument Object
# ----------------------------------------------
#


def _kwargs_keys_to_func_name(kwargs_key):
    """ Convert from self.kwargs key name to the function/method name

    Parameters
    ----------
    kwargs_key : str
        Key from self.kwargs dictionary

    Returns
    -------
    func_name : str
        Name of method or function associated with the input key

    """

    func_name = '_{:s}_rtn'.format(kwargs_key)
    return func_name


def _get_supported_keywords(local_func):
    """Return a dict of supported keywords

    Parameters
    ----------
    local_func : Python method or functools.partial
        Method used to load data within pysat

    Returns
    -------
    out_dict : dict
        dict of supported keywords and default values


    Note
    ----
    If the input is a partial function then the list of keywords returned only
    includes keywords that have not already been set as part of the
    functools.partial instantiation.

    """
    # account for keywords that are treated by Instrument as args
    pre_kws = ['fnames', 'inst_id', 'tag', 'date_array', 'data_path',
               'format_str', 'supported_tags', 'start', 'stop', 'freq']

    # check if partial function
    if isinstance(local_func, functools.partial):
        # get keyword arguments already applied to function
        existing_kws = local_func.keywords

        # pull out python function portion
        local_func = local_func.func
    else:
        existing_kws = {}

    # account for keywords already set since input was a partial function
    pre_kws.extend(existing_kws.keys())

    # Get the lists of arguements and defaults
    # The args and kwargs are both in the args list, and args are placed first
    #
    # modified from code on
    # https://stackoverflow.com/questions/196960/
    # can-you-list-the-keyword-arguments-a-function-receives
    sig = inspect.getfullargspec(local_func)
    func_args = list(sig.args)

    # Recast the function defaults as a list instead of NoneType or tuple.
    # inspect returns func_defaults=None when there are no defaults
    if sig.defaults is None:
        func_defaults = []
    else:
        func_defaults = [dval for dval in sig.defaults]

    # Remove arguments from the start of the func_args list
    while len(func_args) > len(func_defaults):
        func_args.pop(0)

    # remove pre-existing keywords from output
    # first identify locations
    pop_list = [i for i, arg in enumerate(func_args) if arg in pre_kws]

    # Remove pre-selected by cycling backwards through the list of indices
    for i in pop_list[::-1]:
        func_args.pop(i)
        func_defaults.pop(i)

    # Create the output dict
    out_dict = {akey: func_defaults[i] for i, akey in enumerate(func_args)}

    return out_dict


def _pass_func(*args, **kwargs):
    """ Default function for updateable Instrument methods
    """
    pass


def _check_load_arguments_none(args, raise_error=False):
    """Ensure all arguments are None.

    Used to support .load method checks that arguments that should be
    None are None, while also keeping the .load method readable.

    Parameters
    ----------
    args : iterable object
        Variables that are to checked to ensure None
    raise_error : bool
        If True, an error is raised if all args aren't None (default=False)

    Raises
    ------
    ValueError
        If all args aren't None and raise_error is True

    Returns
    -------
    bool
        True, if all args are None

    """

    all_none = True
    for arg in args:
        if arg is not None:
            all_none = False
            if raise_error:
                estr = ''.join(('An inconsistent set of inputs have been ',
                                'supplied as input. Please double-check that ',
                                'only date, filename, or year/day of year ',
                                'combinations are provided.'))
                raise ValueError(estr)

    return all_none<|MERGE_RESOLUTION|>--- conflicted
+++ resolved
@@ -63,13 +63,8 @@
         (default=False)
     strict_time_flag : boolean
         If true, pysat will check data to ensure times are unique and
-<<<<<<< HEAD
         monotonically increasing. (default=True)
-    directory_format : string or NoneType
-=======
-        monotonically increasing. (default=True
     directory_format : string, function, or NoneType
->>>>>>> 33d1f7be
         Directory naming structure in string format. Variables such as platform,
         name, and tag will be filled in as needed using python string
         formatting. The default directory structure, which is used if None is
@@ -266,37 +261,22 @@
         # Assign directory format information, which tells pysat how to look in
         # sub-directories for files.
         if directory_format is not None:
-<<<<<<< HEAD
-            # assign_func sets some instrument defaults, direct info rules all
-            self.directory_format = directory_format.lower()
-        elif self.directory_format is not None:
-            # value not provided by user, check if there is a value provided by
-            # the instrument module, which may be provided as the desired
-            # string or a method dependent on tag and inst_id
+            # assign_func sets some instrument defaults, but user inputs
+            # take precedence
+            self.directory_format = directory_format
+
+        # The value provided by the user or the Instrument may be either
+        # a string or a function
+        if self.directory_format is not None:
             if callable(self.directory_format):
                 self.directory_format = self.directory_format(tag, inst_id)
         else:
             # Value not provided by user or developer. Use stored value.
             self.directory_format = pysat.params['directory_format']
 
-        # assign the file format string, if provided by user
-        # enables user to temporarily put in a new string template for files
-        # that may not match the standard names obtained from download routine
-=======
-            # assign_func sets some instrument defaults, but user inputs
-            # take precedence
-            self.directory_format = directory_format
-
-        # The value provided by the user or the Instrument may be either
-        # a string or a function
-        if self.directory_format is not None and callable(
-                self.directory_format):
-            self.directory_format = self.directory_format(tag, inst_id)
-
         # Assign the file format string, if provided by user. This enables
         # users to temporarily put in a new string template for files that may
-        # not match the standard names obtained from download routine.
->>>>>>> 33d1f7be
+        # not match the standard names obtained from the download routine.
         if file_format is not None:
             self.file_format = file_format
 
