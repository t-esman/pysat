# -*- coding: utf-8 -*-
import copy
import datetime as dt
import errno
import functools
import importlib
import inspect
import os
import sys
import types
import warnings

import netCDF4
import numpy as np
import pandas as pds
import xarray as xr

import pysat
from pysat import utils
from pysat import user_modules
from pysat import logger


# main class for users
class Instrument(object):
    """Download, load, manage, modify and analyze science data.

    Parameters
    ----------
    platform : string
        name of platform/satellite.
    name : string
        name of instrument.
    tag : string, optional
        identifies particular subset of instrument data.
    inst_id : string, optional
        identity within constellation
    clean_level : {'clean','dusty','dirty','none'}, optional
        level of data quality
    pad : pandas.DateOffset, or dictionary, optional
        Length of time to pad the begining and end of loaded data for
        time-series processing. Extra data is removed after applying all
        custom functions. Dictionary, if supplied, is simply passed to
        pandas DateOffset.
    orbit_info : dict
        Orbit information, {'index':index, 'kind':kind, 'period':period}.
        See pysat.Orbits for more information.
    inst_module : module, optional
        Provide instrument module directly.
        Takes precedence over platform/name.
    update_files : boolean, optional
        If True, immediately query filesystem for instrument files and store.
    temporary_file_list : boolean, optional
        If true, the list of Instrument files will not be written to disk.
        Prevents a race condition when running multiple pysat processes.
    strict_time_flag : boolean, option (True)
        If true, pysat will check data to ensure times are unique and
        monotonically increasing.
    multi_file_day : boolean, optional
        Set to True if Instrument data files for a day are spread across
        multiple files and data for day n could be found in a file
        with a timestamp of day n-1 or n+1.
    manual_org : bool
        if True, then pysat will look directly in pysat data directory
        for data files and will not use default /platform/name/tag
    directory_format : str
        directory naming structure in string format. Variables such as
        platform, name, and tag will be filled in as needed using python
        string formatting. The default directory structure would be
        expressed as '{platform}/{name}/{tag}'
    file_format : str or NoneType
        File naming structure in string format.  Variables such as year,
        month, and inst_id will be filled in as needed using python string
        formatting.  The default file format structure is supplied in the
        instrument list_files routine.
    ignore_empty_files : boolean
        if True, the list of files found will be checked to
        ensure the filesizes are greater than zero. Empty files are
        removed from the stored list of files.
    labels : dict
        Dict where keys are the label attribute names and the values are tuples
        that have the label values and value types in that order.
        (default={'units': ('units', str), 'name': ('long_name', str),
                  'notes': ('notes', str), 'desc': ('desc', str),
                  'plot': ('plot', str), 'axis': ('axis', str),
                  'scale': ('scale', str), 'min_val': ('value_min', float),
                  'max_val': ('value_max', float), 'fill_val': ('fill', float)})

    Attributes
    ----------
    data : pandas.DataFrame
        loaded science data
    date : pandas.datetime
        date for loaded data
    yr : int
        year for loaded data
    bounds : (datetime/filename/None, datetime/filename/None)
        bounds for loading data, supply array_like for a season with gaps.
        Users may provide as a tuple or tuple of lists, but the attribute is
        stored as a tuple of lists for consistency
    doy : int
        day of year for loaded data
    files : pysat.Files
        interface to instrument files
    labels : pysat.MetaLabels
        Class containing Meta data labels
    meta_labels : dict
        Dict containing defaults for new Meta data labels
    meta : pysat.Meta
        interface to instrument metadata, similar to netCDF 1.6
    orbits : pysat.Orbits
        interface to extracting data orbit-by-orbit
    custom : pysat.Custom
        interface to instrument nano-kernel
    kwargs : dictionary
        keyword arguments passed to the standard Instrument routines

    Note
    ----
    Pysat attempts to load the module platform_name.py located in the
    pysat/instruments directory. This module provides the underlying
    functionality to download, load, and clean instrument data. Alternatively,
    the module may be supplied directly using keyword inst_module.

    Examples
    --------
    ::

        # 1-second mag field data
        vefi = pysat.Instrument(platform='cnofs',
                                name='vefi',
                                tag='dc_b',
                                clean_level='clean')
        start = dt.datetime(2009,1,1)
        stop = dt.datetime(2009,1,2)
        vefi.download(start, stop)
        vefi.load(date=start)
        print(vefi['dB_mer'])
        print(vefi.meta['db_mer'])

        # 1-second thermal plasma parameters
        ivm = pysat.Instrument(platform='cnofs',
                               name='ivm',
                               tag='',
                               clean_level='clean')
        ivm.download(start,stop)
        ivm.load(2009,1)
        print(ivm['ionVelmeridional'])

        # Ionosphere profiles from GPS occultation
        cosmic = pysat.Instrument('cosmic',
                                  'gps',
                                  'ionprf',
                                  altitude_bin=3)
        # bins profile using 3 km step
        cosmic.download(start, stop, user=user, password=password)
        cosmic.load(date=start)

    """

    def __init__(self, platform=None, name=None, tag=None, inst_id=None,
                 clean_level='clean', update_files=False, pad=None,
                 orbit_info=None, inst_module=None, multi_file_day=None,
                 manual_org=None, directory_format=None, file_format=None,
                 temporary_file_list=False, strict_time_flag=True,
                 ignore_empty_files=False,
<<<<<<< HEAD
                 labels={'units': ('units', str), 'name': ('long_name', str),
                         'notes': ('notes', str), 'desc': ('desc', str),
                         'plot': ('plot', str), 'axis': ('axis', str),
                         'scale': ('scale', str),
                         'min_val': ('value_min', float),
                         'max_val': ('value_max', float),
                         'fill_val': ('fill', float)}, **kwargs):
=======
                 units_label='units', name_label='long_name',
                 notes_label='notes', desc_label='desc',
                 plot_label='label', axis_label='axis', scale_label='scale',
                 min_label='value_min', max_label='value_max',
                 fill_label='fill', **kwargs):
>>>>>>> e70d8404

        # Set default tag and inst_id
        self.tag = tag.lower() if tag is not None else ''
        self.inst_id = inst_id.lower() if inst_id is not None else ''

        if inst_module is None:
            # use strings to look up module name
            if isinstance(platform, str) and isinstance(name, str):
                self.platform = platform.lower()
                self.name = name.lower()

                # look to module for instrument functions and defaults
                self._assign_funcs(by_name=True)
            elif (platform is None) and (name is None):
                # creating "empty" Instrument object with this path
                self.name = ''
                self.platform = ''
                self._assign_funcs()
            else:
                raise ValueError(' '.join(('Inputs platform and name must both',
                                           'be strings, or both None.')))
        else:
            # user has provided a module, assign platform and name here
            for iattr in ['platform', 'name']:
                if hasattr(inst_module, iattr):
                    setattr(self, iattr, getattr(inst_module, iattr).lower())
                else:
                    raise AttributeError(''.join(['Supplied module ',
                                                  "{:}".format(inst_module),
                                                  'is missing required ',
                                                  'attribute: ', iattr]))

            # Look to supplied module for instrument functions and non-default
            # attribute values
            self._assign_funcs(inst_module=inst_module)

        # more reasonable defaults for optional parameters
        self.clean_level = (clean_level.lower() if clean_level is not None
                            else 'none')

        # assign strict_time_flag
        self.strict_time_flag = strict_time_flag

        # assign directory format information, which tells pysat how to look in
        # sub-directories for files
        if directory_format is not None:
            # assign_func sets some instrument defaults, direct info rules all
            self.directory_format = directory_format.lower()
        elif self.directory_format is not None:
            # value not provided by user, check if there is a value provided by
            # the instrument module, which may be provided as the desired
            # string or a method dependent on tag and inst_id
            if callable(self.directory_format):
                self.directory_format = self.directory_format(tag, inst_id)

        # assign the file format string, if provided by user
        # enables user to temporarily put in a new string template for files
        # that may not match the standard names obtained from download routine
        if file_format is not None:
            self.file_format = file_format

        # check to make sure value is reasonable
        if self.file_format is not None:
            # check if it is an iterable string.  If it isn't formatted
            # properly, raise Error
            if (not isinstance(self.file_format, str)
                    or (self.file_format.find("{") < 0)
                    or (self.file_format.find("}") < 0)):
                estr = 'file format set to default, supplied string must be '
                estr = '{:s}iteratable [{:}]'.format(estr, self.file_format)
                raise ValueError(estr)

        # set up empty data and metadata
        # check if pandas or xarray format
        if self.pandas_format:
            self._null_data = pds.DataFrame(None)
            self._data_library = pds.DataFrame
        else:
            self._null_data = xr.Dataset(None)
            self._data_library = xr.Dataset

        # assign null data for user selected data type
        self.data = self._null_data.copy()

        # Create Meta instance with appropriate labels.  Meta class methos will
        # use Instrument definition of MetaLabels over the Metadata declaration
        self.meta_labels = labels
        self.labels = pysat.MetaLabels(**labels)
        self.meta = pysat.Meta(labels=self.meta_labels)

        # function processing class, processes data on load
        self.custom = pysat.Custom()

        # create arrays to store data around loaded day
        # enables padding across day breaks with minimal loads
        self._next_data = self._null_data.copy()
        self._next_data_track = []
        self._prev_data = self._null_data.copy()
        self._prev_data_track = []
        self._curr_data = self._null_data.copy()

        # multi file day, default set by assign_funcs
        if multi_file_day is not None:
            self.multi_file_day = multi_file_day

        # arguments for padding
        if isinstance(pad, pds.DateOffset):
            self.pad = pad
        elif isinstance(pad, dict):
            self.pad = pds.DateOffset(**pad)
        elif pad is None:
            self.pad = None
        else:
            estr = 'pad must be a dictionary or a pandas.DateOffset instance.'
            raise ValueError(estr)

        # Store kwargs, passed to standard routines first
        self.kwargs = {}
        saved_keys = []
        partial_func = ['list_files', 'download', 'default', 'clean']
        for fkey in ['list_files', 'load', 'default', 'download',
                     'list_remote_files', 'clean']:
            func_name = _kwargs_keys_to_func_name(fkey)
            func = getattr(self, func_name)

            # get dict of supported keywords and values
            default_kwargs = _get_supported_keywords(func)

            # check if kwargs are in list
            good_kwargs = [ckey for ckey in kwargs.keys()
                           if ckey in default_kwargs]

            # store appropriate user supplied keywords for this function
            self.kwargs[fkey] = {gkey: kwargs[gkey] for gkey in good_kwargs}

            # Add in defaults if not already present
            for dkey in default_kwargs.keys():
                if dkey not in good_kwargs:
                    self.kwargs[fkey][dkey] = default_kwargs[dkey]

            # Determine the number of kwargs in this function
            fkwargs = [gkey for gkey in self.kwargs[fkey].keys()]

            # Only save the kwargs if they exist and have not been assigned
            # through partial
            if len(fkwargs) > 0:
                # Store the saved keys
                saved_keys.extend(fkwargs)

                # If the function can't access this dict, use partial
                if fkey in partial_func:
                    pfunc = functools.partial(func, **self.kwargs[fkey])
                    setattr(self, func_name, pfunc)
                    del self.kwargs[fkey]
            else:
                del self.kwargs[fkey]

        # Test for user supplied keys that are not used
        missing_keys = []
        for custom_key in kwargs:
            if custom_key not in saved_keys:
                missing_keys.append(custom_key)

        if len(missing_keys) > 0:
            raise ValueError('unknown keyword{:s} supplied: {:}'.format(
                '' if len(missing_keys) == 1 else 's', missing_keys))

        # instantiate Files class
        manual_org = False if manual_org is None else manual_org
        temporary_file_list = not temporary_file_list
        self.files = pysat.Files(self, manual_org=manual_org,
                                 directory_format=self.directory_format,
                                 update_files=update_files,
                                 file_format=self.file_format,
                                 write_to_disk=temporary_file_list,
                                 ignore_empty_files=ignore_empty_files)

        # set bounds for iteration
        # self.bounds requires the Files class
        # setting (None,None) loads default bounds
        self.bounds = (None, None)
        self.date = None
        self._fid = None
        self.yr = None
        self.doy = None
        self._load_by_date = False

        # initialize orbit support
        if orbit_info is None:
            if self.orbit_info is None:
                # if default info not provided, set None as default
                orbit_info = {'index': None, 'kind': None, 'period': None}
            else:
                # default provided by instrument module
                orbit_info = self.orbit_info
        self.orbits = pysat.Orbits(self, **orbit_info)
        self.orbit_info = orbit_info

        # Create empty placeholder for meta translation table
        # gives information about how to label metadata for netcdf export
        # if None, pysat metadata labels will be used
        self._meta_translation_table = None

        # Create a placeholder for a post-processing function to be applied
        # to the metadata dictionary before export. If None, no post-processing
        # will occur
        self._export_meta_post_processing = None

        # Run instrument init function, a basic pass function is used if the
        # user doesn't supply the init function
        self._init_rtn()

        # store base attributes, used in particular by Meta class
        self._base_attr = dir(self)

    def __getitem__(self, key):
        """
        Convenience notation for accessing data; inst['name'] is inst.data.name

        Examples
        --------
        ::

            # By name
            inst['name']
            # By list of names
            inst[['name1', 'name2']]
            # By position
            inst[row_index, 'name']
            # Slicing by row
            inst[row1:row2, 'name']
            # By Date
            inst[datetime, 'name']
            # Slicing by date, inclusive
            inst[datetime1:datetime2, 'name']
            # Slicing by name and row/date
            inst[datetime1:datetime2, 'name1':'name2']

        """

        if self.pandas_format:
            if isinstance(key, str):
                return self.data[key]
            elif isinstance(key, tuple):
                try:
                    # Pass keys directly through
                    return self.data.loc[key[0], key[1]]
                except (KeyError, TypeError):
                    # TypeError for single integer
                    # KeyError for list, array, slice of integers
                    # Assume key[0] is integer (including list or slice)
                    return self.data.loc[self.data.index[key[0]], key[1]]
            else:
                try:
                    # integer based indexing
                    return self.data.iloc[key]
                except (TypeError, ValueError):
                    # If it's not an integer, TypeError is thrown
                    # If it's a list, ValueError is thrown
                    return self.data[key]
        else:
            return self.__getitem_xarray__(key)

    def __getitem_xarray__(self, key):
        """
        Convenience notation for accessing data; inst['name'] is inst.data.name

        Examples
        --------
        ::

            # By name
            inst['name']
            # By position
            inst[row_index, 'name']
            # Slicing by row
            inst[row1:row2, 'name']
            # By Date
            inst[datetime, 'name']
            # Slicing by date, inclusive
            inst[datetime1:datetime2, 'name']
            # Slicing by name and row/date
            inst[datetime1:datetime2, 'name1':'name2']

        """
        if 'Epoch' in self.data.indexes:
            epoch_name = 'Epoch'
        elif 'time' in self.data.indexes:
            epoch_name = 'time'
        else:
            return xr.Dataset(None)

        if isinstance(key, tuple):
            if len(key) == 2:
                # support slicing time, variable name
                try:
                    return self.data.isel(indexers={epoch_name: key[0]})[key[1]]
                except (TypeError, KeyError):
                    try:
                        return self.data.sel(indexers={epoch_name:
                                                       key[0]})[key[1]]
                    except TypeError:  # construct dataset from names
                        return self.data[self.variables[key[1]]]
            else:
                # multidimensional indexing
                indict = {}
                for i, dim in enumerate(self[key[-1]].dims):
                    indict[dim] = key[i]

                return self.data[key[-1]][indict]
        else:
            try:
                # grab a particular variable by name
                return self.data[key]
            except (TypeError, KeyError):
                # that didn't work
                try:
                    # get all data variables but for a subset of time
                    # using integer indexing
                    return self.data.isel(indexers={epoch_name: key})
                except (TypeError, KeyError):
                    # subset of time, using label based indexing
                    return self.data.sel(indexers={epoch_name: key})

    def __setitem__(self, key, new):
        """Convenience method for adding data to instrument.

        Parameters
        ----------
        key : str, tuple, dict
            String label, or dict or tuple of indices for new data
        new : dict, pandas.DataFrame, or xarray.Dataset
            New data as a dict (assigned with key 'data'), DataFrame, or
            Dataset

        Examples
        --------
        ::

            # Simple Assignment, default metadata assigned
            # 'long_name' = 'name'
            # 'units' = ''
            inst['name'] = newData
            # Assignment with Metadata
            inst['name'] = {'data':new_data,
                            'long_name':long_name,
                            'units':units}

        Note
        ----
        If no metadata provided and if metadata for 'name' not already stored
        then default meta information is also added,
        long_name = 'name', and units = ''.

        """

        # add data to main pandas.DataFrame, depending upon the input
        # aka slice, and a name
        if self.pandas_format:
            if isinstance(key, tuple):
                try:
                    # Pass directly through to loc
                    # This line raises a FutureWarning, but will be caught
                    # by TypeError, so may not be an issue
                    self.data.loc[key[0], key[1]] = new
                except (KeyError, TypeError):
                    # TypeError for single integer
                    # KeyError for list, array, slice of integers
                    # Assume key[0] is integer (including list or slice)
                    self.data.loc[self.data.index[key[0]], key[1]] = new
                self.meta[key[1]] = {}
                return
            elif not isinstance(new, dict):
                # make it a dict to simplify downstream processing
                new = {'data': new}

            # input dict must have data in 'data',
            # the rest of the keys are presumed to be metadata
            in_data = new.pop('data')
            if hasattr(in_data, '__iter__'):
                if isinstance(in_data, pds.DataFrame):
                    pass
                    # filter for elif
                elif isinstance(next(iter(in_data), None), pds.DataFrame):
                    # input is a list_like of frames
                    # this is higher order data
                    # this process ensures
                    if ('meta' not in new) and \
                            (key not in self.meta.keys_nD()):
                        # create an empty Meta instance but with variable names
                        # this will ensure the correct defaults for all
                        # subvariables.  Meta can filter out empty metadata as
                        # needed, the check above reduces the need to create
                        # Meta instances
                        ho_meta = pysat.Meta(labels=self.meta_labels)
                        ho_meta[in_data[0].columns] = {}
                        self.meta[key] = ho_meta

            # assign data and any extra metadata
            self.data[key] = in_data
            self.meta[key] = new

        else:
            # xarray format chosen for Instrument object
            if not isinstance(new, dict):
                new = {'data': new}
            in_data = new.pop('data')

            if 'Epoch' in self.data.indexes:
                epoch_name = 'Epoch'
            elif 'time' in self.data.indexes:
                epoch_name = 'time'
            else:
                raise ValueError(' '.join(('Unsupported time index name,',
                                           '"Epoch" or "time".')))

            if isinstance(key, tuple):
                # user provided more than one thing in assignment location
                # something like, index integers and a variable name
                # self[idx, 'variable'] = stuff
                # or, self[idx1, idx2, idx3, 'variable'] = stuff
                # construct dictionary of dimensions and locations for
                # xarray standards
                indict = {}
                for i, dim in enumerate(self[key[-1]].dims):
                    indict[dim] = key[i]
                try:
                    self.data[key[-1]].loc[indict] = in_data
                except (TypeError, KeyError):
                    indict[epoch_name] = self.index[indict[epoch_name]]
                    self.data[key[-1]].loc[indict] = in_data
                self.meta[key[-1]] = new
                
                return
            elif isinstance(key, str):
                # assigning basic variable

                # if xarray input, take as is
                if isinstance(in_data, xr.DataArray):
                    self.data[key] = in_data

                # ok, not an xarray input
                # but if we have an iterable input, then we
                # go through here
                elif len(np.shape(in_data)) == 1:
                    # looking at a 1D input here
                    if len(in_data) == len(self.index):
                        # 1D input has the correct length for storage along
                        # 'Epoch'
                        self.data[key] = (epoch_name, in_data)
                    elif len(in_data) == 1:
                        # only provided a single number in iterable, make that
                        # the input for all times
                        self.data[key] = (epoch_name,
                                          [in_data[0]] * len(self.index))
                    elif len(in_data) == 0:
                        # provided an empty iterable
                        # make everything NaN
                        self.data[key] = (epoch_name,
                                          [np.nan] * len(self.index))
                # not an iterable input
                elif len(np.shape(in_data)) == 0:
                    # not given an iterable at all, single number
                    # make that number the input for all times
                    self.data[key] = (epoch_name, [in_data] * len(self.index))

                else:
                    # multidimensional input that is not an xarray
                    # user needs to provide what is required
                    if isinstance(in_data, tuple):
                        self.data[key] = in_data
                    else:
                        raise ValueError(' '.join(('Must provide dimensions',
                                                   'for xarray multidim',
                                                   'data using input tuple.')))

            elif hasattr(key, '__iter__'):
                # multiple input strings (keys) are provided, but not in tuple
                # form recurse back into this function, setting each
                # input individually
                for keyname in key:
                    self.data[keyname] = in_data[keyname]

            # attach metadata
            self.meta[key] = new

    def rename(self, var_names, lowercase_data_labels=False):
        """Renames variable within both data and metadata.

        Parameters
        ----------
        var_names : dict or other map
            Existing var_names are keys, values are new var_names
        lowercase_data_labels : boolean
            If True, the labels applied to inst.data
            are forced to lowercase. The supplied case
            in var_names is retained within inst.meta.

        Examples
        --------
        ..

            # standard renaming
            new_var_names = {'old_name': 'new_name',
                         'old_name2':, 'new_name2'}
            inst.rename(new_var_names)

        If using a pandas DataFrame as the underlying data object,
        to rename higher-order variables supply a modified dictionary.
        Note that this rename will be invoked individually for all
        times in the dataset.
        ..

            # applies to higher-order datasets
            # that are loaded into pandas
            # general example
            new_var_names = {'old_name': 'new_name',
                         'old_name2':, 'new_name2',
                         'col_name': {'old_ho_name': 'new_ho_name'}}
            inst.rename(new_var_names)

            # specific example
            inst = pysat.Instrument('pysat', 'testing2D')
            inst.load(2009, 1)
            var_names = {'uts': 'pysat_uts',
                     'profiles': {'density': 'pysat_density'}}
            inst.rename(var_names)

        pysat supports differing case for variable labels across the
        data and metadata objects attached to an Instrument. Since
        metadata is case-preserving (on assignment) but case-insensitive,
        the labels used for data are always valid for metadata. This
        feature may be used to provide friendlier variable names within
        pysat while also maintaining external format compatibility
        when writing files.
        ..
            # example with lowercase_data_labels
            inst = pysat.Instrument('pysat', 'testing2D')
            inst.load(2009, 1)
            var_names = {'uts': 'Pysat_UTS',
                     'profiles': {'density': 'PYSAT_density'}}
            inst.rename(var_names, lowercase_data_labels=True)

            # note that 'Pysat_UTS' was applied to data as 'pysat_uts'
            print(inst['pysat_uts'])

            # case is retained within inst.meta, though
            # data access to meta is case insensitive
            print('True meta variable name is ', inst.meta['pysat_uts'].name)

            # Note that the labels in meta may be used when creating a file
            # thus 'Pysat_UTS' would be found in the resulting file
            inst.to_netcdf4('./test.nc', preserve_meta_case=True)

            # load in file and check
            raw = netCDF4.Dataset('./test.nc')
            print(raw.variables['Pysat_UTS'])

        """

        if self.pandas_format:
            # Check for standard rename variables as well as
            # renaming for higher order variables
            fdict = {}  # filtered old variable names
            hdict = {}  # higher order variable names

            # keys for existing higher order data labels
            ho_keys = [a for a in self.meta.keys_nD()]
            lo_keys = [a for a in self.meta.keys()]

            # iterate, collect normal variables
            # rename higher order variables
            for vkey in var_names:
                # original name, new name
                oname, nname = vkey, var_names[vkey]
                if oname not in ho_keys:
                    if oname in lo_keys:
                        # within low order (standard) variable name keys
                        # may be renamed directly
                        fdict[oname] = nname
                    else:
                        # not in standard or higher order variable name keys
                        estr = ' '.join((oname, ' is not',
                                         'a known variable.'))
                        raise ValueError(estr)
                else:
                    # variable name is in higher order list
                    if isinstance(nname, dict):
                        # changing a variable name within
                        # higher order object
                        label = [k for k in nname.keys()][0]
                        hdict[label] = nname[label]
                        # ensure variable is there
                        if label not in self.meta[oname]['children']:
                            estr = ''.join((label, ' is not a known ',
                                            'higher-order variable under ',
                                            oname, '.'))
                            raise ValueError(estr)
                        # check for lowercase flag
                        if lowercase_data_labels:
                            gdict = {}
                            gdict[label] = nname[label].lower()
                        else:
                            gdict = hdict
                        # change variables for frame at each time
                        for i in np.arange(len(self.index)):
                            # within data itself
                            self[i, oname].rename(columns=gdict,
                                                  inplace=True)

                        # change metadata, once per variable only
                        # hdict used as it retains user provided case
                        self.meta.ho_data[oname].data.rename(hdict,
                                                             inplace=True)
                        # clear out dict for next loop
                        hdict.pop(label)
                    else:
                        # changing the outer 'column' label
                        fdict[oname] = nname

            # rename regular variables, single go
            # check for lower case data labels first
            if lowercase_data_labels:
                gdict = {}
                for fkey in fdict:
                    gdict[fkey] = fdict[fkey].lower()
            else:
                gdict = fdict

            # change variable names for attached data object
            self.data.rename(columns=gdict, inplace=True)

        else:
            # xarray renaming
            # account for lowercase data labels first
            if lowercase_data_labels:
                gdict = {}
                for vkey in var_names:
                    gdict[vkey] = var_names[vkey].lower()
            else:
                gdict = var_names
            self.data = self.data.rename(gdict)

            # set up dictionary for renaming metadata variables
            fdict = var_names

        # update normal metadata parameters in a single go
        # case must always be preserved in Meta object
        new_fdict = {}
        for fkey in fdict:
            case_old = self.meta.var_case_name(fkey)
            new_fdict[case_old] = fdict[fkey]
        self.meta.data.rename(index=new_fdict, inplace=True)

        return

    @property
    def empty(self):
        """Boolean flag reflecting lack of data.

        True if there is no Instrument data."""

        if self.pandas_format:
            return self.data.empty
        else:
            if 'time' in self.data.indexes:
                return len(self.data.indexes['time']) == 0
            elif 'Epoch' in self.data.indexes:
                return len(self.data.indexes['Epoch']) == 0
            else:
                return True

    def _empty(self, data=None):
        """Boolean flag reflecting lack of data.

        True if there is no Instrument data."""

        if data is None:
            data = self.data
        if self.pandas_format:
            return data.empty
        else:
            if 'time' in data.indexes:
                return len(data.indexes['time']) == 0
            elif 'Epoch' in data.indexes:
                return len(data.indexes['Epoch']) == 0
            else:
                return True

    @property
    def date(self):
        """Date for loaded data."""
        return self._date

    @date.setter
    def date(self, new):
        """Date for loaded data."""
        self._date = self._filter_datetime_input(new)

    @property
    def index(self):
        """Returns time index of loaded data."""
        return self._index()

    def _index(self, data=None):
        """Returns time index of loaded data."""
        if data is None:
            data = self.data

        if self.pandas_format:
            return data.index
        else:
            if 'time' in data.indexes:
                return data.indexes['time']
            elif 'Epoch' in data.indexes:
                return data.indexes['Epoch']
            else:
                return pds.Index([])

    @property
    def variables(self):
        """Returns list of variables within loaded data."""

        if self.pandas_format:
            return self.data.columns
        else:
            return list(self.data.variables.keys())

    def copy(self):
        """Deep copy of the entire Instrument object."""

        return copy.deepcopy(self)

    def concat_data(self, data, *args, **kwargs):
        """Concats data1 and data2 for xarray or pandas as needed

        Parameters
        ----------
        data : pandas or xarray
           Data to be appended to data already within the Instrument object

        Returns
        -------
        void
            Instrument.data modified in place.

        Note
        ----
        For pandas, sort=False is passed along to the underlying
        pandas.concat method. If sort is supplied as a keyword, the
        user provided value is used instead.

        For xarray, dim='Epoch' is passed along to xarray.concat
        except if the user includes a value for dim as a
        keyword argument.

        """

        if self.pandas_format:
            if 'sort' in kwargs:
                sort = kwargs['sort']
                _ = kwargs.pop('sort')
            else:
                sort = False
            return pds.concat(data, sort=sort, *args, **kwargs)
        else:
            if 'dim' in kwargs:
                dim = kwargs['dim']
                _ = kwargs.pop('dim')
            else:
                dim = self.index.name
            return xr.concat(data, dim=dim, *args, **kwargs)

    def _pass_method(*args, **kwargs):
        """ Default method for updateable Instrument methods
        """
        pass

    def _assign_funcs(self, by_name=False, inst_module=None):
        """Assign all external instrument attributes to the Instrument object

        Parameters
        ----------
        by_name : boolean
            If True, uses self.platform and self.name to load the Instrument,
            if False uses inst_module. (default=False)
        inst_module : module or NoneType
            Instrument module or None, if not specified (default=None)

        Raises
        ------
        KeyError
            If unknown platform or name supplied
        ImportError
            If there was an error importing the instrument module
        AttributeError
            If a required Instrument method is missing

        Note
        ----
        methods
            init, default, and clean
        functions
            load, list_files, download, and list_remote_files
        attributes
            directory_format, file_format, multi_file_day, orbit_info,
            pandas_format, _download_test, _download_test_travis, and
            _password_req

        """
        # Declare the standard Instrument methods and attributes
        inst_methods = {'required': ['init', 'clean'],
                        'optional': ['default']}
        inst_funcs = {'required': ['load', 'list_files', 'download'],
                      'optional': ['list_remote_files']}
        inst_attrs = {"directory_format": None, "file_format": None,
                      "multi_file_day": False, "orbit_info": None,
                      "pandas_format": True}
        test_attrs = {'_test_download': True, '_test_download_travis': True,
                      '_password_req': False}

        # set method defaults
        for mname in [mm for val in inst_methods.values() for mm in val]:
            local_name = _kwargs_keys_to_func_name(mname)
            setattr(self, local_name, self._pass_method)

        # set function defaults
        for mname in [mm for val in inst_funcs.values() for mm in val]:
            local_name = _kwargs_keys_to_func_name(mname)
            setattr(self, local_name, _pass_func)

        # set attribute defaults
        for iattr in inst_attrs.keys():
            setattr(self, iattr, inst_attrs[iattr])

        # set test defaults
        for iattr in test_attrs.keys():
            setattr(self, iattr, test_attrs[iattr])

        # Get the instrument module information, returning with defaults
        # if none is supplied
        if by_name:
            # pysat platform is reserved for modules within pysat.instruments
            if self.platform == 'pysat':
                # look within pysat
                inst = importlib.import_module(
                    ''.join(('.', self.platform, '_', self.name)),
                    package='pysat.instruments')
            else:
                # Not a native pysat.Instrument.  First, get the supporting
                # instrument module from the pysat registry
                if self.platform not in user_modules.keys():
                    raise KeyError('unknown platform supplied: {:}'.format(
                        self.platform))

                if self.name not in user_modules[self.platform].keys():
                    raise KeyError(''.join(['unknown name supplied: ',
                                            self.name, ' not assigned to the ',
                                            self.platform, ' platform']))

                mod = user_modules[self.platform][self.name]

                # Import the registered module.  Though modules are checked to
                # ensure they may be imported when registered, something may
                # have changed on the system since it was originally checked.
                try:
                    inst = importlib.import_module(mod)
                except ImportError as ierr:
                    estr = ' '.join(('unable to locate or import module for',
                                     'platform {:}, name {:}'))
                    estr = estr.format(self.platform, self.name)
                    logger.error(estr)
                    raise ImportError(ierr)
        elif inst_module is not None:
            # user supplied an object with relevant instrument routines
            inst = inst_module
        else:
            # no module or name info, default pass functions assigned
            return

        # Assign the Instrument methods
        missing = list()
        for mstat in inst_methods.keys():
            for mname in inst_methods[mstat]:
                if hasattr(inst, mname):
                    local_name = _kwargs_keys_to_func_name(mname)
                    # Remote functions are not attached as methods unless
                    # cast that way, specifically
                    # https://stackoverflow.com/questions/972/
                    #         adding-a-method-to-an-existing-object-instance
                    local_method = types.MethodType(getattr(inst, mname), self)
                    setattr(self, local_name, local_method)
                else:
                    missing.append(mname)
                    if mstat == "required":
                        raise AttributeError(
                            "".join(['A `', mname, '` method is required',
                                     ' for every Instrument']))

        if len(missing) > 0:
            logger.debug('Missing Instrument methods: {:}'.format(missing))

        # Assign the Instrument functions
        missing = list()
        for mstat in inst_funcs.keys():
            for mname in inst_funcs[mstat]:
                if hasattr(inst, mname):
                    local_name = _kwargs_keys_to_func_name(mname)
                    setattr(self, local_name, getattr(inst, mname))
                else:
                    missing.append(mname)
                    if mstat == "required":
                        raise AttributeError(
                            "".join(['A `', mname, '` function is required',
                                     ' for every Instrument']))

        if len(missing) > 0:
            logger.debug('Missing Instrument methods: {:}'.format(missing))

        # look for instrument default parameters
        missing = list()
        for iattr in inst_attrs.keys():
            if hasattr(inst, iattr):
                setattr(self, iattr, getattr(inst, iattr))
            else:
                missing.append(iattr)

        if len(missing) > 0:
            logger.debug(''.join(['These Instrument attributes kept their ',
                                  'default  values: {:}'.format(missing)]))

        # Check for download flags for tests
        missing = list()
        for iattr in test_attrs.keys():
            # Check and see if this instrument has the desired test flag
            if hasattr(inst, iattr):
                local_attr = getattr(inst, iattr)

                # Test to see that this attribute is set for the desired
                # inst_id and tag
                if self.inst_id in local_attr.keys():
                    if self.tag in local_attr[self.inst_id].keys():
                        # Update the test attribute value
                        setattr(self, iattr, local_attr[self.inst_id][self.tag])
                    else:
                        missing.append(iattr)
                else:
                    missing.append(iattr)
            else:
                missing.append(iattr)

        if len(missing) > 0:
            logger.debug(''.join(['These Instrument test attributes kept their',
                                  ' default  values: {:}'.format(missing)]))
        return

    def __repr__(self):
        """ Print the basic Instrument properties"""
        out_str = "".join(["Instrument(platform='", self.platform, "', name='",
                           self.name, "', inst_id='", self.inst_id,
                           "', clean_level='", self.clean_level,
                           "', pad={:}, orbit_info=".format(self.pad),
                           "{:}, **{:})".format(self.orbit_info, self.kwargs)])

        return out_str

    def __str__(self):
        """ Descriptively print the basic Instrument properties"""

        # Get the basic Instrument properties
        output_str = 'pysat Instrument object\n'
        output_str += '-----------------------\n'
        output_str += "Platform: '{:s}'\n".format(self.platform)
        output_str += "Name: '{:s}'\n".format(self.name)
        output_str += "Tag: '{:s}'\n".format(self.tag)
        output_str += "Instrument id: '{:s}'\n".format(self.inst_id)

        # Print out the data processing information
        output_str += '\nData Processing\n'
        output_str += '---------------\n'
        output_str += "Cleaning Level: '{:s}'\n".format(self.clean_level)
        output_str += 'Data Padding: {:s}\n'.format(self.pad.__str__())
        for routine in self.kwargs.keys():
            output_str += 'Keyword Arguments Passed to {:s}: '.format(routine)
            output_str += "{:s}\n".format(self.kwargs[routine].__str__())
        output_str += "{:s}\n".format(self.custom.__str__())

        # Print out the orbit settings
        if self.orbits.orbit_index is not None:
            output_str += '{:s}\n'.format(self.orbits.__str__())

        # Print the local file information
        output_str += self.files.__str__()

        # Display loaded data
        output_str += '\n\nLoaded Data Statistics\n'
        output_str += '----------------------\n'
        if not self.empty:
            num_vars = len(self.variables)

            output_str += 'Date: ' + self.date.strftime('%d %B %Y') + '\n'
            output_str += 'DOY: {:03d}\n'.format(self.doy)
            output_str += 'Time range: '
            output_str += self.index[0].strftime('%d %B %Y %H:%M:%S')
            output_str += ' --- '
            output_str += self.index[-1].strftime('%d %B %Y %H:%M:%S\n')
            output_str += 'Number of Times: {:d}\n'.format(len(self.index))
            output_str += 'Number of variables: {:d}\n'.format(num_vars)

            output_str += '\nVariable Names:\n'
            output_str += utils._core.fmt_output_in_cols(self.variables)

            # Print the short version of the metadata
            output_str += '\n{:s}'.format(self.meta.__str__(long_str=False))
        else:
            output_str += 'No loaded data.\n'

        return output_str

    def _filter_datetime_input(self, date):
        """
        Returns datetime that only includes year, month, and day.

        Parameters
        ----------
        date : datetime (array_like or single input)

        Returns
        -------
        datetime (or list of datetimes)
            Only includes year, month, and day from original input

        """

        if date is None:
            return date
        else:
            if hasattr(date, '__iter__'):
                return [dt.datetime(da.year, da.month, da.day) for da in date]
            else:
                return dt.datetime(date.year, date.month, date.day)

    def today(self):
        """Returns today's date, with no hour, minute, second, etc.

        Parameters
        ----------
        None

        Returns
        -------
        datetime
            Today's date

        """

        return self._filter_datetime_input(dt.datetime.today())

    def tomorrow(self):
        """Returns tomorrow's date, with no hour, minute, second, etc.

        Parameters
        ----------
        None

        Returns
        -------
        datetime
            Tomorrow's date

        """

        return self.today() + pds.DateOffset(days=1)

    def yesterday(self):
        """Returns yesterday's date, with no hour, minute, second, etc.

        Parameters
        ----------
        None

        Returns
        -------
        datetime
            Yesterday's date

        """

        return self.today() - pds.DateOffset(days=1)

    def _load_data(self, date=None, fid=None):
        """
        Load data for an instrument on given date or fid, dependng upon input.

        Parameters
        ----------
        date : (dt.datetime.date object or NoneType)
            file date
        fid : (int or NoneType)
            filename index value

        Returns
        --------
        data : (pds.DataFrame or xr.Dataset)
            pysat data
        meta : (pysat.Meta)
            pysat meta data
        """

        date = self._filter_datetime_input(date)
        if fid is not None:
            # get filename based off of index value
            fname = self.files[fid:(fid + 1)]
        elif date is not None:
            fname = self.files[date:(date + pds.DateOffset(days=1))]
        else:
            raise ValueError('Must supply either a date or file id number.')

        if len(fname) > 0:
            load_fname = [os.path.join(self.files.data_path, f) for f in fname]
            try:
                if 'load' in self.kwargs.keys():
                    load_kwargs = self.kwargs['load']
                else:
                    load_kwargs = {}
                data, mdata = self._load_rtn(load_fname, tag=self.tag,
                                             inst_id=self.inst_id,
                                             **load_kwargs)

                # ensure units and name are named consistently in new Meta
                # object as specified by user upon Instrument instantiation
                mdata.accept_default_labels(self)
                bad_datetime = False
            except pds.errors.OutOfBoundsDatetime:
                bad_datetime = True
                data = self._null_data.copy()
                mdata = pysat.Meta(labels=self.meta_labels)

        else:
            bad_datetime = False
            data = self._null_data.copy()
            mdata = pysat.Meta(labels=self.meta_labels)

        output_str = '{platform} {name} {tag} {inst_id}'
        output_str = output_str.format(platform=self.platform,
                                       name=self.name, tag=self.tag,
                                       inst_id=self.inst_id)
        # check that data and metadata are the data types we expect
        if not isinstance(data, self._data_library):
            raise TypeError(' '.join(('Data returned by instrument load',
                            'routine must be a', self._data_library)))
        if not isinstance(mdata, pysat.Meta):
            raise TypeError('Metadata returned must be a pysat.Meta object')

        # let user know if data was returned or not
        ind = data.index if self.pandas_format else data.indexes
        if len(ind) > 0:
            if date is not None:
                output_str = ' '.join(('Returning', output_str, 'data for',
                                       date.strftime('%d %B %Y')))
            else:
                if len(fname) == 1:
                    # this check was zero
                    output_str = ' '.join(('Returning', output_str,
                                           'data from', fname[0]))
                else:
                    output_str = ' '.join(('Returning', output_str,
                                           'data from', fname[0], '::',
                                           fname[-1]))
        else:
            # no data signal
            if date is not None:
                if bad_datetime:
                    output_str = ' '.join(('Bad datetime for', output_str,
                                           date.strftime('%d %B %Y')))
                else:
                    output_str = ' '.join(('No', output_str, 'data for',
                                           date.strftime('%d %B %Y')))
            else:
                if len(fname) == 1:
                    output_str = ' '.join(('No', output_str, 'data for',
                                           fname[0]))
                elif len(fname) == 0:
                    output_str = ' '.join(('No', output_str, 'valid',
                                           'filenames found'))
                else:
                    output_str = ' '.join(('No', output_str, 'data for',
                                           fname[0], '::',
                                           fname[-1]))

        # remove extra spaces, if any
        output_str = " ".join(output_str.split())
        logger.info(output_str)
        return data, mdata

    def _load_next(self):
        """Load the next days data (or file) without incrementing the date.
        Repeated calls will not advance date/file and will produce the same
        data.

        Uses info stored in object to either increment the date,
        or the file. Looks for self._load_by_date flag.

        """
        if self._load_by_date:
            next_date = self.date + pds.DateOffset(days=1)
            return self._load_data(date=next_date)
        else:
            return self._load_data(fid=(self._fid + 1))

    def _load_prev(self):
        """Load the next days data (or file) without decrementing the date.
        Repeated calls will not decrement date/file and will produce the same
        data

        Uses info stored in object to either decrement the date,
        or the file. Looks for self._load_by_date flag.

        """

        if self._load_by_date:
            prev_date = self.date - pds.DateOffset(days=1)
            return self._load_data(date=prev_date)
        else:
            return self._load_data(fid=(self._fid - 1))

    def _set_load_parameters(self, date=None, fid=None):
        # filter supplied data so that it is only year, month, and day
        # and then store as part of instrument object
        # filtering instrinsic to assignment
        self.date = date
        self._fid = fid

        if date is not None:
            year, doy = utils.time.getyrdoy(date)
            self.yr = year
            self.doy = doy
            self._load_by_date = True
        else:
            self.yr = None
            self.doy = None
            self._load_by_date = False

    def load(self, yr=None, doy=None, date=None, fname=None, fid=None,
             verifyPad=False):
        """Load instrument data into Instrument object .data.

        Parameters
        ----------
        yr : integer or NoneType
            year for desired data (default=None)
        doy : integer or NoneType
            day of year (default=None)
        date : datetime object or NoneType
            date to load or NoneType (default=None)
        fname : 'string'
            filename to be loaded (default=None)
        verifyPad : boolean
            if True, padding data not removed for debugging (default=False)

        Raises
        ------
        TypeError
            For incomplete or incorrect input
        ValueError
            For input incompatible with Instrument set-up

        Note
        ----
        Loads data for a chosen instrument into .data. Any functions chosen
        by the user and added to the custom processing queue (.custom.attach)
        are automatically applied to the data before it is available to
        user in .data.

        """
        # set options used by loading routine based upon user input
        if date is not None:
            # ensure date portion from user is only year, month, day
            self._set_load_parameters(date=date, fid=None)

            # increment by a day
            inc = pds.DateOffset(days=1)
            curr = self._filter_datetime_input(date)
        elif (yr is not None) & (doy is not None):
            date = dt.datetime(yr, 1, 1) + pds.DateOffset(days=(doy - 1))
            self._set_load_parameters(date=date, fid=None)

            # increment by a day
            inc = pds.DateOffset(days=1)
            curr = self.date
        elif fname is not None:
            # date will have to be set later by looking at the data
            self._set_load_parameters(date=None,
                                      fid=self.files.get_index(fname))

            # increment one file at a time
            inc = 1
            curr = self._fid.copy()
        elif fid is not None:
            self._set_load_parameters(date=None, fid=fid)

            # increment one file at a time
            inc = 1
            curr = fid
        else:
            raise TypeError(''.join(['Must supply a yr,doy pair, a datetime ',
                                     'object, or a filename to load data.']))

        self.orbits._reset()

        # if pad  or multi_file_day is true, need to have a three day/file load
        loop_pad = self.pad if self.pad is not None \
            else pds.DateOffset(seconds=0)

        if (self.pad is not None) | self.multi_file_day:
            if self._empty(self._next_data) & self._empty(self._prev_data):
                # data has not already been loaded for previous and next days
                # load data for all three
                logger.info('Initializing three day/file window')

                # using current date or fid
                self._prev_data, self._prev_meta = self._load_prev()
                self._curr_data, self._curr_meta = \
                    self._load_data(date=self.date, fid=self._fid)
                self._next_data, self._next_meta = self._load_next()
            else:
                if self._next_data_track == curr:
                    # moving forward in time
                    del self._prev_data
                    self._prev_data = self._curr_data
                    self._prev_meta = self._curr_meta
                    self._curr_data = self._next_data
                    self._curr_meta = self._next_meta
                    self._next_data, self._next_meta = self._load_next()
                elif self._prev_data_track == curr:
                    # moving backward in time
                    del self._next_data
                    self._next_data = self._curr_data
                    self._next_meta = self._curr_meta
                    self._curr_data = self._prev_data
                    self._curr_meta = self._prev_meta
                    self._prev_data, self._prev_meta = self._load_prev()
                else:
                    # jumped in time/or switched from filebased to date based
                    # access
                    del self._prev_data
                    del self._curr_data
                    del self._next_data
                    self._prev_data, self._prev_meta = self._load_prev()
                    self._curr_data, self._curr_meta = \
                        self._load_data(date=self.date, fid=self._fid)
                    self._next_data, self._next_meta = self._load_next()

            # make sure datetime indices for all data is monotonic
            if not self._index(self._prev_data).is_monotonic_increasing:
                self._prev_data.sort_index(inplace=True)
            if not self._index(self._curr_data).is_monotonic_increasing:
                self._curr_data.sort_index(inplace=True)
            if not self._index(self._next_data).is_monotonic_increasing:
                self._next_data.sort_index(inplace=True)

            # make tracking indexes consistent with new loads
            self._next_data_track = curr + inc
            self._prev_data_track = curr - inc

            # attach data to object
            if not self._empty(self._curr_data):
                # The data being added isn't empty, so copy the data values
                # and the meta data values
                self.data = self._curr_data.copy()
                self.meta = self._curr_meta.copy()
            else:
                # If a new default/empty Meta is added here then it creates
                # a bug by potentially overwriting existing, good meta data
                # with an empty Meta object. For example, this will happen if
                # a multi-day analysis ends on a day with no data.
                # Do not re-introduce this issue.
                self.data = self._null_data.copy()

            # Load by file or by date, as spedified
            if self._load_by_date:
                # Multi-file days can extend past a single day, only want data
                # from a specific date if loading by day.  Set up times for
                # the possible data padding coming up.
                first_time = self.date
                first_pad = self.date - loop_pad
                last_time = self.date + pds.DateOffset(days=1)
                last_pad = self.date + pds.DateOffset(days=1) + loop_pad
                want_last_pad = False
            elif (not self._load_by_date) and (not self.multi_file_day):
                # Loading by file, can't be a multi_file-day flag situation
                first_time = self._index(self._curr_data)[0]
                first_pad = first_time - loop_pad
                last_time = self._index(self._curr_data)[-1]
                last_pad = last_time + loop_pad
                want_last_pad = True
            else:
                raise ValueError(" ".join(("multi_file_day and loading by date",
                                           "are effectively equivalent.  Can't",
                                           "have multi_file_day and load by",
                                           "file.")))

            # pad data based upon passed parameter
            if (not self._empty(self._prev_data)) & (not self.empty):
                stored_data = self.data  # .copy()
                temp_time = copy.deepcopy(self.index[0])

                # pad data using access mechanisms that works
                # for both pandas and xarray
                self.data = self._prev_data.copy()

                # __getitem__ used below to get data
                # from instrument object. Details
                # for handling pandas and xarray are different
                # and handled by __getitem__
                self.data = self[first_pad:temp_time]
                if not self.empty:
                    if (self.index[-1] == temp_time):
                        self.data = self[:-1]
                    self.data = self.concat_data([self.data, stored_data])
                else:
                    self.data = stored_data

            if (not self._empty(self._next_data)) & (not self.empty):
                stored_data = self.data  # .copy()
                temp_time = copy.deepcopy(self.index[-1])

                # pad data using access mechanisms that work
                # for both pandas and xarray
                self.data = self._next_data.copy()
                self.data = self[temp_time:last_pad]
                if not self.empty:
                    if (self.index[0] == temp_time):
                        self.data = self[1:]
                    self.data = self.concat_data([stored_data, self.data])
                else:
                    self.data = stored_data

            self.data = self[first_pad:last_pad]
            # want exclusive end slicing behavior from above
            if not self.empty:
                if (self.index[-1] == last_pad) & (not want_last_pad):
                    self.data = self[:-1]

        # if self.pad is False, load single day
        else:
            self.data, meta = self._load_data(date=self.date, fid=self._fid)
            if not self.empty:
                self.meta = meta

        # check if load routine actually returns meta
        if self.meta.data.empty:
            self.meta[self.variables] = {self.labels.name: self.variables,
                                         self.labels.units:
                                         [''] * len(self.variables)}

        # if loading by file set the yr, doy, and date
        if not self._load_by_date:
            if self.pad is not None:
                temp = first_time
            else:
                temp = self.index[0]
            self.date = dt.datetime(temp.year, temp.month, temp.day)
            self.yr, self.doy = utils.time.getyrdoy(self.date)

        # ensure data is unique and monotonic
        # check occurs after all the data padding loads, or individual load
        # thus it can potentially check issues with padding or with raw data
        if not (self.index.is_monotonic_increasing and self.index.is_unique):
            message = ''
            if not self.index.is_unique:
                message = ' '.join((message, 'Loaded data is not unique.'))
            if not self.index.is_monotonic_increasing:
                message = ' '.join((message, 'Loaded data is not',
                                   'monotonically increasing. '))
            if self.strict_time_flag:
                raise ValueError(' '.join((message, 'To continue to use data,'
                                           'set inst.strict_time_flag=False',
                                           'before loading data')))
            else:
                warnings.warn(message, stacklevel=2)

        # apply default instrument routine, if data present
        if not self.empty:
            # Does not require self as input, as it is a partial func
            self._default_rtn()

        # clean data, if data is present and cleaning requested
        if (not self.empty) & (self.clean_level != 'none'):
            self._clean_rtn()

        # apply custom functions via the nanokernel in self.custom
        if not self.empty:
            self.custom._apply_all(self)

        # remove the excess data padding, if any applied
        if (self.pad is not None) & (not self.empty) & (not verifyPad):
            self.data = self[first_time: last_time]
            if not self.empty:
                if (self.index[-1] == last_time) & (not want_last_pad):
                    self.data = self[:-1]

        # transfer any extra attributes in meta to the Instrument object
        self.meta.transfer_attributes_to_instrument(self)
        self.meta.mutable = False
        sys.stdout.flush()
        return

    def remote_file_list(self, start=None, stop=None):
        """List remote files for chosen instrument.  Default behaviour is
        to return all files.  User may additionally specify a given year,
        year/month, or year/month/day combination to return a subset of
        available files.

        Keywords
        --------
        start : (dt.datetime or NoneType)
            Starting time for file list. A None value will start with the first
            file found.
            (default=None)
        stop : (dt.datetime or NoneType)
            Ending time for the file list.  A None value will stop with the last
            file found.
            (default=None)

        Returns
        -------
        Series
            pandas Series of filenames indexed by date and time

        """
        # Set the user-supplied kwargs
        if 'list_remote_files' in self.kwargs.keys():
            kwargs = self.kwargs['list_remote_files']
        else:
            kwargs = {}

        # Add the function kwargs
        kwargs["start"] = start
        kwargs["stop"] = stop

        # Return the function call
        return self._list_remote_files_rtn(self.tag, self.inst_id, **kwargs)

    def remote_date_range(self, start=None, stop=None):
        """Returns fist and last date for remote data.  Default behaviour is
        to search all files.  User may additionally specify a given year,
        year/month, or year/month/day combination to return a subset of
        available files.

        Keywords
        --------
        start : (dt.datetime or NoneType)
            Starting time for file list. A None value will start with the first
            file found.
            (default=None)
        stop : (dt.datetime or NoneType)
            Ending time for the file list.  A None value will stop with the last
            file found.
            (default=None)

        Returns
        -------
        List
            First and last datetimes obtained from remote_file_list

        """

        files = self.remote_file_list(start=start, stop=stop)
        return [files.index[0], files.index[-1]]

    def download_updated_files(self, **kwargs):
        """Grabs a list of remote files, compares to local, then downloads new
        files.

        Parameters
        ----------
        **kwargs : dict
            Dictionary of keywords that may be options for specific instruments.
            The keyword arguments 'user' and 'password' are expected for remote
            databases requiring sign in or registration.

        Note
        ----
        Data will be downloaded to pysat_data_dir/patform/name/tag

        If Instrument bounds are set to defaults they are updated
        after files are downloaded.

        """

        # get list of remote files
        remote_files = self.remote_file_list()
        if remote_files.empty:
            logger.warning(' '.join(('No remote files found. Unable to',
                                     'download latest data.')))
            return

        # get current list of local files
        self.files.refresh()
        local_files = self.files.files
        # compare local and remote files

        # first look for dates that are in remote but not in local
        new_dates = []
        for date in remote_files.index:
            if date not in local_files:
                new_dates.append(date)

        # now compare filenames between common dates as it may
        # be a new version or revision
        # this will have a problem with filenames that are
        # faking daily data from monthly
        for date in local_files.index:
            if date in remote_files.index:
                if remote_files[date] != local_files[date]:
                    new_dates.append(date)
        logger.info(' '.join(('Found {} files that'.format(len(new_dates)),
                              'are new or updated.')))
        # download date for dates in new_dates (also includes new names)
        self.download(date_array=new_dates, **kwargs)

    def download(self, start=None, stop=None, freq='D', date_array=None,
                 **kwargs):
        """Download data for given Instrument object from start to stop.

        Parameters
        ----------
        start : pandas.datetime (yesterday)
            start date to download data
        stop : pandas.datetime (tomorrow)
            stop date to download data
        freq : string
            Stepsize between dates for season, 'D' for daily, 'M' monthly
            (see pandas)
        date_array : list-like
            Sequence of dates to download date for. Takes precendence over
            start and stop inputs
        **kwargs : dict
            Dictionary of keywords that may be options for specific instruments.
            The keyword arguments 'user' and 'password' are expected for remote
            databases requiring sign in or registration.

        Note
        ----
        Data will be downloaded to pysat_data_dir/patform/name/tag

        If Instrument bounds are set to defaults they are updated
        after files are downloaded.

        """
        # make sure directories are there, otherwise create them
        try:
            os.makedirs(self.files.data_path)
        except OSError as e:
            if e.errno != errno.EEXIST:
                raise

        if ((start is None) or (stop is None)) and (date_array is None):
            # defaults for downloads are set here rather than
            # in the method signature since method defaults are
            # only set once! If an Instrument object persists
            # longer than a day then the download defaults would
            # no longer be correct. Dates are always correct in this
            # setup.
            logger.info(''.join(['Downloading the most recent data by ',
                                 'default (yesterday through tomorrow).']))
            start = self.yesterday()
            stop = self.tomorrow()
        logger.info('Downloading data to: {}'.format(self.files.data_path))

        if date_array is None:
            # create range of dates to download data for
            # make sure dates are whole days
            start = self._filter_datetime_input(start)
            stop = self._filter_datetime_input(stop)
            date_array = utils.time.create_date_range(start, stop, freq=freq)

        # Add necessary kwargs to the optional kwargs
        kwargs['tag'] = self.tag
        kwargs['inst_id'] = self.inst_id
        kwargs['data_path'] = self.files.data_path

        # Download the data
        self._download_rtn(date_array, **kwargs)

        # get current file date range
        first_date = self.files.start_date
        last_date = self.files.stop_date

        logger.info('Updating pysat file list')
        self.files.refresh()

        # if instrument object has default bounds, update them
        if len(self.bounds[0]) == 1:
            if (self.bounds[0][0] == first_date
                    and self.bounds[1][0] == last_date):
                logger.info('Updating instrument object bounds.')
                self.bounds = None

    @property
    def bounds(self):
        """Boundaries for iterating over instrument object by date or file.

        Parameters
        ----------
        start : datetime object, filename, or None (default)
            start of iteration, if None uses first data date.
            list-like collection also accepted
        end :  datetime object, filename, or None (default)
            end of iteration, inclusive. If None uses last data date.
            list-like collection also accepted

        Note
        ----
        Both start and stop must be the same type (date, or filename) or None.
        Only the year, month, and day are used for date inputs.

        Examples
        --------
        ::

            inst = pysat.Instrument(platform=platform,
                                    name=name,
                                    tag=tag)
            start = dt.datetime(2009,1,1)
            stop = dt.datetime(2009,1,31)
            inst.bounds = (start,stop)

            start2 = dt.datetetime(2010,1,1)
            stop2 = dt.datetime(2010,2,14)
            inst.bounds = ([start, start2], [stop, stop2])

        """
        return self._iter_start, self._iter_stop

    @bounds.setter
    def bounds(self, value=None):
        if value is None:
            value = (None, None)
        if len(value) < 2:
            raise ValueError(' '.join(('Must supply both a start and end',
                                       'date/file Supply None if you want the',
                                       'first/last possible')))

        start = value[0]
        end = value[1]
        # get the frequency, or step size, of season
        if len(value) == 3:
            step = value[2]
        else:
            # default to daily
            step = 'D'

        if (start is None) and (end is None):
            # set default
            self._iter_start = [self.files.start_date]
            self._iter_stop = [self.files.stop_date]
            self._iter_type = 'date'
            if self._iter_start[0] is not None:
                # check here in case Instrument is initialized with no input
                self._iter_list = \
                    utils.time.create_date_range(self._iter_start,
                                                 self._iter_stop,
                                                 freq=step)

        elif((hasattr(start, '__iter__') and not isinstance(start, str))
             and (hasattr(end, '__iter__') and not isinstance(end, str))):
            base = type(start[0])
            for s, t in zip(start, end):
                if (type(s) != type(t)) or (type(s) != base):
                    raise ValueError(' '.join(('Start and end items must all',
                                               'be of the same type')))
            if isinstance(start[0], str):
                self._iter_type = 'file'
                self._iter_list = self.files.get_file_array(start, end)
            elif isinstance(start[0], dt.datetime):
                self._iter_type = 'date'
                start = self._filter_datetime_input(start)
                end = self._filter_datetime_input(end)
                self._iter_list = utils.time.create_date_range(start, end,
                                                               freq=step)
            else:
                raise ValueError(' '.join(('Input is not a known type, string',
                                           'or datetime')))
            self._iter_start = start
            self._iter_stop = end

        elif((hasattr(start, '__iter__') and not isinstance(start, str))
             or (hasattr(end, '__iter__') and not isinstance(end, str))):
            raise ValueError(' '.join(('Both start and end must be iterable if',
                                       'one bound is iterable')))

        elif isinstance(start, str) or isinstance(end, str):
            if isinstance(start, dt.datetime) or \
                    isinstance(end, dt.datetime):
                raise ValueError('Not allowed to mix file and date bounds')
            if start is None:
                start = self.files[0]
            if end is None:
                end = self.files.files[-1]
            self._iter_start = [start]
            self._iter_stop = [end]
            self._iter_list = self.files.get_file_array(self._iter_start,
                                                        self._iter_stop)
            self._iter_type = 'file'

        elif isinstance(start, dt.datetime) or isinstance(end, dt.datetime):
            if start is None:
                start = self.files.start_date
            if end is None:
                end = self.files.stop_date
            self._iter_start = [self._filter_datetime_input(start)]
            self._iter_stop = [self._filter_datetime_input(end)]
            self._iter_list = utils.time.create_date_range(self._iter_start,
                                                           self._iter_stop,
                                                           freq=step)
            self._iter_type = 'date'
        else:
            raise ValueError(''.join(('Provided an invalid combination of',
                                      ' bounds. if specifying by file, both',
                                      ' bounds must be by file. Other ',
                                      'combinations of datetime objects ',
                                      'and None are allowed.')))

    def __iter__(self):
        """Iterates instrument object by loading subsequent days or files.

        Note
        ----
        Limits of iteration, and iteration type (date/file)
        set by `bounds` attribute.

        Default bounds are the first and last dates from files on local system.

        Examples
        --------
        ::

            inst = pysat.Instrument(platform=platform, name=name, tag=tag)
            start = dt.datetime(2009, 1, 1)
            stop = dt.datetime(2009, 1, 31)
            inst.bounds = (start, stop)
            for inst in inst:
                print('Another day loaded', inst.date)

        """

        if self._iter_type == 'file':
            for fname in self._iter_list:
                self.load(fname=fname)
                yield self

        elif self._iter_type == 'date':
            for date in self._iter_list:
                self.load(date=date)
                yield self

    def next(self, verifyPad=False):
        """Manually iterate through the data loaded in Instrument object.

        Bounds of iteration and iteration type (day/file) are set by
        `bounds` attribute.

        Note
        ----
        If there were no previous calls to load then the
        first day(default)/file will be loaded.

        """

        if self._iter_type == 'date':
            if self.date is not None:
                idx, = np.where(self._iter_list == self.date)
                if (len(idx) == 0):
                    raise StopIteration(''.join(('File list is empty. ',
                                                 'Nothing to be done.')))
                elif idx[-1] + 1 >= len(self._iter_list):
                    raise StopIteration('Outside the set date boundaries.')
                else:
                    idx += 1
                    self.load(date=self._iter_list[idx[0]],
                              verifyPad=verifyPad)
            else:
                self.load(date=self._iter_list[0], verifyPad=verifyPad)

        elif self._iter_type == 'file':
            if self._fid is not None:
                first = self.files.get_index(self._iter_list[0])
                last = self.files.get_index(self._iter_list[-1])
                if (self._fid < first) | (self._fid + 1 > last):
                    raise StopIteration('Outside the set file boundaries.')
                else:
                    self.load(fname=self._iter_list[self._fid + 1 - first],
                              verifyPad=verifyPad)
            else:
                self.load(fname=self._iter_list[0], verifyPad=verifyPad)

    def prev(self, verifyPad=False):
        """Manually iterate backwards through the data in Instrument object.

        Bounds of iteration and iteration type (day/file)
        are set by `bounds` attribute.

        Note
        ----
        If there were no previous calls to load then the
        first day(default)/file will be loaded.

        """

        if self._iter_type == 'date':
            if self.date is not None:
                idx, = np.where(self._iter_list == self.date)
                if len(idx) == 0:
                    raise StopIteration(''.join(('File list is empty. ',
                                                 'Nothing to be done.')))
                elif idx[0] == 0:
                    raise StopIteration('Outside the set date boundaries.')
                else:
                    idx -= 1
                    self.load(date=self._iter_list[idx[0]],
                              verifyPad=verifyPad)
            else:
                self.load(date=self._iter_list[-1], verifyPad=verifyPad)

        elif self._iter_type == 'file':
            if self._fid is not None:
                first = self.files.get_index(self._iter_list[0])
                last = self.files.get_index(self._iter_list[-1])
                if (self._fid - 1 < first) | (self._fid > last):
                    raise StopIteration('Outside the set file boundaries.')
                else:
                    self.load(fname=self._iter_list[self._fid - 1 - first],
                              verifyPad=verifyPad)
            else:
                self.load(fname=self._iter_list[-1], verifyPad=verifyPad)

    def _get_var_type_code(self, coltype):
        """Determines the two-character type code for a given variable type

        Parameters
        ----------
        coltype : type or np.dtype
            The type of the variable

        Returns
        -------
        str
            The variable type code for the given type"""

        if type(coltype) is np.dtype:
            var_type = coltype.kind + str(coltype.itemsize)
            return var_type
        else:
            if coltype is np.int64:
                return 'i8'
            elif coltype is np.int32:
                return 'i4'
            elif coltype is np.int16:
                return 'i2'
            elif coltype is np.int8:
                return 'i1'
            elif coltype is np.uint64:
                return 'u8'
            elif coltype is np.uint32:
                return 'u4'
            elif coltype is np.uint16:
                return 'u2'
            elif coltype is np.uint8:
                return 'u1'
            elif coltype is np.float64:
                return 'f8'
            elif coltype is np.float32:
                return 'f4'
            elif issubclass(coltype, str):
                return 'S1'
            else:
                raise TypeError('Unknown Variable Type' + str(coltype))

    def _get_data_info(self, data, netcdf_format):
        """Support file writing by determining data type and other options

        Parameters
        ----------
        data : pandas object
            Data to be written
        netcdf_format : str
            String indicating netCDF3 or netCDF4

        Returns
        -------
        data_flag, datetime_flag, old_format
        """
        # get type of data
        data_type = data.dtype
        # check if older netcdf_format
        if netcdf_format != 'NETCDF4':
            old_format = True
        else:
            old_format = False
        # check for object type
        if data_type != np.dtype('O'):
            # simple data, not an object

            # no 64bit ints in netCDF3
            if (data_type == np.int64) & old_format:
                data = data.astype(np.int32)
                data_type = np.int32

            if data_type == np.dtype('<M8[ns]'):
                if not old_format:
                    data_type = np.int64
                else:
                    data_type = np.float
                datetime_flag = True
            else:
                datetime_flag = False
        else:
            # dealing with a more complicated object
            # iterate over elements until we hit something that is something,
            # and not NaN
            data_type = type(data.iloc[0])
            for i in np.arange(len(data)):
                if len(data.iloc[i]) > 0:
                    data_type = type(data.iloc[i])
                    if not isinstance(data_type, np.float):
                        break
            datetime_flag = False

        return data, data_type, datetime_flag

    def _filter_netcdf4_metadata(self, mdata_dict, coltype, remove=False,
                                 export_nan=None):
        """Filter metadata properties to be consistent with netCDF4.

        Parameters
        ----------
        mdata_dict : dict
            Dictionary equivalent to Meta object info
        coltype : type
            Type provided by _get_data_info
        remove : boolean (False)
            Removes FillValue and associated parameters disallowed for strings
        export_nan : list or None
            Metadata parameters allowed to be NaN

        Returns
        -------
        dict
            Modified as needed for netCDf4

        Note
        ----
        remove forced to True if coltype consistent with a string type

        Metadata values that are NaN and not listed in export_nan are
         filtered out.

        """

        # remove any metadata with a value of nan not present in
        # export_nan
        filtered_dict = mdata_dict.copy()
        for key, value in mdata_dict.items():
            try:
                if np.isnan(value):
                    if key not in export_nan:
                        filtered_dict.pop(key)
            except TypeError:
                # if typerror thrown, it's not nan
                pass
        mdata_dict = filtered_dict

        # Coerce boolean types to integers
        for key in mdata_dict:
            if type(mdata_dict[key]) == bool:
                mdata_dict[key] = int(mdata_dict[key])
        if (coltype == str):
            remove = True
            warnings.warn('FillValue is not an acceptable '
                          'parameter for strings - it will be removed')

        if u'_FillValue' in mdata_dict.keys():
            # make sure _FillValue is the same type as the data
            if remove:
                mdata_dict.pop('_FillValue')
            else:
                if not np.can_cast(mdata_dict['_FillValue'], coltype):
                    if 'FieldNam' in mdata_dict:
                        estr = ' '.join(('FillValue for {a:s} ({b:s}) cannot',
                                         'be safely casted to {c:s} Casting',
                                         'anyways. This may result in',
                                         'unexpected behavior'))
                        estr.format(a=mdata_dict['FieldNam'],
                                    b=str(mdata_dict['_FillValue']),
                                    c=coltype)
                        warnings.warn(estr)
                    else:
                        estr = ' '.join(('FillValue {a:s} cannot be safely',
                                         'casted to {b:s}. Casting anyways.',
                                         'This may result in unexpected',
                                         'behavior'))
                        estr.format(a=str(mdata_dict['_FillValue']),
                                    b=coltype)

                mdata_dict['_FillValue'] = \
                    np.array(mdata_dict['_FillValue']).astype(coltype)
        if u'FillVal' in mdata_dict.keys():
            # make sure _FillValue is the same type as the data
            if remove:
                mdata_dict.pop('FillVal')
            else:
                mdata_dict['FillVal'] = \
                    np.array(mdata_dict['FillVal']).astype(coltype)
        return mdata_dict

    def generic_meta_translator(self, input_meta):
        """Translates the metadata contained in an object into a dictionary

        Parameters
        ----------
        input_meta : Meta
            The metadata object to translate

        Returns
        -------
        dict
            A dictionary of the metadata for each variable of an output file
            e.g. netcdf4

        """
        export_dict = {}
        if self._meta_translation_table is not None:
            # Create a translation table for the actual values of the meta
            # labels. The instrument specific translation table only stores the
            # names of the attributes that hold the various meta labels
            translation_table = {}
            for key in self._meta_translation_table:
                translation_table[getattr(self, key)] = \
                    self._meta_translation_table[key]
        else:
            translation_table = None
        # First Order Data
        for key in input_meta.data.index:
            if translation_table is None:
                export_dict[key] = input_meta.data.loc[key].to_dict()
            else:
                # Translate each key if a translation is provided
                export_dict[key] = {}
                meta_dict = input_meta.data.loc[key].to_dict()
                for orig_key in meta_dict:
                    if orig_key in translation_table:
                        for translated_key in translation_table[orig_key]:
                            export_dict[key][translated_key] = \
                                meta_dict[orig_key]
                    else:
                        export_dict[key][orig_key] = meta_dict[orig_key]

        # Higher Order Data
        for key in input_meta.ho_data:
            if key not in export_dict:
                export_dict[key] = {}
            for ho_key in input_meta.ho_data[key].data.index:
                new_key = '_'.join((key, ho_key))
                if translation_table is None:
                    export_dict[new_key] = \
                        input_meta.ho_data[key].data.loc[ho_key].to_dict()
                else:
                    # Translate each key if a translation is provided
                    export_dict[new_key] = {}
                    meta_dict = \
                        input_meta.ho_data[key].data.loc[ho_key].to_dict()
                    for orig_key in meta_dict:
                        if orig_key in translation_table:
                            for translated_key in translation_table[orig_key]:
                                export_dict[new_key][translated_key] = \
                                    meta_dict[orig_key]
                        else:
                            export_dict[new_key][orig_key] = \
                                meta_dict[orig_key]
        return export_dict

    def to_netcdf4(self, fname=None, base_instrument=None, epoch_name='Epoch',
                   zlib=False, complevel=4, shuffle=True,
                   preserve_meta_case=False, export_nan=None):
        """Stores loaded data into a netCDF4 file.

        Parameters
        ----------
        fname : string
            full path to save instrument object to
        base_instrument : pysat.Instrument
            used as a comparison, only attributes that are present with
            self and not on base_instrument are written to netCDF
        epoch_name : str
            Label in file for datetime index of Instrument object
        zlib : boolean
            Flag for engaging zlib compression (True - compression on)
        complevel : int
            an integer between 1 and 9 describing the level of compression
            desired (default 4). Ignored if zlib=False
        shuffle : boolean
            the HDF5 shuffle filter will be applied before compressing the data
            (default True). This significantly improves compression. Default is
            True. Ignored if zlib=False.
        preserve_meta_case : bool (False)
            if True, then the variable strings within the MetaData object, which
            preserves case, are used to name variables in the written netCDF
            file.
            If False, then the variable strings used to access data from the
            Instrument object are used instead. By default, the variable strings
            on both the data and metadata side are the same, though this
            relationship may be altered by a user.
        export_nan : list or None
             By default, the metadata variables where a value of NaN is allowed
             and written to the netCDF4 file is maintained by the Meta object
             attached to the pysat.Instrument object. A list supplied here
             will override the settings provided by Meta, and all parameters
             included will be written to the file. If not listed
             and a value is NaN then that attribute simply won't be included in
             the netCDF4 file.

        Note
        ----

        Stores 1-D data along dimension 'epoch' - the date time index.

        Stores higher order data (e.g. dataframes within series) separately

         - The name of the main variable column is used to prepend subvariable
           names within netCDF, var_subvar_sub
         - A netCDF4 dimension is created for each main variable column
           with higher order data; first dimension Epoch
         - The index organizing the data stored as a dimension variable
         - from_netcdf4 uses the variable dimensions to reconstruct data
           structure


        All attributes attached to instrument meta are written to netCDF attrs
        with the exception of 'Date_End', 'Date_Start', 'File', 'File_Date',
        'Generation_Date', and 'Logical_File_ID'. These are defined within
        to_netCDF at the time the file is written, as per the adopted standard,
        SPDF ISTP/IACG Modified for NetCDF. Atrributes 'Conventions' and
        'Text_Supplement' are given default values if not present.

        """

        # check export nans first
        if export_nan is None:
            export_nan = self.meta._export_nan

        netcdf_format = 'NETCDF4'
        # base_instrument used to define the standard attributes attached
        # to the instrument object. Any additional attributes added
        # to the main input Instrument will be written to the netCDF4
        base_instrument = Instrument() if base_instrument is None \
            else base_instrument

        # begin processing metadata for writing to the file
        # look to see if user supplied a list of export keys
        # corresponding to internally tracked metadata within pysat
        export_meta = self.generic_meta_translator(self.meta)
        if self._meta_translation_table is None:
            # didn't find a translation table, using the strings
            # attached to the supplied pysat.Instrument object
            export_name_labels = [self.meta_labels['name'][0]]
            export_units_labels = [self.meta_labels['units'][0]]
            export_desc_labels = [self.meta_labels['desc'][0]]
            export_notes_labels = [self.meta_labels['notes'][0]]
        else:
            # user supplied labels in translation table
            export_name_labels = self._meta_translation_table['name']
            export_units_labels = self._meta_translation_table['units']
            export_desc_labels = self._meta_translation_table['desc']
            export_notes_labels = self._meta_translation_table['notes']
            logger.info(' '.join(('Using Metadata Translation Table:',
                                  str(self._meta_translation_table))))
        # Apply instrument specific post-processing to the export_meta
        if hasattr(self._export_meta_post_processing, '__call__'):
            export_meta = self._export_meta_post_processing(export_meta)

        # check if there are multiple variables with same characters
        # but with different case
        lower_variables = [var.lower() for var in self.variables]
        unique_lower_variables = np.unique(lower_variables)
        if len(unique_lower_variables) != len(lower_variables):
            raise ValueError(' '.join(('There are multiple variables with the',
                                       'same name but different case which',
                                       'results in a loss of metadata. Please',
                                       'make the names unique.')))

        # General process for writing data:
        # 1) take care of the EPOCH information,
        # 2) iterate over the variable colums in Instrument.data and check
        #    the type of data,
        #    - if 1D column:
        #      A) do simple write (type is not an object)
        #      B) if it is an object, then check if writing strings
        #      C) if not strings, write object
        #    - if column is a Series of Frames, write as 2D variables
        # 3) metadata must be filtered before writing to netCDF4, since
        #    string variables can't have a fill value
        with netCDF4.Dataset(fname, mode='w', format=netcdf_format) as out_data:
            # number of items, yeah
            num = len(self.index)
            # write out the datetime index
            out_data.createDimension(epoch_name, num)
            cdfkey = out_data.createVariable(epoch_name, 'i8',
                                             dimensions=(epoch_name),
                                             zlib=zlib,
                                             complevel=complevel,
                                             shuffle=shuffle)
            # grab existing metadata for Epoch or create suitable info
            if epoch_name in self.meta:
                new_dict = export_meta[self.meta.var_case_name(epoch_name)]
            else:
                # create empty shell
                new_dict = {}

            # update required and basic information if not present
            for export_name_label in export_name_labels:
                if export_name_label not in new_dict:
                    new_dict[export_name_label] = epoch_name

            for export_units_label in export_units_labels:
                if export_units_label not in new_dict:
                    new_dict[export_units_label] = \
                        'Milliseconds since 1970-1-1 00:00:00'

            for export_desc_label in export_desc_labels:
                if export_desc_label not in new_dict:
                    new_dict[export_desc_label] = \
                        'Milliseconds since 1970-1-1 00:00:00'

            for export_notes_label in export_notes_labels:
                if export_notes_label not in new_dict:
                    new_dict[export_notes_label] = ''

            new_dict['calendar'] = 'standard'
            new_dict['Format'] = 'i8'
            new_dict['Var_Type'] = 'data'
            if self.index.is_monotonic_increasing:
                new_dict['MonoTon'] = 'increase'
            elif self.index.is_monotonic_decreasing:
                new_dict['MonoTon'] = 'decrease'
            new_dict['Time_Base'] = 'Milliseconds since 1970-1-1 00:00:00'
            new_dict['Time_Scale'] = 'UTC'
            new_dict = self._filter_netcdf4_metadata(new_dict, np.int64,
                                                     export_nan=export_nan)
            # attach metadata
            cdfkey.setncatts(new_dict)

            # attach data
            cdfkey[:] = (self.index.values.astype(np.int64)
                         * 1.E-6).astype(np.int64)

            # iterate over all of the columns in the Instrument dataframe
            # check what kind of data we are dealing with, then store
            for key in self.variables:
                # get information on type data we are dealing with
                # data is data in proer type( multiformat support)
                # coltype is the direct type, np.int64
                # and datetime_flag lets you know if the data is full of time
                # information
                if preserve_meta_case:
                    # use the variable case stored in the MetaData object
                    case_key = self.meta.var_case_name(key)
                else:
                    # use variable names used by user when working with data
                    case_key = key
                data, coltype, datetime_flag = self._get_data_info(
                    self[key], netcdf_format)
                # operate on data based upon type
                if self[key].dtype != np.dtype('O'):
                    # not an object, normal basic 1D data
                    cdfkey = out_data.createVariable(case_key,
                                                     coltype,
                                                     dimensions=(epoch_name),
                                                     zlib=zlib,
                                                     complevel=complevel,
                                                     shuffle=shuffle)
                    # attach any meta data, after filtering for standards
                    try:
                        # attach dimension metadata
                        new_dict = export_meta[case_key]
                        new_dict['Depend_0'] = epoch_name
                        new_dict['Display_Type'] = 'Time Series'
                        new_dict['Format'] = self._get_var_type_code(coltype)
                        new_dict['Var_Type'] = 'data'
                        new_dict = \
                            self._filter_netcdf4_metadata(new_dict,
                                                          coltype,
                                                          export_nan=export_nan)
                        cdfkey.setncatts(new_dict)
                    except KeyError as err:
                        logger.info(' '.join((str(err), '\n',
                                              ' '.join(('Unable to find'
                                                        'MetaData for',
                                                        key)))))
                    # assign data
                    if datetime_flag:
                        # datetime is in nanoseconds, storing milliseconds
                        cdfkey[:] = (data.values.astype(coltype)
                                     * 1.E-6).astype(coltype)
                    else:
                        # not datetime data, just store as is
                        cdfkey[:] = data.values.astype(coltype)

                # back to main check on type of data to write
                else:
                    # it is a Series of objects, need to figure out
                    # what the actual objects are, then act as needed

                    # use info in coltype to get real datatype of object

                    if (coltype == str):
                        cdfkey = out_data.createVariable(case_key,
                                                         coltype,
                                                         dimensions=epoch_name,
                                                         zlib=zlib,
                                                         complevel=complevel,
                                                         shuffle=shuffle)
                        # attach any meta data
                        try:
                            # attach dimension metadata
                            new_dict = export_meta[case_key]
                            new_dict['Depend_0'] = epoch_name
                            new_dict['Display_Type'] = 'Time Series'
                            new_dict['Format'] = \
                                self._get_var_type_code(coltype)
                            new_dict['Var_Type'] = 'data'
                            # no FillValue or FillVal allowed for strings
                            new_dict = self._filter_netcdf4_metadata(
                                new_dict, coltype, remove=True,
                                export_nan=export_nan)
                            # really attach metadata now
                            cdfkey.setncatts(new_dict)
                        except KeyError:
                            logger.info(' '.join(('Unable to find MetaData for',
                                                  key)))

                        # time to actually write the data now
                        cdfkey[:] = data.values

                    # still dealing with an object, not just a series
                    # of strings
                    # maps to if check on coltypes being stringbased
                    else:
                        # presuming a series with a dataframe or series in each
                        # location start by collecting some basic info on
                        # dimensions sizes, names, then create corresponding
                        # netCDF4 dimensions total dimensions stored for object
                        # are epoch plus ones created below
                        dims = np.shape(self[key].iloc[0])
                        obj_dim_names = []
                        if len(dims) == 1:
                            # generally working with higher dimensional data
                            # pad dimensions so that the rest of the code works
                            # for either a Series or a Frame
                            dims = (dims[0], 0)
                        for i, dim in enumerate(dims[:-1]):
                            # don't need to go over last dimension value,
                            # it covers number of columns (if a frame)
                            obj_dim_names.append(case_key)
                            out_data.createDimension(obj_dim_names[-1], dim)
                        # create simple tuple with information needed to create
                        # the right dimensions for variables that will
                        # be written to file
                        var_dim = tuple([epoch_name] + obj_dim_names)

                        # We need to do different things if a series or
                        # dataframe stored
                        try:
                            # start by assuming it is a dataframe
                            # get list of subvariables
                            iterable = self[key].iloc[0].columns
                            # store our newfound knowledge, we are dealing with
                            # a series of DataFrames
                            is_frame = True
                        except AttributeError:
                            # turns out data is Series of Series
                            # which doesn't have columns
                            iterable = [self[key].iloc[0].name]
                            is_frame = False

                        # find location within main variable that actually
                        # has subvariable data (not just empty frame/series)
                        # so we can determine what the real underlying data
                        # types are
                        good_data_loc = 0
                        for jjj in np.arange(len(self.data)):
                            if len(self.data[key].iloc[0]) > 0:
                                data_loc = jjj
                                break
                        # found a place with data, if there is one
                        # now iterate over the subvariables, get data info
                        # create netCDF4 variables and store the data
                        # stored name is variable_subvariable
                        for col in iterable:
                            if is_frame:
                                # we are working with a dataframe so
                                # multiple subvariables stored under a single
                                # main variable heading
                                idx = self[key].iloc[good_data_loc][col]
                                data, coltype, _ = \
                                    self._get_data_info(idx, netcdf_format)
                                cdfkey = \
                                    out_data.createVariable('_'.join((case_key,
                                                                      col)),
                                                            coltype,
                                                            dimensions=var_dim,
                                                            zlib=zlib,
                                                            complevel=complevel,
                                                            shuffle=shuffle)
                                # attach any meta data
                                try:
                                    new_dict = export_meta['_'.join((case_key,
                                                                     col))]
                                    new_dict['Depend_0'] = epoch_name
                                    new_dict['Depend_1'] = obj_dim_names[-1]
                                    new_dict['Display_Type'] = 'Spectrogram'
                                    new_dict['Format'] = \
                                        self._get_var_type_code(coltype)
                                    new_dict['Var_Type'] = 'data'
                                    new_dict = self._filter_netcdf4_metadata(
                                        new_dict, coltype,
                                        export_nan=export_nan)
                                    cdfkey.setncatts(new_dict)
                                except KeyError as err:
                                    logger.info(' '.join((str(err), '\n',
                                                          'Unable to find',
                                                          'MetaData for',
                                                          ', '.join((key,
                                                                     col)))))
                                # attach data
                                # it may be slow to repeatedly call the store
                                # method as well astype method below collect
                                # data into a numpy array, then write the full
                                # array in one go
                                temp_cdf_data = \
                                    np.zeros((num, dims[0])).astype(coltype)
                                for i in range(num):
                                    temp_cdf_data[i, :] = \
                                        self[key].iloc[i][col].values
                                # write data
                                cdfkey[:, :] = temp_cdf_data.astype(coltype)

                            else:
                                # we are dealing with a Series
                                # get information about information within
                                # series
                                idx = self[key].iloc[good_data_loc]
                                data, coltype, _ = \
                                    self._get_data_info(idx, netcdf_format)
                                cdfkey = \
                                    out_data.createVariable(case_key + '_data',
                                                            coltype,
                                                            dimensions=var_dim,
                                                            zlib=zlib,
                                                            complevel=complevel,
                                                            shuffle=shuffle)
                                # attach any meta data
                                try:
                                    new_dict = export_meta[case_key]
                                    new_dict['Depend_0'] = epoch_name
                                    new_dict['Depend_1'] = obj_dim_names[-1]
                                    new_dict['Display_Type'] = 'Spectrogram'
                                    new_dict['Format'] = \
                                        self._get_var_type_code(coltype)
                                    new_dict['Var_Type'] = 'data'
                                    new_dict = self._filter_netcdf4_metadata(
                                        new_dict, coltype,
                                        export_nan=export_nan)
                                    # really attach metadata now
                                    cdfkey.setncatts(new_dict)
                                except KeyError as err:
                                    logger.info(' '.join((str(err), '\n',
                                                          'Unable to find ',
                                                          'MetaData for,',
                                                          key)))
                                # attach data
                                temp_cdf_data = \
                                    np.zeros((num, dims[0])).astype(coltype)
                                for i in range(num):
                                    temp_cdf_data[i, :] = self[i, key].values
                                # write data
                                cdfkey[:, :] = temp_cdf_data.astype(coltype)

                        # we are done storing the actual data for the given
                        # higher order variable, now we need to store the index
                        # for all of that fancy data

                        # get index information
                        idx = good_data_loc
                        data, coltype, datetime_flag = \
                            self._get_data_info(self[key].iloc[idx].index,
                                                netcdf_format)
                        # create dimension variable for to store index in
                        # netCDF4
                        cdfkey = out_data.createVariable(case_key, coltype,
                                                         dimensions=var_dim,
                                                         zlib=zlib,
                                                         complevel=complevel,
                                                         shuffle=shuffle)
                        # work with metadata
                        new_dict = export_meta[case_key]
                        new_dict['Depend_0'] = epoch_name
                        new_dict['Depend_1'] = obj_dim_names[-1]
                        new_dict['Display_Type'] = 'Time Series'
                        new_dict['Format'] = self._get_var_type_code(coltype)
                        new_dict['Var_Type'] = 'data'

                        if datetime_flag:
                            for export_name_label in export_name_labels:
                                new_dict[export_name_label] = epoch_name
                            for export_units_label in export_units_labels:
                                new_dict[export_units_label] = \
                                    'Milliseconds since 1970-1-1 00:00:00'
                            new_dict = self._filter_netcdf4_metadata(
                                new_dict, coltype, export_nan=export_nan)
                            # set metadata dict
                            cdfkey.setncatts(new_dict)
                            # set data
                            temp_cdf_data = np.zeros((num,
                                                      dims[0])).astype(coltype)
                            for i in range(num):
                                temp_cdf_data[i, :] = self[i, key].index.values
                            cdfkey[:, :] = (temp_cdf_data.astype(coltype)
                                            * 1.E-6).astype(coltype)

                        else:
                            if self[key].iloc[data_loc].index.name is not None:
                                for export_name_label in export_name_labels:
                                    new_dict[export_name_label] = \
                                        self[key].iloc[data_loc].index.name
                            else:
                                for export_name_label in export_name_labels:
                                    new_dict[export_name_label] = key
                            new_dict = self._filter_netcdf4_metadata(
                                new_dict, coltype, export_nan=export_nan)
                            # assign metadata dict
                            cdfkey.setncatts(new_dict)
                            # set data
                            temp_cdf_data = \
                                np.zeros((num, dims[0])).astype(coltype)
                            for i in range(num):
                                temp_cdf_data[i, :] = \
                                    self[key].iloc[i].index.to_native_types()
                            cdfkey[:, :] = temp_cdf_data.astype(coltype)

            # store any non standard attributes
            # compare this Instrument's attributes to base object
            base_attrb = dir(base_instrument)
            this_attrb = dir(self)
            # filter out any 'private' attributes
            # those that start with a _
            adict = {}
            for key in this_attrb:
                if key not in base_attrb:
                    if key[0] != '_':
                        adict[key] = self.__getattribute__(key)
            # store any non-standard attributes attached to meta
            base_attrb = dir(base_instrument.meta)
            this_attrb = dir(self.meta)
            for key in this_attrb:
                if key not in base_attrb:
                    if key[0] != '_':
                        adict[key] = self.meta.__getattribute__(key)
            # Add additional metadata to conform to standards
            adict['pysat_version'] = pysat.__version__
            if 'Conventions' not in adict:
                adict['Conventions'] = 'SPDF ISTP/IACG Modified for NetCDF'
            if 'Text_Supplement' not in adict:
                adict['Text_Supplement'] = ''
            # remove any attributes with the names below
            # pysat is responible for including them in the file.
            items = ['Date_End', 'Date_Start', 'File', 'File_Date',
                     'Generation_Date', 'Logical_File_ID']
            for item in items:
                if item in adict:
                    _ = adict.pop(item)

            adict['Date_End'] = \
                dt.datetime.strftime(self.index[-1],
                                     '%a, %d %b %Y,  %Y-%m-%dT%H:%M:%S.%f')
            adict['Date_End'] = adict['Date_End'][:-3] + ' UTC'

            adict['Date_Start'] = \
                dt.datetime.strftime(self.index[0],
                                     '%a, %d %b %Y,  %Y-%m-%dT%H:%M:%S.%f')
            adict['Date_Start'] = adict['Date_Start'][:-3] + ' UTC'
            adict['File'] = os.path.split(fname)
            adict['File_Date'] = \
                self.index[-1].strftime('%a, %d %b %Y,  %Y-%m-%dT%H:%M:%S.%f')
            adict['File_Date'] = adict['File_Date'][:-3] + ' UTC'
            adict['Generation_Date'] = \
                dt.datetime.utcnow().strftime('%Y%m%d')
            adict['Logical_File_ID'] = os.path.split(fname)[-1].split('.')[:-1]

            # check for binary types, convert when found
            for key in adict.keys():
                if isinstance(adict[key], bool):
                    adict[key] = int(adict[key])
            # attach attributes
            out_data.setncatts(adict)
        return


#
# ----------------------------------------------
#   Utilities supporting the Instrument Object
# ----------------------------------------------
#


def _kwargs_keys_to_func_name(kwargs_key):
    """ Convert from self.kwargs key name to the function/method name

    Parameters
    ----------
    kwargs_key : str
        Key from self.kwargs dictionary

    Returns
    -------
    func_name : str
        Name of method or function associated with the input key

    """

    func_name = '_{:s}_rtn'.format(kwargs_key)
    return func_name


def _get_supported_keywords(local_func):
    """Return a dict of supported keywords

    Intended to be used on the supporting instrument
    functions that enable the general Instrument object
    to load and work with a particular data set.

    Parameters
    ----------
    local_func : Python method or functools.partial
        Method used to load data within pysat

    Returns
    -------
    out_dict : dict
        dict of supported keywords and default values


    Note
    ----
        If the input is a partial function then the
        list of keywords returned only includes keywords
        that have not already been set as part of
        the functools.partial instantiation.

    """
    # account for keywords that are treated by Instrument as args
    pre_kws = ['fnames', 'inst_id', 'tag', 'date_array', 'data_path',
               'format_str', 'supported_tags', 'start', 'stop', 'freq']

    # check if partial function
    if isinstance(local_func, functools.partial):
        # get keyword arguments already applied to function
        existing_kws = local_func.keywords

        # pull out python function portion
        local_func = local_func.func
    else:
        existing_kws = {}

    # account for keywords already set since input was a partial function
    pre_kws.extend(existing_kws.keys())

    # Get the lists of arguements and defaults
    # The args and kwargs are both in the args list, and args are placed first
    #
    # modified from code on
    # https://stackoverflow.com/questions/196960/
    # can-you-list-the-keyword-arguments-a-function-receives
    sig = inspect.getfullargspec(local_func)
    func_args = list(sig.args)

    # Recast the function defaults as a list instead of NoneType or tuple.
    # inspect returns func_defaults=None when there are no defaults
    if sig.defaults is None:
        func_defaults = []
    else:
        func_defaults = [dval for dval in sig.defaults]

    # Remove arguments from the start of the func_args list
    while len(func_args) > len(func_defaults):
        func_args.pop(0)

    # remove pre-existing keywords from output
    # first identify locations
    pop_list = [i for i, arg in enumerate(func_args) if arg in pre_kws]

    # Remove pre-selected by cycling backwards through the list of indices
    for i in pop_list[::-1]:
        func_args.pop(i)
        func_defaults.pop(i)

    # Create the output dict
    out_dict = {akey: func_defaults[i] for i, akey in enumerate(func_args)}

    return out_dict


def _pass_func(*args, **kwargs):
    """ Default function for updateable Instrument methods
    """
    pass<|MERGE_RESOLUTION|>--- conflicted
+++ resolved
@@ -164,7 +164,6 @@
                  manual_org=None, directory_format=None, file_format=None,
                  temporary_file_list=False, strict_time_flag=True,
                  ignore_empty_files=False,
-<<<<<<< HEAD
                  labels={'units': ('units', str), 'name': ('long_name', str),
                          'notes': ('notes', str), 'desc': ('desc', str),
                          'plot': ('plot', str), 'axis': ('axis', str),
@@ -172,13 +171,6 @@
                          'min_val': ('value_min', float),
                          'max_val': ('value_max', float),
                          'fill_val': ('fill', float)}, **kwargs):
-=======
-                 units_label='units', name_label='long_name',
-                 notes_label='notes', desc_label='desc',
-                 plot_label='label', axis_label='axis', scale_label='scale',
-                 min_label='value_min', max_label='value_max',
-                 fill_label='fill', **kwargs):
->>>>>>> e70d8404
 
         # Set default tag and inst_id
         self.tag = tag.lower() if tag is not None else ''
