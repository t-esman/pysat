--- conflicted
+++ resolved
@@ -198,15 +198,9 @@
                 # make sure defaults are taken care of for required metadata
                 self.accept_default_labels(self)
             else:
-<<<<<<< HEAD
                 raise ValueError(''.join(('Input must be a pandas DataFrame',
                                           'type. See other constructors for',
                                           ' alternate inputs.')))
-=======
-                raise ValueError("Input must be a pandas DataFrame type. " +
-                                 "See other constructors for alternate " +
-                                 "inputs.")
->>>>>>> 551f994d
         else:
             self._data = DataFrame(None, columns=[self._units_label,
                                                   self._name_label,
@@ -450,7 +444,6 @@
             # make sure number of inputs matches number of metadata inputs
             for key in input_data:
                 if len(names) != len(input_data[key]):
-<<<<<<< HEAD
                     raise ValueError(''.join(('Length of names and inputs',
                                               ' must be equal.')))
             # make sure the attribute names are in good shape
@@ -458,15 +451,6 @@
             # if attribute name exists somewhere, then case of existing
             # attribute
             # will be enforced upon new data by default for consistency
-=======
-                    raise ValueError('Length of names and inputs must be ' +
-                                     'equal.')
-            # make sure the attribute names are in good shape
-            # check name of attributes against existing attribute names
-            # if attribute name exists somewhere, then case of existing
-            # attribute will be enforced upon new data by default for
-            # consistency
->>>>>>> 551f994d
             keys = [i for i in input_data]
             for name in keys:
                 new_name = self.attr_case_name(name)
@@ -484,17 +468,10 @@
                                 self._data.loc[name, key] = \
                                     '\n\n'.join(to_be_set)
                             else:
-<<<<<<< HEAD
                                 warnings.warn(' '.join(('Array elements are',
                                                         ' disallowed in meta.',
                                                         ' Dropping input :',
                                                         key)))
-=======
-                                warnings.warn(' '.join(('Array elements' +
-                                                        'are disallowed in' +
-                                                        'meta. Dropping' +
-                                                        'input :', key)))
->>>>>>> 551f994d
                         else:
                             self._data.loc[name, key] = to_be_set
                 else:
@@ -611,11 +588,7 @@
                 return meta_row
                 # else:
                 #     return pds.Series([self.ho_data[new_key].copy()],
-<<<<<<< HEAD
                 #                       index=['children'])
-=======
-                #      index=['children'])
->>>>>>> 551f994d
             else:
                 raise KeyError('Key not found in MetaData')
 
@@ -900,14 +873,9 @@
             for key in other.keys_nD():
                 if key in mdata:
 
-<<<<<<< HEAD
                     raise RuntimeError(''.join(('Duplicated keys (variable ',
                                                 'names) across Meta '
                                                 'objects in keys_nD().')))
-=======
-                    raise RuntimeError('Duplicated keys (variable names) '
-                                       'across Meta objects in keys_nD().')
->>>>>>> 551f994d
 
         # make sure labels between the two objects are the same
         other_updated = self.apply_default_labels(other)
@@ -1014,19 +982,12 @@
                         # new_name = 'pysat_attr_'+key
                         inst.__setattr__(key, adict[key])
                     else:
-<<<<<<< HEAD
                         raise RuntimeError(''.join(('Attribute ', key,
                                                     ' attached to Meta object',
                                                     ' can not be transferred',
                                                     ' as it already exists in',
                                                     ' the Instrument object.'
                                                     )))
-=======
-                        raise RuntimeError('Attribute ' + key +
-                                           'attached to Meta object can not ' +
-                                           'be transferred as it already ' +
-                                           'exists in the Instrument object.')
->>>>>>> 551f994d
         # return inst
 
     def __eq__(self, other):
@@ -1064,12 +1025,7 @@
                 if attr not in attrs2:
                     return False
             # now check the values of all elements now that we know all
-<<<<<<< HEAD
-            # variable
-            # and attribute names are the same
-=======
             # variable and attribute names are the same
->>>>>>> 551f994d
             for key in self.keys():
                 for attr in self.attrs():
                     if not (self[key, attr] == other[key, attr]):
@@ -1197,10 +1153,6 @@
     #
     # @classmethod
     # def from_dict():
-<<<<<<< HEAD
     #     """not implemented yet, load metadata from dict of items/list types
     #     """
-=======
-    #    """not implemented yet, load metadata from dict of items/list types"""
->>>>>>> 551f994d
     #     pass