#!/usr/bin/env python
# Full license can be found in License.md
# Full author list can be found in .zenodo.json file
# DOI:10.5281/zenodo.1199703
# ----------------------------------------------------------------------------
"""Classes for storing and managing meta data."""

from copy import deepcopy
import numpy as np
import os
import pandas as pds
import warnings

import pysat
import pysat.utils._core as core_utils
from pysat.utils import testing


class Meta(object):
    """Stores metadata for Instrument instance.

    Parameters
    ----------
    metadata : pandas.DataFrame
        DataFrame should be indexed by variable name that contains at minimum
        the standard_name (name), units, and long_name for the data stored in
        the associated pysat Instrument object.
    labels : dict
        Dict where keys are the label attribute names and the values are tuples
        that have the label values and value types in that order.
        (default={'units': ('units', str), 'name': ('long_name', str),
        'notes': ('notes', str), 'desc': ('desc', str),
        'min_val': ('value_min', float), 'max_val': ('value_max', float),
        'fill_val': ('fill', float)})
    export_nan : list or NoneType
        List of labels that should be exported even if their value is nan or
        None for an empty list. When used, metadata with a value of nan will
        be excluded from export. Will always allow nan export for labels of
        the float type (default=None)

    Attributes
    ----------
    data : pandas.DataFrame
        index is variable standard name, 'units', 'long_name', and other
        defaults are also stored along with additional user provided labels.
    labels : MetaLabels
        Labels for MetaData attributes

    Note
    ----
    Meta object preserves the case of variables and attributes as it first
    receives the data. Subsequent calls to set new metadata with the same
    variable or attribute will use case of first call. Accessing or setting
    data thereafter is case insensitive. In practice, use is case insensitive
    but the original case is preserved. Case preseveration is built in to
    support writing files with a desired case to meet standards.

    Metadata for higher order data objects, those that have
    multiple products under a single variable name in a pysat.Instrument
    object, are stored by providing a Meta object under the single name.

    Supports any custom metadata values in addition to the expected metadata
    attributes (units, name, notes, desc, value_min, value_max, and fill).
    These base attributes may be used to programatically access and set types
    of metadata regardless of the string values used for the attribute. String
    values for attributes may need to be changed depending upon the standards
    of code or files interacting with pysat.

    Meta objects returned as part of pysat loading routines are automatically
    updated to use the same values of units, etc. as found in the
    pysat.Instrument object.

    Meta objects have a structure similar to the CF-1.6 netCDF data standard.

    Examples
    --------
    ::

        # Instantiate Meta object, default values for attribute labels are used
        meta = pysat.Meta()

        # Set several variable units. Note that other base parameters are not
        # set below, and so will be assigned a default value
        meta['var_name'] = {meta.labels.name: 'Variable Name',
                            meta.labels.units: 'MegaUnits'}

        # Update only 'units' to new value.  You can use the value of
        # `meta.labels.units` instead of the class attribute, as was done in
        # the above example.
        meta['var_name'] = {'units': 'MU'}

        # Custom meta data variables may be assigned using the same method.
        # This example uses non-standard meta data variables 'scale', 'PI',
        # and 'axis_multiplier'.  You can include or not include any of the
        # standard meta data information.
        meta['var_name'] = {'units': 'MU', 'long_name': 'Variable Name',
                            'scale': 'linear', 'axis_multiplier': 1e4}
        meta['var_name'] = {'PI': 'Dr. R. Song'}

        # Meta data may be assigned to multiple variables at once
        meta[['var_name1', 'var_name2']] = {'long_name': ['Name1', 'Name2'],
                                            'units': ['Units1', 'Units2'],
                                            'scale': ['linear', 'linear']}

        # Sometimes n-Dimensional (nD) variables require multi-dimensional
        # meta data structures.
        meta2 = pysat.Meta()
        meta2['var_name41'] = {'long_name': 'name1of4', 'units': 'Units1'}
        meta2['var_name42'] = {'long_name': 'name2of4', 'units': 'Units2'}
        meta['var_name4'] = {'meta': meta2}

        # An alternative method to acheive the same result is:
        meta['var_name4'] = meta2
        meta['var_name4'].children['name41']
        meta['var_name4'].children['name42']

        # You may, of course, have a mixture of 1D and nD data
        meta = pysat.Meta()
        meta['dm'] = {'units': 'hey', 'long_name': 'boo'}
        meta['rpa'] = {'units': 'crazy', 'long_name': 'boo_whoo'}
        meta2 = pysat.Meta()
        meta2[['higher', 'lower']] = {'meta': [meta, None],
                                      'units': [None, 'boo'],
                                      'long_name': [None, 'boohoo']}

        # Meta data may be assigned from another Meta object using dict-like
        # assignments
        key1 = 'var_name'
        key2 = 'var_name4'
        meta[key1] = meta2[key2]

        # When accessing one meta data value for any data variable, first use
        # the data variable and then the meta data label.
        meta['var_name', 'fill']

        # A more robust method is to use the available Meta variable attributes
        # in the attached MetaLabels class object.
        meta[key1, meta.labels.fill_val]

        # You may change a label used by Meta object to have a different value
        meta.labels.fill_val = '_FillValue'

        # Note that the fill label is intended for use when interacting
        # with external files. Thus, any fill values (NaN) within the Meta
        # object are not updated when changing the metadata string label,
        # or when updating the value representing fill data. A future update
        # (Issue #707) will expand functionality to include these custom
        # fill values when producing files.

    """

    # -----------------------------------------------------------------------
    # Define the magic methods

    def __init__(self, metadata=None,
                 labels={'units': ('units', str), 'name': ('long_name', str),
                         'notes': ('notes', str), 'desc': ('desc', str),
                         'min_val': ('value_min', float),
                         'max_val': ('value_max', float),
                         'fill_val': ('fill', float)}, export_nan=None):
        """Initialize `pysat.Meta` object."""
        # Set mutability of Meta attributes.  This flag must be set before
        # anything else, or `__setattr__` breaks.
        self.mutable = True

        # Set the NaN export list
        self._export_nan = [] if export_nan is None else export_nan
        for lvals in labels.values():
            if lvals[0] not in self._export_nan and lvals[1] == float:
                self._export_nan.append(lvals[0])

        # Set the labels
        self.labels = MetaLabels(metadata=self, **labels)

        # Initialize higher order (nD) data structure container, a dict
        self._ho_data = {}

        # Use any user provided data to instantiate object with data
        # Attributes unit and name labels are called within
        if metadata is not None:
            if isinstance(metadata, pds.DataFrame):
                self._data = metadata

                # Make sure defaults are taken care of for required metadata
                self.accept_default_labels(self)
            else:
                raise ValueError(''.join(('Input must be a pandas DataFrame ',
                                          'type. See other constructors for ',
                                          'alternate inputs.')))
        else:
            columns = [getattr(self.labels, mlab)
                       for mlab in self.labels.label_type.keys()]
            self._data = pds.DataFrame(None, columns=columns)

        # Establish attributes intrinsic to object, before user can
        # add any
        self._base_attr = dir(self)

    def __repr__(self):
        """Print MetaData instantiation parameters.

        Returns
        -------
        out_str : str
            Simply formatted output string

        """
        nvar = len([kk for kk in self.keys()])
        out_str = ''.join(['pysat.Meta(metadata=', self._data.__repr__(),
                           ', labels=', self.labels.__repr__(),
                           'export_nan=', self._export_nan.__repr__(),
                           ') -> {:d} Variables'.format(nvar)])
        return out_str

    def __str__(self, long_str=True):
        """Print Meta instance, variables, and attributes.

        Parameters
        ----------
        long_str : bool
            Return short version if False and long version if True
            (default=True)

        Returns
        -------
        out_str : str
            Nicely formatted output string

        """
        # Get the desired variables as lists
        labs = [var for var in self.attrs()]
        vdim = [var for var in self.keys() if var not in self.keys_nD()]
        nchild = {var: len([kk for kk in self[var]['children'].keys()])
                  for var in self.keys_nD()}
        ndim = ["{:} -> {:d} children".format(var, nchild[var])
                for var in self.keys_nD()]

        # Get the lengths of each list
        nlabels = len(labs)
        nvdim = len(vdim)
        nndim = len(ndim)

        # Print the short output
        out_str = "pysat Meta object\n"
        out_str += "-----------------\n"
        out_str += "Tracking {:d} metadata values\n".format(nlabels)
        out_str += "Metadata for {:d} standard variables\n".format(nvdim)
        out_str += "Metadata for {:d} ND variables\n".format(nndim)

        # Print the longer output
        if long_str:
            # Print all the metadata labels
            out_str += "\n{:s}".format(self.labels.__str__())

            # Print a subset of the metadata variables, divided by order
            ncol = 3
            max_num = 6  # Should be divible by 2 and ncol
            if nvdim > 0:
                out_str += "\nStandard Metadata variables:\n"
                out_str += core_utils.fmt_output_in_cols(vdim, ncols=ncol,
                                                         max_num=max_num)
            if nndim > 0:
                out_str += "\nND Metadata variables:\n"
                out_str += core_utils.fmt_output_in_cols(ndim, ncols=ncol,
                                                         max_num=max_num)

        return out_str

    def __setattr__(self, name, value):
        """Conditionally set attributes based on `self.mutable` flag.

        Parameters
        ----------
        name : str
            Attribute name to be assigned to Meta
        value : str or boolean
            String to be assigned to attribute specified by name or boolean
            if name is 'mutable'

        Note
        ----
        @properties are assumed to be mutable.

        We avoid recursively setting properties using
        method from https://stackoverflow.com/a/15751135

        """
        # Mutable handled explicitly to avoid recursion
        if name != 'mutable':

            # Check if this attribute is a property
            propobj = getattr(self.__class__, name, None)
            if isinstance(propobj, property):
                # Check if the property is settable
                if propobj.fset is None:
                    raise AttributeError(''.join("can't set attribute  ",
                                                 name, " to ", value, ", ",
                                                 "property has no fset"))

                # Make self mutable in case fset needs it to be
                mutable_tmp = self.mutable
                self.mutable = True

                # Set the property
                propobj.fset(self, value)

                # Restore mutability flag
                self.mutable = mutable_tmp
            else:
                # A normal attribute
                if self.mutable:
                    # Use Object to avoid recursion
                    super(Meta, self).__setattr__(name, value)
                else:
                    estr = ' '.join(("Cannot set attribute", name, "to {val!s}",
                                     "since the Meta object attributes are",
                                     "set to immutable.")).format(val=value)
                    raise AttributeError(estr)
        else:
            super(Meta, self).__setattr__(name, value)

    def __setitem__(self, data_vars, input_dat):
        """Add metadata.

        Parameters
        ----------
        data_vars : str, list
            Data variable names for the input metadata
        input_dat : dict, pds.Series, or Meta
            Input metadata to be assigned

        """
<<<<<<< HEAD
        input_data = deepcopy(input_data)
=======

        input_data = deepcopy(input_dat)
>>>>>>> 4d4a94bf

        if isinstance(input_data, dict):
            # If not passed an iterable, make it one
            if isinstance(data_vars, str):
                data_vars = [data_vars]
                for key in input_data:
                    input_data[key] = [input_data[key]]
            elif isinstance(data_vars, slice) and (data_vars.step is None):
                # Using instrument[indx, :] or instrument[idx],
                # which means all variables are at issue.
                data_vars = [dkey for dkey in self.data.keys()]

            # Make sure the variable names are in good shape.  The Meta object
            # is case insensitive, but case preserving. Convert given data_vars
            # into ones Meta has already seen. If new, then input names
            # become the standard.
            data_vars = self.var_case_name(data_vars)
            meta_vars = list(self.keys())
            meta_vars.extend(list(self.keys_nD()))
            def_vars = list()
            for var in data_vars:
                if var not in meta_vars:
                    def_vars.append(var)
            if len(def_vars) > 0:
                self._insert_default_values(def_vars)

            # Check if input dict empty.  If so, no metadata was assigned by
            # the user.  This is an empty call and we can head out,
            # since defaults have been assigned
            if len(input_data.keys()) == 0:
                return

            # Perform some checks on the data and make sure number of inputs
            # matches number of metadata inputs.
            for dkey in input_data:
                if len(data_vars) != len(input_data[dkey]):
                    raise ValueError(''.join(('Length of data_vars and inputs',
                                              ' must be equal.')))

            # Make sure the attribute names are in good shape.  Check the
            # attribute's name against existing attribute names.  If the
            # attribute name exists somewhere, then the case of the existing
            # attribute will be enforced upon new data by default for
            # consistency.
            input_keys = [ikey for ikey in input_data]
            new_names = self.attr_case_name(input_keys)
            for iname, new_name in zip(input_keys, new_names):
                if new_name != iname:
                    input_data[new_name] = input_data.pop(iname)

            # Time to actually add the metadata
            for ikey in input_data:
                if ikey not in ['children', 'meta']:
                    for i, var in enumerate(data_vars):
                        to_be_set = input_data[ikey][i]
                        if hasattr(to_be_set, '__iter__') \
                           and not isinstance(to_be_set, str):
                            # We have some list-like object that can only
                            # store a single element
                            if len(to_be_set) == 0:
                                # Empty list, ensure there is something to set
                                to_be_set = ['']
                            if isinstance(to_be_set[0], str) \
                                    or isinstance(to_be_set, bytes):
                                if isinstance(to_be_set, bytes):
                                    to_be_set = to_be_set.decode("utf-8")

                                self._data.loc[var, ikey] = '\n\n'.join(
                                    to_be_set)
                            else:
                                warnings.warn(' '.join(('Array elements are',
                                                        'not allowed in meta.',
                                                        'Dropping input :',
                                                        key)))
                        else:
                            self._data.loc[var, ikey] = to_be_set
                else:
<<<<<<< HEAD
                    # key is 'meta' or 'children'.
                    # Process higher order stuff. Meta inputs could be part of
                    # larger multiple parameter assignment
                    # so not all names may actually have 'meta' to add.
                    for item, val in zip(data_vars, input_data['meta']):
=======
                    # Key is 'meta' or 'children', providing higher order
                    # metadata. Meta inputs could be part of a larger multiple
                    # parameter assignment, so not all names may actually have
                    # a 'meta' object to add.
                    for j, (item, val) in enumerate(zip(data_vars,
                                                        input_data['meta'])):
>>>>>>> 4d4a94bf
                        if val is not None:
                            # Assign meta data, using a recursive call...
                            # heads to if Meta instance call
                            self[item] = val

        elif isinstance(input_data, pds.Series):
<<<<<<< HEAD
            # Outputs from Meta object are a Series. Thus this takes in input
            # from a Meta object. Set data using standard assignment via dict.
=======
            # Outputs from Meta object are a Series. Thus, this takes in input
            # from a Meta object. Set data using standard assignment via a dict
>>>>>>> 4d4a94bf
            in_dict = input_data.to_dict()
            if 'children' in in_dict:
                child = in_dict.pop('children')
                if child is not None:
<<<<<<< HEAD
=======
                    # If there is data in the child object, assign it here
>>>>>>> 4d4a94bf
                    self.ho_data[data_vars] = child

            # Remaining items are simply assigned via recursive call.
            self[data_vars] = in_dict

        elif isinstance(input_data, Meta):
            # Dealing with a higher order data set.
            # data_vars is only a single name here (by choice for support)
            if (data_vars in self._ho_data) and (input_data.empty):
                # No actual metadata provided and there is already some
                # higher order metadata in self.
                return

            # Get Meta approved variable data names.
            new_item_name = self.var_case_name(data_vars)

            # Ensure that Meta labels of object to be assigned are
            # consistent with self.  input_data accepts self's labels.
            input_data.accept_default_labels(self)

            # Go through and ensure Meta object to be added has variable and
            # attribute names consistent with other variables and attributes
            # this covers custom attributes not handled by default routine
            # above
            attr_names = [item for item in input_data.attrs()]
            input_data.data.columns = self.attr_case_name(attr_names)

            # Same thing for variables
            input_data.data.index = self.var_case_name(input_data.data.index)

            # Assign Meta object now that things are consistent with Meta
            # object settings, but first make sure there are lower dimension
            # metadata parameters, passing in an empty dict fills in defaults
            # if there is no existing metadata info.
            self[new_item_name] = {}

            # Now add to higher order data
            self._ho_data[new_item_name] = input_data
        return

    def __getitem__(self, key):
        """Obtain metadata.

        Maps to pandas DataFrame.loc method.

        Parameters
        ----------
        key : str, tuple, or list
            A single variable name, a tuple, or a list

        Raises
        ------
        KeyError
            If a properly formatted key is not present
        NotImplementedError
            If the input is not one of the allowed data types

        Examples
        --------
        ::

            import pysat
            inst = pysat.Instrument('pysat', 'testing2d')
            inst.load(date=inst.inst_module._test_dates[''][''])
            meta = inst.meta

            # For standard data, many slicing options are available
            meta['uts']
            meta['uts', 'units']
            meta['uts', ['units', 'long_name']]
            meta[['uts', 'mlt'], 'units']
            meta[['uts', 'mlt'], ['units', 'long_name']]
            meta[:, 'units']
            meta[:, ['units', 'long_name']]

            # For higher order data, slicing is not supported for multiple
            # parents with any children
            meta['profiles', 'density', 'units']
            meta['profiles', 'density', ['units', 'long_name']]
            meta['profiles', ['density', 'dummy_str'], ['units', 'long_name']]
            meta['profiles', ('units', 'long_name')]
            meta[['series_profiles', 'profiles'], ('units', 'long_name')]

        """
        # Define a local convenience function
        def match_name(func, var_name, index_or_column):
            """Alter variables using input function."""
            if isinstance(var_name, slice):
                # If variable is a slice, use it to select data from the
                # supplied index or column input
                return func(index_or_column[var_name])
            else:
                return func(var_name)

        # Access desired metadata based on key data type
        if isinstance(key, tuple):
            # If key is a tuple, looking at index, column access pattern
            if len(key) == 2:
                # If tuple length is 2, index, column
                new_index = match_name(self.var_case_name, key[0],
                                       self.data.index)
                try:
                    # Assume this is a label name
                    new_name = match_name(self.attr_case_name, key[1],
                                          self.data.columns)
                    return self.data.loc[new_index, new_name]
                except KeyError as kerr:
                    # This may instead be a child variable, check for children
                    if(hasattr(self[new_index], 'children')
                       and self[new_index].children is None):
                        raise kerr

                    try:
                        new_child_index = match_name(
                            self.attr_case_name, key[1],
                            self[new_index].children.data.index)
                        return self.ho_data[new_index].data.loc[new_child_index]
                    except AttributeError:
                        raise NotImplementedError(
                            ''.join(['Cannot retrieve child meta data ',
                                     'from multiple parents']))

            elif len(key) == 3:
                # If tuple length is 3, index, child_index, column
                new_index = match_name(self.var_case_name, key[0],
                                       self.data.index)
                try:
                    new_child_index = match_name(
                        self.attr_case_name, key[1],
                        self[new_index].children.data.index)
                except AttributeError:
                    raise NotImplementedError(
                        'Cannot retrieve child meta data from multiple parents')

                new_name = match_name(self.attr_case_name, key[2],
                                      self.data.columns)
                return self.ho_data[new_index].data.loc[new_child_index,
                                                        new_name]

        elif isinstance(key, list):
            # If key is a list, selection works as-is
            return self[key, :]

        elif isinstance(key, str):
            # If key is a string, treatment varies based on metadata dimension
            if key in self:
                # Get case preserved string for variable name
                new_key = self.var_case_name(key)

                # Don't need to check if in lower, all variables are always in
                # the lower metadata.
                #
                # Assign meta_row using copy to avoid pandas
                # SettingWithCopyWarning, as suggested in
                # https://www.dataquest.io/blog/settingwithcopywarning/
                meta_row = self.data.loc[new_key].copy()
                if new_key in self.keys_nD():
                    meta_row.at['children'] = self.ho_data[new_key].copy()
                else:
                    meta_row.at['children'] = None  # Return empty meta instance

                return meta_row
            else:
                raise KeyError("Key '{:}' not found in MetaData".format(key))
        else:
            raise NotImplementedError("".join(["No way to handle MetaData key ",
                                               "{}; ".format(key.__repr__()),
                                               "expected tuple, list, or str"]))

    def __contains__(self, data_var):
        """Check variable name, not distinguishing by case.

        Parameters
        ----------
        data_var : str
            Variable name to check if present within the Meta object.

        Returns
        -------
        does_contain : boolean
            True if input Meta class contains the default labels, False if it
            does not

        """
        does_contain = False

        if data_var.lower() in [ikey.lower() for ikey in self.keys()]:
            does_contain = True

        if not does_contain:
            if data_var.lower() in [ikey.lower() for ikey in self.keys_nD()]:
                does_contain = True

        return does_contain

    def __eq__(self, other_meta):
        """Check equality between Meta instances.

        Parameters
        ----------
        other_meta : Meta
            A second Meta class object

        Returns
        -------
        bool
            True if equal, False if not equal

        Note
        ----
        Good for testing.

        Checks if variable names, attribute names, and metadata values
        are all equal between to Meta objects. Note that this comparison
        treats np.NaN == np.NaN as True.

        Name comparison is case-sensitive.

        """
        if not isinstance(other_meta, Meta):
            # The object being compared wasn't even the correct class
            return NotImplemented

        # Check if the variables and attributes are the same
        for iter1, iter2 in [(self.keys(), other_meta.keys()),
                             (self.attrs(), other_meta.attrs())]:
            list1 = [value for value in iter1]
            list2 = [value for value in iter2]

            try:
                testing.assert_lists_equal(list1, list2)
            except AssertionError:
                return False

        # Check that the values of all elements are the same. NaN is treated
        # as equal, though mathematically NaN is not equal to anything
        for key in self.keys():
            for attr in self.attrs():
                if not testing.nan_equal(self[key, attr],
                                         other_meta[key, attr]):
                    return False

        # Check the higher order products. Recursive call into this function
        # didn't work, so spell out the details.
        keys1 = [key for key in self.keys_nD()]
        keys2 = [key for key in other_meta.keys_nD()]
        try:
            testing.assert_lists_equal(keys1, keys2)
        except AssertionError:
            return False

        # Check the higher order variables within each nD key are the same.
        # NaN is treated as equal, though mathematically NaN is not equal
        # to anything
        for key in self.keys_nD():
            for iter1, iter2 in [(self[key].children.keys(),
                                  other_meta[key].children.keys()),
                                 (self[key].children.attrs(),
                                  other_meta[key].children.attrs())]:
                list1 = [value for value in iter1]
                list2 = [value for value in iter2]

                try:
                    testing.assert_lists_equal(list1, list2)
                except AssertionError:
                    return False

            # Check if all elements are individually equal
            for ckey in self[key].children.keys():
                for cattr in self[key].children.attrs():
                    if not testing.nan_equal(
                            self[key].children[ckey, cattr],
                            other_meta[key].children[ckey, cattr]):
                        return False

        # If we made it this far, things are good
        return True

    # -----------------------------------------------------------------------
    # Define the hidden methods

    def _insert_default_values(self, data_var):
        """Set the default label values for a data variable.

        Parameters
        ----------
        data_var : str or list of str
            Name of the data variable

        Note
        ----
        Sets NaN for all float values, -1 for all int values, 'data_var' for
        names labels, '' for all other str values, and None for any other
        data type.

        """
        # Cycle through each label type to create a list of label names
        # and label default values.
        labels = list()
        default_vals = list()
        name_idx = None
        for i, lattr in enumerate(self.labels.label_type.keys()):
            labels.append(getattr(self.labels, lattr))

            if lattr in ['name']:
                default_vals.append('')
                name_idx = i
            else:
                default_vals.append(self.labels.default_values_from_attr(lattr))

        # Assign the default values to the DataFrame for this data variable(s).
        data_vars = pysat.utils.listify(data_var)
        for var in data_vars:
            if name_idx is not None:
                default_vals[name_idx] = var
            self._data.loc[var, labels] = default_vals

        return

    def _label_setter(self, new_label, current_label, default_type,
                      use_names_default=False):
        """Set default meta attributes for variable.

        Parameters
        ----------
        new_label : str
            New label to use in the Meta object
        current_label : str
            The current label used within Meta object
        default_type : type
            Type of value to be stored
        use_names_default : bool
            if True, MetaData variable names are used as the default
            value for the specified Meta attributes settings (default=False)

        Note
        ----
        Not intended for end user

        """
        self_attrs = list(self.attrs())
        if new_label not in self_attrs:
            # New label not in metadata
            if current_label in self_attrs:
                # Current label exists and has expected case
                self.data.loc[:, new_label] = self.data.loc[:, current_label]
                self.data = self.data.drop(current_label, axis=1)
            else:
                if self.hasattr_case_neutral(current_label):
                    # There is a similar label with different capitalization
                    current_label = self.attr_case_name(current_label)
                    self.data.loc[:, new_label] = self.data.loc[:,
                                                                current_label]
                    self.data = self.data.drop(current_label, axis=1)
                else:
                    # There is no existing label, setting for the first time
                    if use_names_default:
                        self.data[new_label] = self.data.index
                    else:
                        default_val = self.labels.default_values_from_type(
                            default_type)
                        self.data[new_label] = default_val
                        if default_val is None:
                            mstr = ' '.join(('A problem may have been',
                                             'encountered with the user',
                                             'supplied type for Meta',
                                             'variable: ', new_label,
                                             'Please check the settings',
                                             'provided to `labels` at',
                                             'Meta instantiation.'))
                            pysat.logger.info(mstr)

            # Check higher order structures and recursively change labels
            for key in self.keys_nD():
                # Update children
                self.ho_data[key]._label_setter(new_label, current_label,
                                                default_type, use_names_default)

        return

    # -----------------------------------------------------------------------
    # Define the public methods and properties

    @property
    def data(self):
        """Retrieve data.

        May be set using `data.setter(new_frame)`, where `new_frame` is a
        pandas Dataframe containing the metadata with label names as columns.
        """
        return self._data

    @data.setter
    def data(self, new_frame):
        # Set the data property.  See docstring for property above.
        self._data = new_frame
        return

    @property
    def ho_data(self):
        """Retrieve higher order data.

        May be set using `ho_data.setter(new_dict)`, where `new_dict` is a
        dict containing the higher order metadata.

        """
        return self._ho_data

    @ho_data.setter
    def ho_data(self, new_dict):
        # Set the ho_data property.  See docstring for property above.
        self._ho_data = new_dict
        return

    @property
    def empty(self):
        """Return boolean True if there is no metadata.

        Returns
        -------
        bool
            Returns True if there is no data, and False if there is data

        """

        # Only need to check on lower data since lower data
        # is set when higher metadata assigned.
        if self.data.empty:
            return True
        else:
            return False

    def merge(self, other):
        """Add metadata variables to self that are in other but not in self.

        Parameters
        ----------
        other : pysat.Meta

        """

        for key in other.keys():
            if key not in self:
                # Copies over both lower and higher dimensional data
                self[key] = other[key]
        return

    def drop(self, names):
        """Drop variables (names) from metadata.

        Parameters
        ----------
        names : list-like
            List of string specifying the variable names to drop

        """

        # Drop the lower dimension data
        self.data = self._data.drop(names, axis=0)

        # Drop the higher dimension data
        for name in names:
            if name in self._ho_data:
                self._ho_data.pop(name)
        return

    def keep(self, keep_names):
        """Keep variables (keep_names) while dropping other parameters.

        Parameters
        ----------
        keep_names : list-like
            variables to keep

        """
        # Create a list of variable names to keep
        keep_names = self.var_case_name(keep_names)

        # Get a list of current variable names
        current_names = self._data.index

        # Build a list of variable names to drop
        drop_names = [name for name in current_names if name not in keep_names]

        # Drop names not specified in keep_names list
        self.drop(drop_names)
        return

    def apply_meta_labels(self, other_meta):
        """Apply the existing meta labels from self onto different MetaData.

        Parameters
        ----------
        other_meta : Meta
            Meta object to have default labels applied

        Returns
        -------
        other_updated : Meta
            Meta object with the default labels applied

        """
        # Create a copy of other, to avoid altering in place
        other_updated = other_meta.copy()

        # Update the Meta labels
        other_updated.accept_default_labels(self.labels)

        # Return the updated Meta class object
        return other_updated

    def accept_default_labels(self, other_meta):
        """Apply labels for default meta labels from other onto self.

        Parameters
        ----------
        other_meta : Meta
            Meta object to take default labels from

        """
        # Update labels in metadata
        for key in other_meta.labels.label_type:
            new_name = getattr(other_meta.labels, key)
            old_name = getattr(self.labels, key)
            if old_name != new_name:
                self._label_setter(new_name, old_name,
                                   other_meta.labels.label_type[key],
                                   use_names_default=True)

        self.labels = other_meta.labels

        return

    def var_case_name(self, name):
        """Provide stored name (case preserved) for case insensitive input.

        Parameters
        ----------
        name : str or list
            Single or multiple variable name(s) using any capitalization scheme.

        Returns
        -------
        case_names : str or list
            Maintains the same type as input, returning the stored name(s) of the meta object.

        Note
        ----
        If name is not found (case-insensitive check) then name is returned,
        as input. This function is intended to be used to help ensure the
        case of a given variable name is the same across the Meta object.

        """
        return_list = False if isinstance(name, str) else True

        # Ensure we operate on a list of names
        names = pysat.utils.listify(name)

        # Get a lower-case version of the name(s)
        lower_names = [iname.lower() for iname in names]

        # Cycle through all places where this variable name could be, returning
        # the variable name whose lower-case version matches the lower-case
        # version of the variable name supplied.
        case_names = []

        # Create a list of all variable names and lower case variable names
        self_keys = [key for key in self.keys()]
        self_keys.extend([key for key in self.keys_nD()])
        lower_self_keys = [key.lower() for key in self_keys]

        for iname, lower_name in zip(names, lower_names):
            if lower_name in lower_self_keys:
                for out_name, lout_name in zip(self_keys, lower_self_keys):
                    if lower_name == lout_name:
                        case_names.append(out_name)
                        break
            else:
                case_names.append(iname)

        if not return_list:
            case_names = case_names[0]

        return case_names

    def keys(self):
        """Yield variable names stored for 1D variables."""
        for ikey in self.data.index:
            yield ikey

    def keys_nD(self):
        """Yield keys for higher order metadata."""
        for ndkey in self.ho_data:
            yield ndkey

    def attrs(self):
        """Yield metadata products stored for each variable name."""
        for dcol in self.data.columns:
            yield dcol

    def hasattr_case_neutral(self, attr_name):
        """Case-insensitive check for attribute names in this class.

        Parameters
        ----------
        attr_name : str
            Name of attribute to find

        Returns
        -------
        has_name : bool
            True if the case-insensitive check for attribute name is successful,
            False if no attribute name is present.

        Note
        ----
        Does not check higher order meta objects

        """

        if attr_name.lower() in [dcol.lower() for dcol in self.data.columns]:
            return True

        return False

    def attr_case_name(self, name):
        """Retrieve preserved case name for case insensitive value of name.

        Parameters
        ----------
        name : str or list of str
            Name of variable to get stored case form

        Returns
        -------
        out_name : str or list of str
            Name in proper case. Returns a str if a str provided as input, a
            list of str otherwise.

        Note
        ----
        Checks first within standard attributes. If not found there, checks
        attributes for higher order data structures. If not found, returns
        supplied name as it is available for use. Intended to be used to help
        ensure that the same case is applied to all repetitions of a given
        variable name.

        """
<<<<<<< HEAD

        if isinstance(name, str):
            return_list = False
        else:
            return_list = True

        # Ensure we operate on a list of names
        names = pysat.utils.listify(name)

        # Get a lower-case version of the name(s)
        lower_names = [iname.lower() for iname in names]

        # Create a list of all attribute names and lower case attribute names
        self_keys = [key for key in self.attrs()]
=======
        # Get a case-insensitive version of the name
        lower_name = name.lower()

        # Determine if the input name is one of the top-level attributes
        for out_name in self.attrs():
            if lower_name == out_name.lower():
                return out_name

        # Determine if the attribute is present in higher order structures
>>>>>>> 4d4a94bf
        for key in self.keys_nD():
            self_keys.extend(self[key].children.attrs())
        lower_self_keys = [key.lower() for key in self_keys]

        case_names = []
        for lname, iname in zip(lower_names, names):
            if lname in lower_self_keys:
                for out_name, lout_name in zip(self_keys, lower_self_keys):
                    if lname == lout_name:
                        case_names.append(out_name)
                        break
            else:
                # Name not currently used. Free.
                case_names.append(iname)

<<<<<<< HEAD
        if not return_list:
            case_names = case_names[0]

        return case_names
=======
        # Nothing was found if still here. Pass `name` back without alteration,
        # it is free to be whatever it is.
        return name
>>>>>>> 4d4a94bf

    def rename(self, mapper):
        """Update the preserved case name for mapped value of name.

        Parameters
        ----------
        mapper : dict or func
            Dictionary with old names as keys and new names as variables or
            a function to apply to all names

        Note
        ----
        Checks first within standard attributes. If not found there, checks
        attributes for higher order data structures. If not found, returns
        supplied name as it is available for use. Intended to be used to help
        ensure that the same case is applied to all repetitions of a given
        variable name.

        """
        def get_mapped_value(value, mapper):
            """Adjust value using mapping dict or function.

            Parameters
            ----------
            value : str
                MetaData variable name to be adjusted
            mapper : dict or function
                Dictionary with old names as keys and new names as variables or
                a function to apply to all names

            Returns
            -------
            mapped_val : str or NoneType
                Adjusted MetaData variable name or NoneType if input value
                should stay the same

            """
            if isinstance(mapper, dict):
                if value in mapper.keys():
                    mapped_val = mapper[value]
                else:
                    mapped_val = None
            else:
                mapped_val = mapper(value)

            return mapped_val

        # Cycle through the top-level variables
        for var in self.keys():
            # Update the attribute name
            map_var = get_mapped_value(var, mapper)
            if map_var is not None:
                # Get and update the meta data
                hold_meta = self[var].copy()
                hold_meta.name = map_var

                # Remove the metadata under the previous variable name
                self.drop(var)
                if var in self.ho_data:
                    del self.ho_data[var]

                # Re-add the meta data with the updated variable name
                self[map_var] = hold_meta

        # Determine if the attribute is present in higher order structures
        for ndkey in self.keys_nD():
            # The children attribute is a Meta class object. Recursively call
            # the current routine. The only way to avoid Meta undoing the
            # renaming process is to assign the meta data to `ho_data`.
            child_meta = self[ndkey].children.copy()
            child_meta.rename(mapper)
            self.ho_data[ndkey] = child_meta

        return

    def concat(self, other_meta, strict=False):
        """Concats two metadata objects together.

        Parameters
        ----------
        other_meta : Meta
            Meta object to be concatenated
        strict : bool
            If True, this flag ensures there are no duplicate variable names
            (default=False)

        Returns
        -------
        mdata : Meta
            Concatenated object

        Raises
        ------
        KeyError
            If there are duplicate keys and the `strict` flag is True.

        Note
        ----
        Uses units and name label of self if other_meta is different

        """
        mdata = self.copy()
        mdata_keys = [key.lower() for key in mdata.keys()]
        mdata_keys.extend([key.lower() for key in mdata.keys_nD()])

        # Check the inputs
        if strict:
            for key in other_meta.keys():
<<<<<<< HEAD
                if key.lower() in mdata_keys:
                    raise RuntimeError(''.join(('Duplicated keys (variable ',
                                                'names) across Meta ',
                                                'objects in keys().')))
            for key in other_meta.keys_nD():
                if key.lower() in mdata_keys:
                    raise RuntimeError(''.join(('Duplicated keys (variable ',
                                                'names) across Meta '
                                                'objects in keys_nD().')))
=======
                if key in mdata:
                    raise KeyError(''.join(('Duplicated keys (variable names) ',
                                            'in Meta.keys().')))
>>>>>>> 4d4a94bf

        # Make sure labels between the two objects are the same
        other_meta_updated = other_meta.copy()
        other_meta_updated.labels = self.labels

        # Concat 1D metadata in data frames to copy of current metadata
        for key in other_meta_updated.keys():
            mdata.data.loc[key] = other_meta.data.loc[key]

        # Combine the higher order meta data
        for key in other_meta_updated.keys_nD():
            mdata.ho_data[key] = other_meta.ho_data[key]

        return mdata

    def copy(self):
        """Deep copy of the meta object."""
        return deepcopy(self)

    def pop(self, label_name):
        """Remove and return metadata about variable.

        Parameters
        ----------
        label_name : str
            Meta key for a data variable

        Returns
        -------
        output : pds.Series
            Series of metadata for variable

        """
        # Check if the specified label name is present
        if label_name in self:
            # Get case preserved name for variable
            new_name = self.var_case_name(label_name)

            # Check if the label name is for 1D or nD meta data
            if new_name in self.keys():
                output = self[new_name]
                self.data = self.data.drop(new_name, axis=0)
            else:
                output = self.ho_data.pop(new_name)
        else:
            raise KeyError('Key not present in metadata variables')

        return output

    def transfer_attributes_to_instrument(self, inst, strict_names=False):
        """Transfer non-standard attributes in Meta to Instrument object.

        Parameters
        ----------
        inst : pysat.Instrument
            Instrument object to transfer attributes to
        strict_names : bool
            If True, produces an error if the Instrument object already
            has an attribute with the same name to be copied (default=False).

        Raises
        ------
        ValueError
            If `inst` type is not pysat.Instrument.

        Note
        ----
        pysat's load_netCDF and similar routines are only able to attach
        netCDF4 attributes to a Meta object. This routine identifies these
        attributes and removes them from the Meta object. Intent is to
        support simple transfers to the pysat.Instrument object.

        Will not transfer names that conflict with pysat default attributes.

        """
<<<<<<< HEAD
=======

        # Test the instrument parameter for type
        if not isinstance(inst, pysat.Instrument):
            raise ValueError("".join(["Can't transfer Meta attributes to ",
                                      "non-Instrument object of type ",
                                      str(type(inst))]))

>>>>>>> 4d4a94bf
        # Save the base Instrument attributes
        banned = inst._base_attr

        # Get base attribute set, and attributes attached to instance
        base_attrb = self._base_attr
        this_attrb = dir(self)

        # Collect these attributes into a dict
        adict = {}
        transfer_key = []
        for key in this_attrb:
            if key not in banned:
                if key not in base_attrb:
                    # Don't store any hidden attributes
                    if key[0] != '_':
                        adict[key] = getattr(self, key)
                        transfer_key.append(key)
                        # Remove key from meta
                        delattr(self, key)

        # Store any non-standard attributes in Instrument get list of
        # instrument objects attributes first to check if a duplicate
        # instrument attributes stay with instrument
        inst_attr = dir(inst)

        for key in transfer_key:
            # Note, keys in transfer_key already checked against banned
            if key not in inst_attr:
                setattr(inst, key, adict[key])
            else:
                if not strict_names:
                    setattr(inst, key, adict[key])
                else:
                    if not strict_names:
                        # Use naming convention: new_name = 'pysat_attr_' + key
                        inst.__setattr__(key, adict[key])
                    else:
                        aerr = ''.join(('Attribute ', key.__repr__(),
                                        ' attached to the Meta object cannot be'
                                        ' transferred as it already exists in ',
                                        'the Instrument object.'))
                        raise AttributeError(aerr)
        return

    def add_epoch_metadata(self, epoch_name):
        """Add epoch or time-index metadata if it is missing.

        Parameters
        ----------
        epoch_name : str
            Data key for time-index or epoch data

        """
        # Get existing meta data
        if epoch_name in self:
            new_dict = self[self.var_case_name(epoch_name)]
        else:
            new_dict = {}

        # Update basic labels, if they are missing
        epoch_label = 'Milliseconds since 1970-1-1 00:00:00'
        basic_labels = [self.labels.units, self.labels.name, self.labels.desc,
                        self.labels.notes]
        for label in basic_labels:
            if label not in new_dict or len(new_dict[label]) == 0:
                new_dict[label] = epoch_label

        # Update the meta data
        self[self.var_case_name(epoch_name)] = new_dict

        return

    @classmethod
    def from_csv(cls, filename=None, col_names=None, sep=None, **kwargs):
        """Create instrument metadata object from csv.

        Parameters
        ----------
        filename : string
            absolute filename for csv file or name of file stored in pandas
            instruments location
        col_names : list-like collection of strings
            column names in csv and resultant meta object
        sep : string
            column seperator for supplied csv filename
        **kwargs : dict
            Optional kwargs used by pds.read_csv

        Note
        ----
        column names must include at least ['name', 'long_name', 'units'],
        assumed if col_names is None.

        """
        req_names = ['name', 'long_name', 'units']
        if col_names is None:
            col_names = req_names
        elif not all([rname in col_names for rname in req_names]):
            raise ValueError('col_names must include name, long_name, units.')

        if sep is None:
            sep = ','

        if filename is None:
            raise ValueError('Must supply an instrument module or file path.')
        elif not isinstance(filename, str):
            raise ValueError('Keyword name must be related to a string')
        elif not os.path.isfile(filename):
            # Not a real file, assume input is a pysat instrument name
            # and look in the standard pysat location.
            testfile = os.path.join(pysat.__path__[0], 'instruments', filename)
            if os.path.isfile(testfile):
                filename = testfile
            else:
                # Try to form an absolute path, if the relative path failed
                testfile = os.path.abspath(filename)
                if not os.path.isfile(testfile):
                    raise ValueError("Unable to create valid file path.")
                else:
                    filename = testfile

        mdata = pds.read_csv(filename, names=col_names, sep=sep, **kwargs)

        if not mdata.empty:
            # Make sure the data name is the index
            mdata.index = mdata['name']
            del mdata['name']
            return cls(metadata=mdata)
        else:
            raise ValueError(''.join(['Unable to retrieve information from ',
                                      filename]))


class MetaLabels(object):
    """Stores metadata labels for Instrument instance.

    Parameters
    ----------
    units : tuple
        Units label name and value type (default=('units', str))
    name : tuple
        Name label name and value type (default=('long_name', str))
    notes : tuple
        Notes label name and value type (default=('notes', str))
    desc : tuple
        Description label name and value type (default=('desc', str))
    min_val : tuple
        Minimum value label name and value type (default=('value_min', float))
    max_val : tuple
        Maximum value label name and value type (default=('value_max', float))
    fill_val : tuple
        Fill value label name and value type (default=('fill', float))
    kwargs : dict
        Dictionary containing optional label attributes, where the keys are the
        attribute names and the values are tuples containing the label name and
        value type

    Attributes
    ----------
    data : pandas.DataFrame
        index is variable standard name, 'units', 'long_name', and other
        defaults are also stored along with additional user provided labels.
    units : str
        String used to label units in storage. (default='units')
    name : str
        String used to label long_name in storage. (default='long_name')
    notes : str
       String used to label 'notes' in storage. (default='notes')
    desc : str
       String used to label variable descriptions in storage.
       (default='desc')
    min_val : str
       String used to label typical variable value min limit in storage.
       (default='value_min')
    max_val : str
       String used to label typical variable value max limit in storage.
       (default='value_max')
    fill_val : str
        String used to label fill value in storage. The default follows the
        netCDF4 standards (default='fill')

    Note
    ----
    Meta object preserves the case of variables and attributes as it first
    receives the data. Subsequent calls to set new metadata with the same
    variable or attribute will use case of first call. Accessing or setting
    data thereafter is case insensitive. In practice, use is case insensitive
    but the original case is preserved. Case preseveration is built in to
    support writing files with a desired case to meet standards.

    Metadata for higher order data objects, those that have
    multiple products under a single variable name in a pysat.Instrument
    object, are stored by providing a Meta object under the single name.

    Supports any custom metadata values in addition to the expected metadata
    attributes (units, name, notes, desc, value_min, value_max, and fill).
    These base attributes may be used to programatically access and set types
    of metadata regardless of the string values used for the attribute. String
    values for attributes may need to be changed depending upon the standards
    of code or files interacting with pysat.

    Meta objects returned as part of pysat loading routines are automatically
    updated to use the same values of units, etc. as found in the
    pysat.Instrument object.

    """

    def __init__(self, metadata=None, units=('units', str),
                 name=('long_name', str), notes=('notes', str),
                 desc=('desc', str), min_val=('value_min', float),
                 max_val=('value_max', float), fill_val=('fill', float),
                 **kwargs):
        """Initialize the MetaLabels class.

        Parameters
        ----------
        units : tuple
            Units label name and value type (default=('units', str))
        name : tuple
            Name label name and value type (default=('long_name', str))
        notes : tuple
            Notes label name and value type (default=('notes', str))
        desc : tuple
            Description label name and value type (default=('desc', str))
        min_val : tuple
            Minimum value label name and value type
            (default=('value_min', float))
        max_val : tuple
            Maximum value label name and value type
            (default=('value_max', float))
        fill_val : tuple
            Fill value label name and value type (default=('fill', float))
        kwargs : dict
            Dictionary containing optional label attributes, where the keys
            are the attribute names and the values are tuples containing the
            label name and value type

        """
        # Initialize the coupled metadata
        self.meta = metadata

        # Initialize a dictionary of label types, whose keys are the label
        # attributes
        self.label_type = {'units': units[1], 'name': name[1],
                           'notes': notes[1], 'desc': desc[1],
                           'min_val': min_val[1], 'max_val': max_val[1],
                           'fill_val': fill_val[1]}

        # Set the default labels and types
        self.units = units[0]
        self.name = name[0]
        self.notes = notes[0]
        self.desc = desc[0]
        self.min_val = min_val[0]
        self.max_val = max_val[0]
        self.fill_val = fill_val[0]

        # Set the custom labels and label types
        for custom_label in kwargs.keys():
            setattr(self, custom_label, kwargs[custom_label][0])
            self.label_type[custom_label] = kwargs[custom_label][1]

        return

    def __setattr__(self, name, value):
        """Conditionally set attributes based on their type.

        Parameters
        ----------
        name : str
            Attribute name to be assigned to MetaLabels
        value
            Value (any type) to be assigned to attribute specified by name

        """
        # Get old attribute value for reference
        if hasattr(self, name):
            old_value = getattr(self, name)
        else:
            old_value = None

        # Use Object to avoid recursion
        super(MetaLabels, self).__setattr__(name, value)

        # Before setting the attribute, see if upstream changes are needed
        if old_value is not None and name not in ['label_type', 'meta']:
            if hasattr(self, 'meta') and hasattr(self.meta, 'data'):
                self.meta._label_setter(value, getattr(self, name),
                                        self.label_type[name],
                                        use_names_default=True)

    def __repr__(self):
        """Print MetaLabels instantiation parameters.

        Returns
        -------
        out_str : str
            Simply formatted output string

        """
        label_str = ', '.join(["{:s}={:} {:}".format(mlab, getattr(self, mlab),
                                                     self.label_type[mlab])
                               for mlab in self.label_type.keys()])
        out_str = ''.join(['pysat.MetaLabels(', label_str, ")"])
        return out_str

    def __str__(self):
        """Print MetaLabels instance, variables, and attributes.

        Returns
        -------
        out_str : str
            Nicely formatted output string

        """
        # Set the printing limits and get the label attributes
        ncol = 3
        lab_attrs = ["{:s}->{:s}".format(mlab, getattr(self, mlab))
                     for mlab in self.label_type.keys()]
        nlabels = len(lab_attrs)

        # Print the MetaLabels
        out_str = "MetaLabels:\n"
        out_str += "-----------\n"
        out_str += core_utils.fmt_output_in_cols(lab_attrs, ncols=ncol,
                                                 max_num=nlabels)

        return out_str

    def default_values_from_type(self, val_type):
        """Retrieve the default values for each label based on their type.

        Parameters
        ----------
        val_type : type
            Variable type for the value to be assigned to a MetaLabel

        Returns
        -------
        default_val : str, float, int, NoneType
            Sets NaN for all float values, -1 for all int values, and '' for
            all str values except for 'scale', which defaults to 'linear', and
            None for any other data type

        """

        # Perform some pre-checks on type, checks that could error with
        # unexpected input.
        try:
            floating_check = isinstance(val_type(), np.floating)
        except TypeError as err:
            if str(err).find('not a callable function') > 0:
                floating_check = False
            else:
                # Unexpected input
                floating_check = None
        try:
            int_check = isinstance(val_type(), np.integer)
        except TypeError as err:
            if str(err).find('not a callable function') > 0:
                int_check = False
            else:
                # Unexpected input
                int_check = None

        try:
            str_check = issubclass(val_type, str)
        except TypeError as err:
            if str(err).find('must be a class') > 0:
                str_check = False
            else:
                # Unexpected input
                str_check = None

        # Assign the default value
        if str_check:
            default_val = ''
        elif val_type is float or floating_check:
            default_val = np.nan
        elif val_type is int or int_check:
            default_val = -1
        else:
            mstr = ''.join(('No type match found for ', str(val_type)))
            pysat.logger.info(mstr)
            default_val = None

        return default_val

    def default_values_from_attr(self, attr_name):
        """Retrieve the default values for each label based on their type.

        Parameters
        ----------
        attr_name : str
            Label attribute name (e.g., max_val)

        Returns
        -------
        default_val : str, float, int, or NoneType
            Sets NaN for all float values, -1 for all int values, and ''
            for all str values except for 'scale', which defaults to 'linear',
            and None for any other data type

        Raises
        ------
        ValueError
            For unknown attr_name

        """

        # Test the input parameter
        if attr_name not in self.label_type.keys():
            raise ValueError('unknown label attribute {:}'.format(attr_name))

        # Assign the default value
        if attr_name == 'scale':
            default_val = 'linear'
        else:
            default_val = self.default_values_from_type(
                self.label_type[attr_name])
            if default_val is None:
                mstr = ' '.join(('A problem may have been',
                                 'encountered with the user',
                                 'supplied type for Meta',
                                 'attribute: ', attr_name,
                                 'Please check the settings',
                                 'provided to `labels` at',
                                 'Meta instantiation.'))
                pysat.logger.info(mstr)

        return default_val<|MERGE_RESOLUTION|>--- conflicted
+++ resolved
@@ -330,12 +330,8 @@
             Input metadata to be assigned
 
         """
-<<<<<<< HEAD
-        input_data = deepcopy(input_data)
-=======
 
         input_data = deepcopy(input_dat)
->>>>>>> 4d4a94bf
 
         if isinstance(input_data, dict):
             # If not passed an iterable, make it one
@@ -413,41 +409,24 @@
                         else:
                             self._data.loc[var, ikey] = to_be_set
                 else:
-<<<<<<< HEAD
-                    # key is 'meta' or 'children'.
-                    # Process higher order stuff. Meta inputs could be part of
-                    # larger multiple parameter assignment
-                    # so not all names may actually have 'meta' to add.
-                    for item, val in zip(data_vars, input_data['meta']):
-=======
                     # Key is 'meta' or 'children', providing higher order
                     # metadata. Meta inputs could be part of a larger multiple
                     # parameter assignment, so not all names may actually have
                     # a 'meta' object to add.
-                    for j, (item, val) in enumerate(zip(data_vars,
-                                                        input_data['meta'])):
->>>>>>> 4d4a94bf
+                    for item, val in zip(data_vars, input_data['meta']):
                         if val is not None:
                             # Assign meta data, using a recursive call...
                             # heads to if Meta instance call
                             self[item] = val
 
         elif isinstance(input_data, pds.Series):
-<<<<<<< HEAD
-            # Outputs from Meta object are a Series. Thus this takes in input
-            # from a Meta object. Set data using standard assignment via dict.
-=======
             # Outputs from Meta object are a Series. Thus, this takes in input
             # from a Meta object. Set data using standard assignment via a dict
->>>>>>> 4d4a94bf
             in_dict = input_data.to_dict()
             if 'children' in in_dict:
                 child = in_dict.pop('children')
                 if child is not None:
-<<<<<<< HEAD
-=======
                     # If there is data in the child object, assign it here
->>>>>>> 4d4a94bf
                     self.ho_data[data_vars] = child
 
             # Remaining items are simply assigned via recursive call.
@@ -1096,7 +1075,6 @@
         variable name.
 
         """
-<<<<<<< HEAD
 
         if isinstance(name, str):
             return_list = False
@@ -1111,17 +1089,6 @@
 
         # Create a list of all attribute names and lower case attribute names
         self_keys = [key for key in self.attrs()]
-=======
-        # Get a case-insensitive version of the name
-        lower_name = name.lower()
-
-        # Determine if the input name is one of the top-level attributes
-        for out_name in self.attrs():
-            if lower_name == out_name.lower():
-                return out_name
-
-        # Determine if the attribute is present in higher order structures
->>>>>>> 4d4a94bf
         for key in self.keys_nD():
             self_keys.extend(self[key].children.attrs())
         lower_self_keys = [key.lower() for key in self_keys]
@@ -1137,16 +1104,10 @@
                 # Name not currently used. Free.
                 case_names.append(iname)
 
-<<<<<<< HEAD
         if not return_list:
             case_names = case_names[0]
 
         return case_names
-=======
-        # Nothing was found if still here. Pass `name` back without alteration,
-        # it is free to be whatever it is.
-        return name
->>>>>>> 4d4a94bf
 
     def rename(self, mapper):
         """Update the preserved case name for mapped value of name.
@@ -1255,21 +1216,9 @@
         # Check the inputs
         if strict:
             for key in other_meta.keys():
-<<<<<<< HEAD
-                if key.lower() in mdata_keys:
-                    raise RuntimeError(''.join(('Duplicated keys (variable ',
-                                                'names) across Meta ',
-                                                'objects in keys().')))
-            for key in other_meta.keys_nD():
-                if key.lower() in mdata_keys:
-                    raise RuntimeError(''.join(('Duplicated keys (variable ',
-                                                'names) across Meta '
-                                                'objects in keys_nD().')))
-=======
                 if key in mdata:
                     raise KeyError(''.join(('Duplicated keys (variable names) ',
                                             'in Meta.keys().')))
->>>>>>> 4d4a94bf
 
         # Make sure labels between the two objects are the same
         other_meta_updated = other_meta.copy()
@@ -1345,8 +1294,6 @@
         Will not transfer names that conflict with pysat default attributes.
 
         """
-<<<<<<< HEAD
-=======
 
         # Test the instrument parameter for type
         if not isinstance(inst, pysat.Instrument):
@@ -1354,7 +1301,6 @@
                                       "non-Instrument object of type ",
                                       str(type(inst))]))
 
->>>>>>> 4d4a94bf
         # Save the base Instrument attributes
         banned = inst._base_attr
 
