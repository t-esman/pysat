from __future__ import print_function
from __future__ import absolute_import

import os
import warnings
import numpy as np
import pandas as pds
# python 2/3 compatibility
try:
    basestring
except NameError:
    basestring = str

from pysat import DataFrame, Series


class Meta(object):
    """ Stores metadata for Instrument instance, similar to CF-1.6 netCDFdata
    standard.
    
    Parameters
    ----------
    metadata : pandas.DataFrame 
        DataFrame should be indexed by variable name that contains at minimum
        the standard_name (name), units, and long_name for the data stored in
        the associated pysat Instrument object.

    units_label : str
        String used to label units in storage. Defaults to 'units'.
    name_label : str
        String used to label long_name in storage. Defaults to 'long_name'.
    notes_label : str
        String used to label 'notes' in storage. Defaults to 'notes'
    desc_label : str
        String used to label variable descriptions in storage. Defaults to 'desc'
    plot_label : str
        String used to label variables in plots. Defaults to 'label'
    axis_label : str
        Label used for axis on a plot. Defaults to 'axis'
    scale_label : str
        string used to label plot scaling type in storage. Defaults to 'scale'
    min_label : str
        String used to label typical variable value min limit in storage.
        Defaults to 'value_min'
    max_label : str
        String used to label typical variable value max limit in storage.
        Defaults to 'value_max'
    fill_label : str
        String used to label fill value in storage. Defaults to 'fill' per
        netCDF4 standard


    Attributes
    ----------
    data : pandas.DataFrame
        index is variable standard name, 'units', 'long_name', and other
        defaults are also stored along with additional user provided labels.

    units_label : str
        String used to label units in storage. Defaults to 'units'.
    name_label : str
        String used to label long_name in storage. Defaults to 'long_name'.
    notes_label : str
       String used to label 'notes' in storage. Defaults to 'notes'
    desc_label : str
       String used to label variable descriptions in storage. Defaults to 'desc'
    plot_label : str
       String used to label variables in plots. Defaults to 'label'
    axis_label : str
        Label used for axis on a plot. Defaults to 'axis'
    scale_label : str
       string used to label plot scaling type in storage. Defaults to 'scale'
    min_label : str
       String used to label typical variable value min limit in storage.
       Defaults to 'value_min'
    max_label : str
       String used to label typical variable value max limit in storage.
       Defaults to 'value_max'
    fill_label : str
        String used to label fill value in storage. Defaults to 'fill' per
        netCDF4 standard


    Notes
    -----
    Meta object preserves the case of variables and attributes as it first 
    receives the data. Subsequent calls to set new metadata with the same
    variable or attribute will use case of first call. Accessing or setting
    data thereafter is case insensitive. In practice, use is case insensitive
    but the original case is preserved. Case preseveration is built in to
    support writing files with a desired case to meet standards.

    Metadata for higher order data objects, those that have
    multiple products under a single variable name in a pysat.Instrument
    object, are stored by providing a Meta object under the single name.

    Supports any custom metadata values in addition to the expected metadata
    attributes (units, long_name, notes, desc, plot_label, axis, scale, 
    value_min, value_max, and fill). These base attributes may be used to 
    programatically access and set types of metadata regardless of the string 
    values used for the attribute. String values for attributes may need to be 
    changed depending upon the standards of code or files interacting with pysat.
    
    Meta objects returned as part of pysat loading routines are automatically
    updated to use the same values of plot_label, units_label, etc. as found
    on the pysat.Instrument object.
    
    Examples
    --------
    ::
        # instantiate Meta object, default values for attribute labels are used
        meta = pysat.Meta()
        # set a couple base units
        # note that other base parameters not set below will
        # be assigned a default value
        meta['name'] = {'long_name':string, 'units':string}
        # update 'units' to new value
        meta['name'] = {'units':string}
        # update 'long_name' to new value
        meta['name'] = {'long_name':string}
        # attach new info with partial information, 'long_name' set to 'name2'
        meta['name2'] = {'units':string}
        # units are set to '' by default
        meta['name3'] = {'long_name':string}

        # assigning custom meta parameters
        meta['name4'] = {'units':string, 'long_name':string
                         'custom1':string, 'custom2':value}
        meta['name5'] = {'custom1':string, 'custom3':value}

        # assign multiple variables at once
        meta[['name1', 'name2']] = {'long_name':[string1, string2],
                                    'units':[string1, string2],
                                    'custom10':[string1, string2]}

        # assiging metadata for n-Dimensional variables
        meta2 = pysat.Meta()
        meta2['name41'] = {'long_name':string, 'units':string}
        meta2['name42'] = {'long_name':string, 'units':string}
        meta['name4'] = {'meta':meta2}
        # or
        meta['name4'] = meta2
        meta['name4'].children['name41']

        # mixture of 1D and higher dimensional data
        meta = pysat.Meta()
        meta['dm'] = {'units':'hey', 'long_name':'boo'}
        meta['rpa'] = {'units':'crazy', 'long_name':'boo_whoo'}
        meta2 = pysat.Meta()
        meta2[['higher', 'lower']] = {'meta':[meta, None],
                                      'units':[None, 'boo'],
                                      'long_name':[None, 'boohoo']}

        # assign from another Meta object
        meta[key1] = meta2[key2]

        # access fill info for a variable, presuming default label
        meta[key1, 'fill']
        # access same info, even if 'fill' not used to label fill values
        meta[key1, meta.fill_label]


        # change a label used by Meta object
        # note that all instances of fill_label
        # within the meta object are updated
        meta.fill_label = '_FillValue'
        meta.plot_label = 'Special Plot Variable'
        # this feature is useful when converting metadata within pysat
        # so that it is consistent with externally imposed file standards

    """

    def __init__(self, metadata=None, units_label='units', name_label='long_name',
                 notes_label='notes', desc_label='desc', plot_label='label',
                 axis_label='axis', scale_label='scale', min_label='value_min',
                 max_label='value_max', fill_label='fill'):
        # set units and name labels directly
        self._units_label = units_label
        self._name_label = name_label
        self._notes_label = notes_label
        self._desc_label = desc_label
        self._plot_label = plot_label
        self._axis_label = axis_label
        self._scale_label = scale_label
        self._min_label = min_label
        self._max_label = max_label
        self._fill_label = fill_label
        # init higher order (nD) data structure container, a dict
        self.ho_data = {}
        # use any user provided data to instantiate object with data
        # attirube unit and name labels are called within
        self.replace(metadata=metadata)
        # establish attributes intrinsic to object, before user could
        # add any
        self._base_attr = dir(self)

    def default_labels_and_values(self, name):
        """Returns dictionary of default meta labels and values for name variable.

        Metadata is automatically tracked for various properties, name,
        long_name, units, description, etc. Each of these values (labels)
        corresponds to a given string (values).

        Parameters
        ----------
        name : list_like of str
            variable names to get default metadata parameters for

        Returns
        -------
        dict
            keys are metadata labels used within Meta object, values are the default
            values assigned if data is never specified by user

        """
        num = len(name)
        default_str = [''] * num
        default_nan = [np.NaN] * num
        return {self.units_label: default_str,
                self.name_label: name,
                self.notes_label: default_str,
                self.desc_label: default_str,
                self.plot_label: name,
                self.axis_label: name,
                self.scale_label: ['linear'] * num,
                self.min_label: default_nan,
                self.max_label: default_nan,
                self.fill_label: default_nan}

    def apply_default_labels(self, other):
        """Applies labels for default meta labels from self onto other.
        
        Parameters
        ----------
        other : Meta
            Meta object to have default labels applied
        
        Returns
        -------
        Meta
        
        """
        other_updated = other.copy()
        other_updated.units_label = self.units_label
        other_updated.name_label = self.name_label
        other_updated.notes_label = self.notes_label
        other_updated.desc_label = self.desc_label
        other_updated.plot_label = self.plot_label
        other_updated.axis_label = self.axis_label
        other_updated.scale_label = self.scale_label
        other_updated.min_label = self.min_label
        other_updated.max_label = self.max_label
        other_updated.fill_label = self.fill_label
        return other

    def accept_default_labels(self, other):
        """Applies labels for default meta labels from other onto self.
        
        Parameters
        ----------
        other : Meta
            Meta object to take default labels from
        
        Returns
        -------
        Meta
        
        """

        self.units_label = other.units_label
        self.name_label = other.name_label
        self.notes_label = other.notes_label
        self.desc_label = other.desc_label
        self.plot_label = other.plot_label
        self.axis_label = other.axis_label
        self.scale_label = other.scale_label
        self.min_label = other.min_label
        self.max_label = other.max_label
        self.fill_label = other.fill_label
        return 

    def __eq__(self, other):
        """
        Check equality between Meta instances.
        
        Checks if variable names, attribute names, and metadata values
        are all equal between to Meta objects. Note that this comparison
        treats np.NaN == np.NaN as True.
        
        Name comparison is case-sensitive.
        
        """
        
        if isinstance(other, Meta):
            # check first if variables and attributes are the same
            # quick check on length
            keys1 = [i for i in self.keys()]
            keys2 = [i for i in other.keys()]
            if len(keys1) != len(keys2):
                return False
            # now iterate over each of the keys in the first one
            # don't need to iterate over second one, if all of the first
            # in the second we are good. No more or less items in second from 
            # check earlier.
            for key in keys1:
                if key not in keys2:
                    return False
            # do same checks on attributes 
            attrs1 = [i for i in self.attrs()]
            attrs2 = [i for i in other.attrs()]
            if len(attrs1) != len(attrs2):
                return False
            for attr in attrs1:
                if attr not in attrs2:
                    return False
            # now check the values of all elements now that we know all variable
            # and attribute names are the same
            for key in self.keys():
                for attr in self.attrs():
                    if not (self[key, attr] == other[key, attr]):
                        # np.nan is not equal to anything
                        # if both values are NaN, ok in my book
                        try:
                            if not (np.isnan(self[key, attr]) and np.isnan(other[key, attr])):
                                # one or both are not NaN and they aren't equal
                                # test failed
                                return False
                        except TypeError:
                            # comparison above gets unhappy with string inputs
                            return False

            # check through higher order products
            # in the same manner as code above
            keys1 = [i for i in self.keys_nD()]
            keys2 = [i for i in other.keys_nD()]
            if len(keys1) != len(keys2):
                return False
            for key in keys1:
                if key not in keys2:
                    return False
            # do same check on all sub variables within each nD key
            for key in self.keys_nD():
                keys1 = [i for i in self[key].children.keys()]
                keys2 = [i for i in other[key].children.keys()]
                if len(keys1) != len(keys2):
                    return False
                for key_check in keys1:
                    if key_check not in keys2:
                        return False
                # check if attributes are the same
                attrs1 = [i for i in self[key].children.attrs()]
                attrs2 = [i for i in other[key].children.attrs()]
                if len(attrs1) != len(attrs2):
                    return False
                for attr in attrs1:
                    if attr not in attrs2:
                        return False
                # now time to check if all elements are individually equal
                for key2 in self[key].children.keys():
                    for attr in self[key].children.attrs():
                        if not (self[key].children[key2, attr] == other[key].children[key2, attr]):
                            try:
                                if not (np.isnan(self[key].children[key2, attr]) and np.isnan(other[key].children[key2, attr])):
                                    return False
                            except TypeError:
                                # comparison above gets unhappy with string inputs
                                return False
            # if we made it this far, things are good                
            return True
        else:
            # wasn't even the correct class
            return False
    
    def __contains__(self, other):
        """case insensitive check for variable name"""
        
        if other.lower() in [i.lower() for i in self.keys()]:
            return True
        if other.lower() in [i.lower() for i in self.keys_nD()]:
            return True
        return False

    def __repr__(self, recurse=True):
        """String describing Meta instance, variables, and attributes"""

        # cover 1D parameters
        if recurse:
            output_str = 'Metadata for 1D variables\n'
        else:
            output_str = ''

        for ind in self.keys():
            output_str += ind.ljust(30)
        output_str += '\n\n'
        output_str += 'Tracking the following:\n'
        for col in self.attrs():
            output_str += col.ljust(30)

        output_str += '\n'
        if recurse:
            for item_name in self.keys_nD():
                output_str += '\n\n'
                output_str += 'Metadata for '+item_name+'\n'
                output_str += self.ho_data[item_name].__repr__(False)

        return output_str

    def __setitem__(self, name, value):
        """Convenience method for adding metadata."""

        if isinstance(value, dict):
            # check if dict empty

            if value.keys() == []:
                # null input, variable name provided but no metadata is actually
                # included. 
                if isinstance(name, basestring):
                    if name in self:
                        # variable already exists and we don't have anything
                        # new to add, just leave
                        return

            # otherwise, continue on and set defaults
            #     else:
            #         new_name = []
            #         for n in name:
            #             if n not in self:
            #                 new_name.append(n)
            #         name = new_name
            #         if len(name) == 0:
            #             # all variables already exist, can simply leave
            #             return
            #         else:
            #             # otherwise, continue on and set defaults
            #             # create empty input for all remaining names
            #             value = {}
            #             value[self.units_label] = ['']*len(name)
            #             value[self.name_label] = name
            #             value[self.fill_label] = np.NaN
            
            # perform some checks on the data
            # if not passed an iterable, make it one
            if isinstance(name, basestring):
                name = [name]
                for key in value:
                    value[key] = [value[key]]
            # make sure number of inputs matches number of metadata inputs
            for key in value:
                if len(name) != len(value[key]):
                    raise ValueError('Length of names and inputs must be equal.')

            # check if 'units' or other base parameters have been provided
            # check against provided labels, case insensitive
            # defaults are filled in so that the actions invoked against
            # pandas object later work out as expected 
            lower_keys = [k.lower() for k in value.keys()]
            # dictionary of labels (keys) and values (default value for attribute)
            default_dict = self.default_labels_and_values(name)
            # for attr, defaults in default_dict: #zip(attrs, default_attrs):
            for attr in default_dict: #zip(attrs, default_attrs):
                # the metadata default values for attr are in defaults
                defaults = default_dict[attr]
                lower_attr = attr.lower()
                if lower_attr not in lower_keys:
                    # base parameter not provided
                    # provide default value, or copy existing
                    value[attr] = []                    
                    # keys changed, update lower keys for consistency
                    lower_keys = [k.lower() for k in value.keys()]
                    for item_name, default in zip(name, defaults):
                        if item_name not in self:
                            # overall variable not in Meta, can use default
                            value[attr].append(default)
                        else:
                            if self.has_attr(attr):
                                # copy existing
                                value[attr].append(self[item_name, attr])
                            else:
                                value[attr].append(default)
                elif attr not in value:
                    # base parameter was provided, however the case 
                    # provided doesn't match up with existing labels
                    # make it match
                    keys = [i for i in value]
                    # update lower keys for consistency
                    lower_keys = [k.lower() for k in value.keys()]
                    for unit_key, lower_key in zip(keys, lower_keys):
                        if lower_key == lower_attr:
                            # print('popping units_key ', unit_key)
                            value[attr] = value.pop(unit_key)
                            break

            # check name of attributes against existing attribute names
            # if attribute name exists somewhere, then case of existing attribute
            # will be enforced upon new data by default for consistency
            # keys are pulled out below first since dictionary will be modified
            # only want to iterate over current keys
            keys = [i for i in value]
            for key in keys:
                new_key = self.attr_case_name(key)
                value[new_key] = value.pop(key)

            # time to actually add the metadata
            if len(name) > 0:
                # make sure there is still something to add
                new = DataFrame(value, index=name)
                for item_name, item in new.iterrows():
                    if item_name not in self:
                        # this lets data in that could break the system
                        # when the user tries to modify metadata
                        # self.data = self.data.append(item)
                        # thus, instead we take a longer route
                        # with the for loop below which adds everything one
                        # by one
                        new_item_name = item_name
                    else:
                        # info already exists, update with new info
                        new_item_name = self.var_case_name(item_name)
                    # time to actually add the info
                    for item_key in item.keys():
                        # disallow column name children
                        if item_key not in ['children', 'meta']:
                            # print ('new_item_name', new_item_name)
                            # print ('item_key', item_key)
                            # print ('item[item_key]', item[item_key])
                            to_be_set = item[item_key]
                            if hasattr(to_be_set, '__iter__') and not isinstance(to_be_set, basestring):
                                if isinstance(to_be_set[0], basestring):
                                    self.data.loc[new_item_name, item_key] = '\n\n'.join(to_be_set)
                                else:
                                    warnings.warn(' '.join(('Array elements are disallowed in meta.',
                                                  'Dropping input :', item_key)))
                            else:
                                self.data.loc[new_item_name, item_key] = to_be_set
            if 'meta' in value:
                # process higher order stuff. Meta inputs could be part of 
                # larger multiple parameter assignment
                pop_list = []
                pop_loc = []
                for j, (item, val) in enumerate(zip(name, value['meta'])):
                    if val is not None:
                        # assign meta data, recursive call....
                        self[item] = val
                        pop_list.append(item)
                        pop_loc.append(j)

        elif isinstance(value, Series):
            # set data usind standard assignment via a dict
            self[name] = value.to_dict()

        elif isinstance(value, Meta):
            # dealing with higher order data set
            if name in self:
                new_item_name = self.var_case_name(name)
            else:
                new_item_name = name
            # ensure that labels are always consistent
            value.accept_default_labels(self)

            # go through and ensure Meta object to be added has variable and
            # attribute names consistent with other variables and attributes
            names = value.attrs()
            new_names = []
            for name in names:
                new_names.append(self.attr_case_name(name))
            value.data.columns = new_names
            names = value.data.index
            new_names = []
            for name in names:
                new_names.append(self.var_case_name(name))
            value.data.index = new_names
            # assign Meta object now that things are consistent with Meta
            # object settings
            self.ho_data[new_item_name] = value

    def __getitem__(self, key):
        """Convenience method for obtaining metadata.
        
        Maps to pandas DataFrame.loc method.
        
        Examples
        --------
        ::
        
            meta['name']
            
            meta[ 'name1', 'units' ]

            for higher order data
            
            meta[ 'name1', 'subvar', 'units' ]
        
        """
        # if key is a tuple, looking at index, column access pattern
        if isinstance(key, tuple):
            # if tuple length is 2, index, column
            if len(key) == 2:
                new_index = self.var_case_name(key[0])
                new_name = self.attr_case_name(key[1])
                return self.data.loc[new_index, new_name]
            # if tuple length is 3, index, child_index, column
            elif len(key) == 3:
                new_index = self.var_case_name(key[0])
                new_child_index = self.var_case_name(key[1])
                new_name = self.attr_case_name(key[2])
                return self._ho_data[new_index].data.loc[new_child_index, new_name]
        else:
            # ensure variable is present somewhere
            if key in self:
                # get case preserved string for variable name
                new_key = self.var_case_name(key)
                if new_key in self.keys():
                    meta_row = self.data.loc[new_key]
                    if new_key in self.keys_nD():
                        meta_row.at['children'] = self.ho_data[new_key]
                    else:
                        empty_meta = Meta()
                        meta_row.at['children'] = empty_meta
                    return meta_row
                else:
                    return pds.Series([self.ho_data[new_key]], index=['children'])
            else:
                raise KeyError('Key not found in MetaData')

    def _label_setter(self, new_label, current_label, attr_label, default=np.NaN, use_names_default=False):
        """Generalized setter of default meta attributes
        
        Parameters
        ----------
        new_label : str
            New label to use in the Meta object
        current_label : str
            The hidden attribute to be updated that actually stores metadata
        default : 
            Deafult setting to use for label if there is no attribute
            value
        use_names_default : bool
            if True, MetaData variable names are used as the default
            value for the specified Meta attributes settings
            
        Examples
        --------
        :
                @name_label.setter   
                def name_label(self, new_label):
                    self._label_setter(new_label, self._name_label, 
                                        use_names_default=True)  
        
        Notes
        -----
        Not intended for end user
                                  
        """
        
        if new_label not in self.attrs():
            # new label not in metadata, including case
            # update existing label, if present
            if current_label in self.attrs():
                # old label exists and has expected case
                self.data.loc[:, new_label] = self.data.loc[:, current_label]
                self.data.drop(current_label, axis=1, inplace=True)
            else:
                if self.has_attr(current_label):
                    # there is something like label, wrong case though
                    current_label = self.attr_case_name(current_label)
                    self.data.loc[:, new_label] = self.data.loc[:, current_label]
                    self.data.drop(current_label, axis=1, inplace=True)
                else:
                    # there is no existing label
                    # setting for the first time
                    if use_names_default:
                        self.data[new_label] = self.data.index
                    else:
                        self.data[new_label] = default
            # check higher order structures as well
            # recursively change labels here
            for key in self.keys_nD():
                setattr(self.ho_data[key], attr_label, new_label)

        # now update 'hidden' attribute value
        # current_label = new_label
        setattr(self, ''.join(('_',attr_label)), new_label)

    @property
    def units_label(self):
        return self._units_label

    @property
    def name_label(self):
        return self._name_label

    @property
    def notes_label(self):
        return self._notes_label

    @property
    def desc_label(self):
        return self._desc_label

    @property
    def plot_label(self):
        return self._plot_label

    @property
    def axis_label(self):
        return self._axis_label

    @property
    def scale_label(self):
        return self._scale_label

    @property
    def min_label(self):
        return self._min_label

    @property
    def max_label(self):
        return self._max_label

    @property
    def fill_label(self):
        return self._fill_label   
             
    @units_label.setter   
    def units_label(self, new_label):
        self._label_setter(new_label, self._units_label, 'units_label', '') 
    @name_label.setter   
    def name_label(self, new_label):
        self._label_setter(new_label, self._name_label, 'name_label', use_names_default=True)     
    @notes_label.setter   
    def notes_label(self, new_label):
        self._label_setter(new_label, self._notes_label, 'notes_label', '')
    @desc_label.setter   
    def desc_label(self, new_label):
        self._label_setter(new_label, self._desc_label, 'desc_label', '')
    @plot_label.setter   
    def plot_label(self, new_label):
        self._label_setter(new_label, self._plot_label, 'plot_label', use_names_default=True)
    @axis_label.setter   
    def axis_label(self, new_label):
        self._label_setter(new_label, self._axis_label, 'axis_label', use_names_default=True)
    @scale_label.setter   
    def scale_label(self, new_label):
        self._label_setter(new_label, self._scale_label, 'scale_label', 'linear')
    @min_label.setter   
    def min_label(self, new_label):
        self._label_setter(new_label, self._min_label, 'min_label', np.NaN)
    @max_label.setter   
    def max_label(self, new_label):
        self._label_setter(new_label, self._max_label, 'max_label', np.NaN)
    @fill_label.setter   
    def fill_label(self, new_label):
        self._label_setter(new_label, self._fill_label, 'fill_label', np.NaN)

    def var_case_name(self, name):
        """Provides stored name (case preserved) for case insensitive input
        
        If name is not found (case-insensitive check) then name is returned,
        as input. This function is intended to be used to help ensure the
        case of a given variable name is the same across the Meta object.
        
        Parameters
        ----------
        name : str
            variable name in any case
            
        Returns
        -------
        str
            string with case preserved as in metaobject
            
        """

        lower_name = name.lower()
        if name in self:
            for i in self.keys():
                if lower_name == i.lower():
                    return i
            for i in self.keys_nD():
                if lower_name == i.lower():
                    return i
        return name

    def keys(self):
        """Yields variable names stored for 1D variables"""

        for i in self.data.index:
            yield i

    def keys_nD(self):
        """Yields keys for higher order metadata"""
        
        for i in self.ho_data:
            yield i

    def attrs(self):
        """Yields metadata products stored for each variable name"""

        for i in self.data.columns:
            yield i

    def has_attr(self, name):
        """Returns boolean indicating presence of given attribute name
        
        Case-insensitive check
        
        Notes
        -----
        Does not check higher order meta objects
        
        Parameters
        ----------
        name : str
            name of variable to get stored case form
            
        Returns
        -------
        bool
            True if case-insesitive check for attribute name is True

        """

        if name.lower() in [i.lower() for i in self.data.columns]:
            return True
        return False

    def attr_case_name(self, name):
        """Returns preserved case name for case insensitive value of name.
        
        Checks first within standard attributes. If not found there, checks
        attributes for higher order data structures. If not found, returns
        supplied name as it is available for use. Intended to be used to help
        ensure that the same case is applied to all repetitions of a given
        variable name.
        
        Parameters
        ----------
        name : str
            name of variable to get stored case form

        Returns
        -------
        str
            name in proper case
        """

        lower_name = name.lower()
        for i in self.attrs():
            if lower_name == i.lower():
                return i
        # check if attribute present in higher order structures
        for key in self.keys_nD():
            for i in self[key].children.attrs():
                if lower_name == i.lower():
                    return i
        # nothing was found if still here
        # pass name back, free to be whatever
        return name

    def concat(self, other, strict=False):
        """Concats two metadata objects together.

        Parameters
        ----------
        other : Meta
            Meta object to be concatenated
        strict : bool
            if True, ensure there are no duplicate variable names

        Notes
        -----
        Uses units and name label of self if other is different
        
        Returns
        -------
        Meta
            Concatenated object
        """

        mdata = self.copy()
        # checks
        if strict:
            for key in other.keys():
                if key in mdata:
                    raise RuntimeError('Duplicated keys (variable names) ' +
                                       'across Meta objects in keys().')
            for key in other.keys_nD():
                if key in mdata:

                    raise RuntimeError('Duplicated keys (variable names) across '
                                        'Meta objects in keys_nD().')
                                        
        # make sure labels between the two objects are the same
        other_updated = self.apply_default_labels(other)
        # concat 1D metadata in data frames to copy of
        # current metadata
<<<<<<< HEAD
        for key in other.keys():
            mdata.data.loc[key] = other.data.loc[key]
        # add together higher order data
        for key in other.keys_nD():
            mdata.ho_data[key] = other.ho_data[key]
=======
        for key in other_updated.keys():
            mdata[key] = other[key]
        # add together higher order data
        for key in other_updated.keys_nD():
            mdata[key] = other[key]
>>>>>>> 37cc26a5
        return mdata

    def copy(self):
        from copy import deepcopy as deepcopy
        """Deep copy of the meta object."""
        return deepcopy(self) 

    def pop(self, name):
        """Remove and return metadata about variable

        Parameters
        ----------
        name : str
            variable name

        Returns
        -------
        pandas.Series
            Series of metadata for variable
        """
        # check if present
        if name in self:
            # get case preserved name for variable
            new_name = self.var_case_name(name)
            # check if 1D or nD
            if new_name in self.keys():
                output = self[new_name]
                self.data.drop(new_name, inplace=True, axis=0)
            else:
                output = self.ho_data.pop(new_name)
                
            return output
        else:
            raise KeyError('Key not present in metadata variables')


    def transfer_attributes_to_instrument(self, inst, strict_names=False):
        """Transfer non-standard attributes in Meta to Instrument object.

        Pysat's load_netCDF and similar routines are only able to attach
        netCDF4 attributes to a Meta object. This routine identifies these
        attributes and removes them from the Meta object. Intent is to 
        support simple transfers to the pysat.Instrument object.

        Will not transfer names that conflict with pysat default attributes.
        
        Parameters
        ----------
        inst : pysat.Instrument
            Instrument object to transfer attributes to
        strict_names : boolean (False)
            If True, produces an error if the Instrument object already
            has an attribute with the same name to be copied.

        Returns
        -------
        None
            pysat.Instrument object modified in place with new attributes
        """

        # base Instrument attributes
        banned = inst._base_attr
        # get base attribute set, and attributes attached to instance
        base_attrb = self._base_attr
        this_attrb = dir(self)
        # collect these attributes into a dict
        adict = {}
        transfer_key = []
        for key in this_attrb:
            if key not in banned:
                if key not in base_attrb:
                    # don't store _ leading attributes
                    if key[0] != '_':
                        adict[key] = self.__getattribute__(key)
                        transfer_key.append(key)

        # store any non-standard attributes in Instrument
        # get list of instrument objects attributes first
        # to check if a duplicate
        inst_attr = dir(inst)
        for key in transfer_key:
            if key not in banned:
                if key not in inst_attr:
                    inst.__setattr__(key, adict[key])
                else:
                    if not strict_names:
                        # new_name = 'pysat_attr_'+key
                        inst.__setattr__(key, adict[key])
                    else:
                        raise RuntimeError('Attribute ' + key +
                                           'attached to Meta object can not be '
                                           + 'transferred as it already exists'
                                           + ' in the Instrument object.')
        # return inst

    def replace(self, metadata=None):
        """Replace stored metadata with input data.

        Parameters
        ----------
        metadata : pandas.DataFrame 
            DataFrame should be indexed by variable name that contains at
            minimum the standard_name (name), units, and long_name for the data
            stored in the associated pysat Instrument object.
        """
        if metadata is not None:
            if isinstance(metadata, DataFrame):
                self.data = metadata
                # make sure defaults are taken care of for required metadata
                self.accept_default_labels(self)
            else:
                raise ValueError("Input must be a pandas DataFrame type. "+
                            "See other constructors for alternate inputs.")
        else:
            self.data = DataFrame(None, columns=[self.name_label,
                                                 self.units_label,
                                                 self.fill_label])
        
    @classmethod
    def from_csv(cls, name=None, col_names=None, sep=None, **kwargs):
        """Create instrument metadata object from csv.

        Parameters
        ----------
        name : string
            absolute filename for csv file or name of file
            stored in pandas instruments location
        col_names : list-like collection of strings
            column names in csv and resultant meta object
        sep : string
            column seperator for supplied csv filename

        Note
        ----
        column names must include at least ['name', 'long_name', 'units'], 
        assumed if col_names is None.
        """
        import pysat
        req_names = ['name','long_name','units']
        if col_names is None:
            col_names = req_names
        elif not all([i in col_names for i in req_names]):
            raise ValueError('col_names must include name, long_name, units.')

        if sep is None:
            sep = ','

        if name is None:
            raise ValueError('Must supply an instrument name or file path.')
        elif not isinstance(name, str):
            raise ValueError('keyword name must be related to a string')
        elif not os.path.isfile(name):
                # Not a real file, assume input is a pysat instrument name
                # and look in the standard pysat location.
                test =  os.path.join(pysat.__path__[0],'instruments',name)
                if os.path.isfile(test):
                    name = test
                else:
                    #trying to form an absolute path for success
                    test = os.path.abspath(name)
                    if not os.path.isfile(test):
                        raise ValueError("Unable to create valid file path.")
                    else:
                        #success
                        name = test

        mdata = pds.read_csv(name, names=col_names, sep=sep, **kwargs) 

        if not mdata.empty:
            # make sure the data name is the index
            mdata.index = mdata['name']
            del mdata['name']
            return cls(metadata=mdata)
        else:
            raise ValueError('Unable to retrieve information from ' + name)

    # @classmethod
    # def from_nc():
    #     """not implemented yet, load metadata from netCDF"""
    #     pass
    #
    # @classmethod
    # def from_dict():
    #     """not implemented yet, load metadata from dict of items/list types"""
    #     pass<|MERGE_RESOLUTION|>--- conflicted
+++ resolved
@@ -894,19 +894,19 @@
         other_updated = self.apply_default_labels(other)
         # concat 1D metadata in data frames to copy of
         # current metadata
-<<<<<<< HEAD
-        for key in other.keys():
-            mdata.data.loc[key] = other.data.loc[key]
-        # add together higher order data
-        for key in other.keys_nD():
-            mdata.ho_data[key] = other.ho_data[key]
-=======
+# <<<<<<< ho_meta_fix
+#         for key in other.keys():
+#             mdata.data.loc[key] = other.data.loc[key]
+#         # add together higher order data
+#         for key in other.keys_nD():
+#             mdata.ho_data[key] = other.ho_data[key]
+# =======
         for key in other_updated.keys():
-            mdata[key] = other[key]
+            mdata[key] = other_updated[key]
         # add together higher order data
         for key in other_updated.keys_nD():
-            mdata[key] = other[key]
->>>>>>> 37cc26a5
+            mdata[key] = other_updated[key]
+
         return mdata
 
     def copy(self):
