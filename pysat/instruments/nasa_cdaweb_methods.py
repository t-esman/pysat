# -*- coding: utf-8 -*-
<<<<<<< HEAD
"""Provides default routines for integrating NASA CDAWeb instruments into
pysat. Adding new CDAWeb datasets should only require mininal user
intervention.
=======
"""Provides default routines for integrating NASA CDAWeb instruments into pysat.
Adding new CDAWeb datasets should only require mininal user intervention.
>>>>>>> 444aab11

"""

from __future__ import absolute_import, division, print_function

import pandas as pds
import numpy as np
import pysat
import sys


def list_files(tag=None, sat_id=None, data_path=None, format_str=None,
               supported_tags=None, fake_daily_files_from_monthly=False,
               two_digit_year_break=None):
    """Return a Pandas Series of every file for chosen satellite data.

    This routine is intended to be used by pysat instrument modules supporting
    a particular NASA CDAWeb dataset.

    Parameters
    -----------
    tag : (string or NoneType)
        Denotes type of file to load.  Accepted types are <tag strings>.
        (default=None)
    sat_id : (string or NoneType)
        Specifies the satellite ID for a constellation.  Not used.
        (default=None)
    data_path : (string or NoneType)
        Path to data directory.  If None is specified, the value previously
        set in Instrument.files.data_path is used.  (default=None)
    format_str : (string or NoneType)
        User specified file format.  If None is specified, the default
        formats associated with the supplied tags are used. (default=None)
    supported_tags : (dict or NoneType)
        keys are sat_id, each containing a dict keyed by tag
        where the values file format template strings. (default=None)
    fake_daily_files_from_monthly : bool
        Some CDAWeb instrument data files are stored by month, interfering
        with pysat's functionality of loading by day. This flag, when true,
        appends daily dates to monthly files internally. These dates are
        used by load routine in this module to provide data by day.
    two_digit_year_break : int
        If filenames only store two digits for the year, then
        '1900' will be added for years >= two_digit_year_break
        and '2000' will be added for years < two_digit_year_break.

    Returns
    --------
    pysat.Files.from_os : (pysat._files.Files)
        A class containing the verified available files

    Examples
    --------
    ::

        fname = 'cnofs_vefi_bfield_1sec_{year:04d}{month:02d}{day:02d}_v05.cdf'
        supported_tags = {'dc_b':fname}
        list_files = functools.partial(nasa_cdaweb_methods.list_files,
                                       supported_tags=supported_tags)

<<<<<<< HEAD
        ivm_fname = 'cnofs_cindi_ivm_500ms_{year:4d}{month:02d}{day:02d}' +
            '_v01.cdf'
        supported_tags = {'':ivm_fname}
=======
        fname = 'cnofs_cindi_ivm_500ms_{year:4d}{month:02d}{day:02d}_v01.cdf'
        supported_tags = {'':fname}
>>>>>>> 444aab11
        list_files = functools.partial(cdw.list_files,
                                       supported_tags=supported_tags)

    """

    if data_path is not None:
        if format_str is None:
                try:
                    format_str = supported_tags[sat_id][tag]
                except KeyError:
                    raise ValueError('Unknown tag')
        out = pysat.Files.from_os(data_path=data_path,
                                  format_str=format_str)

        if (not out.empty) and fake_daily_files_from_monthly:
            out.ix[out.index[-1] + pds.DateOffset(months=1) -
<<<<<<< HEAD
                   pds.DateOffset(days=1)] = out.iloc[-1]
=======
                                   pds.DateOffset(days=1)] = out.iloc[-1]
>>>>>>> 444aab11
            out = out.asfreq('D', 'pad')
            out = out + '_' + out.index.strftime('%Y-%m-%d')
            return out

        return out
    else:
<<<<<<< HEAD
        estr = ''.join(('A directory must be passed to the loading routine ',
                        'for <Instrument Code>'))
        raise ValueError(estr)


=======
        estr = 'A directory must be passed to the loading routine for <Instrument Code>'
        raise ValueError(estr)

>>>>>>> 444aab11
def load(fnames, tag=None, sat_id=None,
         fake_daily_files_from_monthly=False,
         flatten_twod=True):
    """Load NASA CDAWeb CDF files.

    This routine is intended to be used by pysat instrument modules supporting
    a particular NASA CDAWeb dataset.

    Parameters
    ------------
    fnames : (pandas.Series)
        Series of filenames
    tag : (str or NoneType)
        tag or None (default=None)
    sat_id : (str or NoneType)
        satellite id or None (default=None)
    fake_daily_files_from_monthly : bool
        Some CDAWeb instrument data files are stored by month, interfering
        with pysat's functionality of loading by day. This flag, when true,
        parses of daily dates to monthly files that were added internally
        by the list_files routine, when flagged. These dates are
        used here to provide data by day.
    flatted_twod : bool
        Flattens 2D data into different columns of root DataFrame rather
        than produce a Series of DataFrames

    Returns
    ---------
    data : (pandas.DataFrame)
        Object containing satellite data
    meta : (pysat.Meta)
        Object containing metadata such as column names and units

    Examples
    --------
    ::

        # within the new instrument module, at the top level define
        # a new variable named load, and set it equal to this load method
        # code below taken from cnofs_ivm.py.

        # support load routine
        # use the default CDAWeb method
        load = cdw.load


    """

    import pysatCDF

    if len(fnames) <= 0:
        return pysat.DataFrame(None), None
    else:
        # going to use pysatCDF to load the CDF and format
        # data and metadata for pysat using some assumptions.
        # Depending upon your needs the resulting pandas DataFrame may
        # need modification
<<<<<<< HEAD
        # currently only loads one file, which handles more situations via
        # pysat than you may initially think
=======
        # currently only loads one file, which handles more situations via pysat
        # than you may initially think
>>>>>>> 444aab11

        if fake_daily_files_from_monthly:
            # parse out date from filename
            fname = fnames[0][0:-11]
            date = pysat.datetime.strptime(fnames[0][-10:], '%Y-%m-%d')
            with pysatCDF.CDF(fname) as cdf:
                # convert data to pysat format
                data, meta = cdf.to_pysat(flatten_twod=flatten_twod)
                # select data from monthly
<<<<<<< HEAD
                data = data.ix[date:date+pds.DateOffset(days=1) -
                               pds.DateOffset(microseconds=1), :]
=======
                data = data.ix[date:date+pds.DateOffset(days=1) - pds.DateOffset(microseconds=1),:]
>>>>>>> 444aab11
                return data, meta
        else:
            # basic data return
            with pysatCDF.CDF(fnames[0]) as cdf:
                return cdf.to_pysat(flatten_twod=flatten_twod)


def download(supported_tags, date_array, tag, sat_id,
<<<<<<< HEAD
             ftp_site='cdaweb.gsfc.nasa.gov',
=======
             remote_site='https://cdaweb.gsfc.nasa.gov',
>>>>>>> 444aab11
             data_path=None, user=None, password=None,
             fake_daily_files_from_monthly=False):
    """Routine to download NASA CDAWeb CDF data.

    This routine is intended to be used by pysat instrument modules supporting
    a particular NASA CDAWeb dataset.

    Parameters
    -----------
    supported_tags : dict
        dict of dicts. Keys are supported tag names for download. Value is
        a dict with 'dir', 'remote_fname', 'local_fname'. Inteded to be
        pre-set with functools.partial then assigned to new instrument code.
    date_array : array_like
        Array of datetimes to download data for. Provided by pysat.
    tag : (str or NoneType)
        tag or None (default=None)
    sat_id : (str or NoneType)
        satellite id or None (default=None)
    remote_site : (string or NoneType)
        Remote site to download data from
        (default='https://cdaweb.gsfc.nasa.gov')
    data_path : (string or NoneType)
        Path to data directory.  If None is specified, the value previously
        set in Instrument.files.data_path is used.  (default=None)
    user : (string or NoneType)
        Username to be passed along to resource with relevant data.
        (default=None)
    password : (string or NoneType)
        User password to be passed along to resource with relevant data.
        (default=None)
    fake_daily_files_from_monthly : bool
<<<<<<< HEAD
        Some CDAWeb instrument data files are stored by month.This flag,
=======
        Some CDAWeb instrument data files are stored by month. This flag,
>>>>>>> 444aab11
        when true, accomodates this reality with user feedback on a monthly
        time frame.

    Returns
    --------
    Void : (NoneType)
        Downloads data to disk.

    Examples
    --------
    ::

        # download support added to cnofs_vefi.py using code below
        rn = '{year:4d}/cnofs_vefi_bfield_1sec_{year:4d}{month:02d}{day:02d}'+
            '_v05.cdf'
        ln = 'cnofs_vefi_bfield_1sec_{year:4d}{month:02d}{day:02d}_v05.cdf'
        dc_b_tag = {'dir':'/pub/data/cnofs/vefi/bfield_1sec',
<<<<<<< HEAD
                    'remote_fname':rn,
                    'local_fname':ln}
        supported_tags = {'dc_b':dc_b_tag}
=======
                    'remote_fname': rn,
                    'local_fname': ln}
        supported_tags = {'dc_b': dc_b_tag}
>>>>>>> 444aab11

        download = functools.partial(nasa_cdaweb_methods.download,
                                     supported_tags=supported_tags)

    """

    import os
    import requests

<<<<<<< HEAD
    # connect to CDAWeb default port
    ftp = ftplib.FTP(ftp_site)
    # user anonymous, passwd anonymous@
    ftp.login()

=======
>>>>>>> 444aab11
    try:
        inst_dict = supported_tags[sat_id][tag]
    except KeyError:
        raise ValueError('Tag name unknown.')

    # path to relevant file on CDAWeb
<<<<<<< HEAD
    ftp.cwd(ftp_dict['dir'])

    # naming scheme for files on the CDAWeb server
    remote_fname = ftp_dict['remote_fname']
=======
    remote_url = remote_site + inst_dict['dir']

    # naming scheme for files on the CDAWeb server
    remote_fname = inst_dict['remote_fname']
>>>>>>> 444aab11

    # naming scheme for local files, should be closely related
    # to CDAWeb scheme, though directory structures may be reduced
    # if desired
<<<<<<< HEAD
    local_fname = ftp_dict['local_fname']
=======
    local_fname = inst_dict['local_fname']
>>>>>>> 444aab11

    for date in date_array:
        # format files for specific dates and download location
        formatted_remote_fname = remote_fname.format(year=date.year,
                                                     month=date.month,
                                                     day=date.day)
        formatted_local_fname = local_fname.format(year=date.year,
                                                   month=date.month,
                                                   day=date.day)
        saved_local_fname = os.path.join(data_path, formatted_local_fname)

        # perform download
        try:
            print('Attempting to download file for '+date.strftime('%x'))
            sys.stdout.flush()
<<<<<<< HEAD
            ftp.retrbinary('RETR '+formatted_remote_fname,
                           open(saved_local_fname, 'wb').write)
            print('Finished.')
        except ftplib.error_perm as exception:
            # if exception[0][0:3] != '550':
            if str(exception.args[0]).split(" ", 1)[0] != '550':
                raise
            else:
                os.remove(saved_local_fname)
                print('File not available for ' + date.strftime('%x'))
    ftp.close()


def list_remote_files(tag, sat_id,
                      ftp_site='cdaweb.gsfc.nasa.gov',
=======
            remote_path = '/'.join((remote_url, formatted_remote_fname))
            r = requests.get(remote_path)
            if r.status_code != 404:
                open(saved_local_fname, 'wb').write(r.content)
                print('Finished.')
            else:
                print('File not available for ' + date.strftime('%x'))
        except requests.exceptions.RequestException as exception:
            print('File not available for ' + date.strftime('%x'))


def list_remote_files(tag, sat_id,
                      remote_site='https://cdaweb.gsfc.nasa.gov',
>>>>>>> 444aab11
                      supported_tags=None,
                      user=None, password=None,
                      fake_daily_files_from_monthly=False,
                      two_digit_year_break=None,
                      delimiter=None):
    """Return a Pandas Series of every file for chosen remote data.

    This routine is intended to be used by pysat instrument modules supporting
    a particular NASA CDAWeb dataset.

    Parameters
    -----------
    tag : (string or NoneType)
        Denotes type of file to load.  Accepted types are <tag strings>.
        (default=None)
    sat_id : (string or NoneType)
        Specifies the satellite ID for a constellation.  Not used.
        (default=None)
    remote_site : (string or NoneType)
        Remote site to download data from
        (default='https://cdaweb.gsfc.nasa.gov')
    supported_tags : dict
        dict of dicts. Keys are supported tag names for download. Value is
        a dict with 'dir', 'remote_fname', 'local_fname'. Inteded to be
        pre-set with functools.partial then assigned to new instrument code.
    user : (string or NoneType)
        Username to be passed along to resource with relevant data.
        (default=None)
    password : (string or NoneType)
        User password to be passed along to resource with relevant data.
        (default=None)
    fake_daily_files_from_monthly : bool
<<<<<<< HEAD
        Some CDAWeb instrument data files are stored by month.This flag,
=======
        Some CDAWeb instrument data files are stored by month. This flag,
>>>>>>> 444aab11
        when true, accomodates this reality with user feedback on a monthly
        time frame.
    two_digit_year_break : int
        If filenames only store two digits for the year, then
        '1900' will be added for years >= two_digit_year_break
        and '2000' will be added for years < two_digit_year_break.
    delimiter : string
        If filename is delimited, then provide delimiter alone e.g. '_'

    Returns
    --------
    pysat.Files.from_os : (pysat._files.Files)
        A class containing the verified available files

    Examples
    --------
    ::

        fname = 'cnofs_vefi_bfield_1sec_{year:04d}{month:02d}{day:02d}_v05.cdf'
<<<<<<< HEAD
        supported_tags = {'dc_b':fname}
=======
        supported_tags = {'dc_b': fname}
>>>>>>> 444aab11
        list_files = functools.partial(nasa_cdaweb_methods.list_files,
                                       supported_tags=supported_tags)

        fname = 'cnofs_cindi_ivm_500ms_{year:4d}{month:02d}{day:02d}_v01.cdf'
<<<<<<< HEAD
        supported_tags = {'':fname}
=======
        supported_tags = {'': fname}
>>>>>>> 444aab11
        list_files = functools.partial(cdw.list_files,
                                       supported_tags=supported_tags)

    """

    import os
    import requests
    from bs4 import BeautifulSoup

<<<<<<< HEAD
    # connect to CDAWeb default port
    ftp = ftplib.FTP(ftp_site)
    # user anonymous, passwd anonymous@
    ftp.login()

=======
>>>>>>> 444aab11
    try:
        inst_dict = supported_tags[sat_id][tag]
    except KeyError:
        raise ValueError('Tag name unknown.')

    # path to relevant file on CDAWeb
<<<<<<< HEAD
    ftp.cwd(ftp_dict['dir'])

    # naming scheme for files on the CDAWeb server
    format_str = ftp_dict['remote_fname']
    # started from https://stackoverflow.com/questions/111954/using-pythons-ftplib-to-get-a-directory-listing-portably
=======
    remote_url = remote_site + inst_dict['dir']

    # naming scheme for files on the CDAWeb server
    format_str = inst_dict['remote_fname']
>>>>>>> 444aab11

    # get a listing of all files
    # determine if we need to walk directories

    soup = BeautifulSoup(requests.get(remote_url).content, "lxml")

    # Find Subdirectories if needed
    dir_split = os.path.split(format_str)
    if (len(dir_split) == 2) & (len(dir_split[0]) != 0):
<<<<<<< HEAD
        try:
            dirs = ftp.nlst()
        except ftplib.error_perm as resp:
            if str(resp) == "550 No files found":
                print("No files in this directory")
            else:
                raise
=======
        links = soup.find_all('a', href=True)
        dirs = []
        for link in links:
            if link['href'].count('/') == 1:
                dirs.append(link['href'])
>>>>>>> 444aab11
        # only want to keep file portion of the string
        format_str = dir_split[-1]
    elif len(dir_split) == 2:
        # no extra directories
        dirs = ['']
    else:
<<<<<<< HEAD
        raise ValueError('Only travereses one extra level of directory.')

    full_files = []
    for direct in dirs:
        ftp.cwd(ftp_dict['dir']+'/'+direct)
        try:
            files = ftp.nlst()
            full_files.extend(files)
        except ftplib.error_perm as resp:
            if str(resp) == "550 No files found":
                print("No files in this directory")
            else:
                raise
    ftp.close()
=======
        raise ValueError('Only traverses one extra level of directory.')

    full_files = []
    for direct in dirs:
        sub_path = remote_url + '/' + direct
        sub_soup = BeautifulSoup(requests.get(sub_path).content, "lxml")
        sub_links = sub_soup.find_all('a', href=True)
        for slink in sub_links:
            if slink['href'].count('.cdf') == 1:
                full_files.append(slink['href'])

>>>>>>> 444aab11
    # parse remote filenames to get date information
    if delimiter is None:
        stored = pysat._files.parse_fixed_width_filenames(full_files,
                                                          format_str)
    else:
<<<<<<< HEAD
        stored = pysat._files.parse_delimited_filenames(full_files, format_str,
                                                        delimiter)
=======
        stored = pysat._files.parse_delimited_filenames(full_files,
                                                        format_str, delimiter)
>>>>>>> 444aab11
    # process the parsed filenames and return a properly formatted Series
    return pysat._files.process_parsed_filenames(stored, two_digit_year_break)<|MERGE_RESOLUTION|>--- conflicted
+++ resolved
@@ -1,12 +1,7 @@
 # -*- coding: utf-8 -*-
-<<<<<<< HEAD
 """Provides default routines for integrating NASA CDAWeb instruments into
 pysat. Adding new CDAWeb datasets should only require mininal user
 intervention.
-=======
-"""Provides default routines for integrating NASA CDAWeb instruments into pysat.
-Adding new CDAWeb datasets should only require mininal user intervention.
->>>>>>> 444aab11
 
 """
 
@@ -63,18 +58,12 @@
     ::
 
         fname = 'cnofs_vefi_bfield_1sec_{year:04d}{month:02d}{day:02d}_v05.cdf'
-        supported_tags = {'dc_b':fname}
+        supported_tags = {'dc_b': fname}
         list_files = functools.partial(nasa_cdaweb_methods.list_files,
                                        supported_tags=supported_tags)
 
-<<<<<<< HEAD
-        ivm_fname = 'cnofs_cindi_ivm_500ms_{year:4d}{month:02d}{day:02d}' +
-            '_v01.cdf'
-        supported_tags = {'':ivm_fname}
-=======
         fname = 'cnofs_cindi_ivm_500ms_{year:4d}{month:02d}{day:02d}_v01.cdf'
-        supported_tags = {'':fname}
->>>>>>> 444aab11
+        supported_tags = {'': fname}
         list_files = functools.partial(cdw.list_files,
                                        supported_tags=supported_tags)
 
@@ -91,28 +80,18 @@
 
         if (not out.empty) and fake_daily_files_from_monthly:
             out.ix[out.index[-1] + pds.DateOffset(months=1) -
-<<<<<<< HEAD
                    pds.DateOffset(days=1)] = out.iloc[-1]
-=======
-                                   pds.DateOffset(days=1)] = out.iloc[-1]
->>>>>>> 444aab11
             out = out.asfreq('D', 'pad')
             out = out + '_' + out.index.strftime('%Y-%m-%d')
             return out
 
         return out
     else:
-<<<<<<< HEAD
         estr = ''.join(('A directory must be passed to the loading routine ',
                         'for <Instrument Code>'))
         raise ValueError(estr)
 
 
-=======
-        estr = 'A directory must be passed to the loading routine for <Instrument Code>'
-        raise ValueError(estr)
-
->>>>>>> 444aab11
 def load(fnames, tag=None, sat_id=None,
          fake_daily_files_from_monthly=False,
          flatten_twod=True):
@@ -170,13 +149,8 @@
         # data and metadata for pysat using some assumptions.
         # Depending upon your needs the resulting pandas DataFrame may
         # need modification
-<<<<<<< HEAD
         # currently only loads one file, which handles more situations via
         # pysat than you may initially think
-=======
-        # currently only loads one file, which handles more situations via pysat
-        # than you may initially think
->>>>>>> 444aab11
 
         if fake_daily_files_from_monthly:
             # parse out date from filename
@@ -186,12 +160,8 @@
                 # convert data to pysat format
                 data, meta = cdf.to_pysat(flatten_twod=flatten_twod)
                 # select data from monthly
-<<<<<<< HEAD
                 data = data.ix[date:date+pds.DateOffset(days=1) -
                                pds.DateOffset(microseconds=1), :]
-=======
-                data = data.ix[date:date+pds.DateOffset(days=1) - pds.DateOffset(microseconds=1),:]
->>>>>>> 444aab11
                 return data, meta
         else:
             # basic data return
@@ -200,11 +170,7 @@
 
 
 def download(supported_tags, date_array, tag, sat_id,
-<<<<<<< HEAD
-             ftp_site='cdaweb.gsfc.nasa.gov',
-=======
              remote_site='https://cdaweb.gsfc.nasa.gov',
->>>>>>> 444aab11
              data_path=None, user=None, password=None,
              fake_daily_files_from_monthly=False):
     """Routine to download NASA CDAWeb CDF data.
@@ -237,11 +203,7 @@
         User password to be passed along to resource with relevant data.
         (default=None)
     fake_daily_files_from_monthly : bool
-<<<<<<< HEAD
-        Some CDAWeb instrument data files are stored by month.This flag,
-=======
         Some CDAWeb instrument data files are stored by month. This flag,
->>>>>>> 444aab11
         when true, accomodates this reality with user feedback on a monthly
         time frame.
 
@@ -259,15 +221,9 @@
             '_v05.cdf'
         ln = 'cnofs_vefi_bfield_1sec_{year:4d}{month:02d}{day:02d}_v05.cdf'
         dc_b_tag = {'dir':'/pub/data/cnofs/vefi/bfield_1sec',
-<<<<<<< HEAD
-                    'remote_fname':rn,
-                    'local_fname':ln}
-        supported_tags = {'dc_b':dc_b_tag}
-=======
                     'remote_fname': rn,
                     'local_fname': ln}
         supported_tags = {'dc_b': dc_b_tag}
->>>>>>> 444aab11
 
         download = functools.partial(nasa_cdaweb_methods.download,
                                      supported_tags=supported_tags)
@@ -277,40 +233,21 @@
     import os
     import requests
 
-<<<<<<< HEAD
-    # connect to CDAWeb default port
-    ftp = ftplib.FTP(ftp_site)
-    # user anonymous, passwd anonymous@
-    ftp.login()
-
-=======
->>>>>>> 444aab11
     try:
         inst_dict = supported_tags[sat_id][tag]
     except KeyError:
         raise ValueError('Tag name unknown.')
 
     # path to relevant file on CDAWeb
-<<<<<<< HEAD
-    ftp.cwd(ftp_dict['dir'])
-
-    # naming scheme for files on the CDAWeb server
-    remote_fname = ftp_dict['remote_fname']
-=======
     remote_url = remote_site + inst_dict['dir']
 
     # naming scheme for files on the CDAWeb server
     remote_fname = inst_dict['remote_fname']
->>>>>>> 444aab11
 
     # naming scheme for local files, should be closely related
     # to CDAWeb scheme, though directory structures may be reduced
     # if desired
-<<<<<<< HEAD
-    local_fname = ftp_dict['local_fname']
-=======
     local_fname = inst_dict['local_fname']
->>>>>>> 444aab11
 
     for date in date_array:
         # format files for specific dates and download location
@@ -326,23 +263,6 @@
         try:
             print('Attempting to download file for '+date.strftime('%x'))
             sys.stdout.flush()
-<<<<<<< HEAD
-            ftp.retrbinary('RETR '+formatted_remote_fname,
-                           open(saved_local_fname, 'wb').write)
-            print('Finished.')
-        except ftplib.error_perm as exception:
-            # if exception[0][0:3] != '550':
-            if str(exception.args[0]).split(" ", 1)[0] != '550':
-                raise
-            else:
-                os.remove(saved_local_fname)
-                print('File not available for ' + date.strftime('%x'))
-    ftp.close()
-
-
-def list_remote_files(tag, sat_id,
-                      ftp_site='cdaweb.gsfc.nasa.gov',
-=======
             remote_path = '/'.join((remote_url, formatted_remote_fname))
             r = requests.get(remote_path)
             if r.status_code != 404:
@@ -356,7 +276,6 @@
 
 def list_remote_files(tag, sat_id,
                       remote_site='https://cdaweb.gsfc.nasa.gov',
->>>>>>> 444aab11
                       supported_tags=None,
                       user=None, password=None,
                       fake_daily_files_from_monthly=False,
@@ -389,11 +308,7 @@
         User password to be passed along to resource with relevant data.
         (default=None)
     fake_daily_files_from_monthly : bool
-<<<<<<< HEAD
-        Some CDAWeb instrument data files are stored by month.This flag,
-=======
         Some CDAWeb instrument data files are stored by month. This flag,
->>>>>>> 444aab11
         when true, accomodates this reality with user feedback on a monthly
         time frame.
     two_digit_year_break : int
@@ -413,20 +328,12 @@
     ::
 
         fname = 'cnofs_vefi_bfield_1sec_{year:04d}{month:02d}{day:02d}_v05.cdf'
-<<<<<<< HEAD
-        supported_tags = {'dc_b':fname}
-=======
         supported_tags = {'dc_b': fname}
->>>>>>> 444aab11
         list_files = functools.partial(nasa_cdaweb_methods.list_files,
                                        supported_tags=supported_tags)
 
         fname = 'cnofs_cindi_ivm_500ms_{year:4d}{month:02d}{day:02d}_v01.cdf'
-<<<<<<< HEAD
-        supported_tags = {'':fname}
-=======
         supported_tags = {'': fname}
->>>>>>> 444aab11
         list_files = functools.partial(cdw.list_files,
                                        supported_tags=supported_tags)
 
@@ -436,32 +343,16 @@
     import requests
     from bs4 import BeautifulSoup
 
-<<<<<<< HEAD
-    # connect to CDAWeb default port
-    ftp = ftplib.FTP(ftp_site)
-    # user anonymous, passwd anonymous@
-    ftp.login()
-
-=======
->>>>>>> 444aab11
     try:
         inst_dict = supported_tags[sat_id][tag]
     except KeyError:
         raise ValueError('Tag name unknown.')
 
     # path to relevant file on CDAWeb
-<<<<<<< HEAD
-    ftp.cwd(ftp_dict['dir'])
-
-    # naming scheme for files on the CDAWeb server
-    format_str = ftp_dict['remote_fname']
-    # started from https://stackoverflow.com/questions/111954/using-pythons-ftplib-to-get-a-directory-listing-portably
-=======
     remote_url = remote_site + inst_dict['dir']
 
     # naming scheme for files on the CDAWeb server
     format_str = inst_dict['remote_fname']
->>>>>>> 444aab11
 
     # get a listing of all files
     # determine if we need to walk directories
@@ -471,43 +362,17 @@
     # Find Subdirectories if needed
     dir_split = os.path.split(format_str)
     if (len(dir_split) == 2) & (len(dir_split[0]) != 0):
-<<<<<<< HEAD
-        try:
-            dirs = ftp.nlst()
-        except ftplib.error_perm as resp:
-            if str(resp) == "550 No files found":
-                print("No files in this directory")
-            else:
-                raise
-=======
         links = soup.find_all('a', href=True)
         dirs = []
         for link in links:
             if link['href'].count('/') == 1:
                 dirs.append(link['href'])
->>>>>>> 444aab11
         # only want to keep file portion of the string
         format_str = dir_split[-1]
     elif len(dir_split) == 2:
         # no extra directories
         dirs = ['']
     else:
-<<<<<<< HEAD
-        raise ValueError('Only travereses one extra level of directory.')
-
-    full_files = []
-    for direct in dirs:
-        ftp.cwd(ftp_dict['dir']+'/'+direct)
-        try:
-            files = ftp.nlst()
-            full_files.extend(files)
-        except ftplib.error_perm as resp:
-            if str(resp) == "550 No files found":
-                print("No files in this directory")
-            else:
-                raise
-    ftp.close()
-=======
         raise ValueError('Only traverses one extra level of directory.')
 
     full_files = []
@@ -519,18 +384,12 @@
             if slink['href'].count('.cdf') == 1:
                 full_files.append(slink['href'])
 
->>>>>>> 444aab11
     # parse remote filenames to get date information
     if delimiter is None:
         stored = pysat._files.parse_fixed_width_filenames(full_files,
                                                           format_str)
     else:
-<<<<<<< HEAD
-        stored = pysat._files.parse_delimited_filenames(full_files, format_str,
-                                                        delimiter)
-=======
         stored = pysat._files.parse_delimited_filenames(full_files,
                                                         format_str, delimiter)
->>>>>>> 444aab11
     # process the parsed filenames and return a properly formatted Series
     return pysat._files.process_parsed_filenames(stored, two_digit_year_break)