# -*- coding: utf-8 -*-
"""
Produces fake instrument data for testing.
"""

import datetime as dt
import functools
import logging
import numpy as np
import warnings

import pandas as pds

import pysat
from pysat.instruments.methods import testing as mm_test

logger = logging.getLogger(__name__)

platform = 'pysat'
name = 'testing2d'
tags = {'': 'Regular testing data set'}
inst_ids = {'': ['']}
_test_dates = {'': {'': dt.datetime(2009, 1, 1)}}


def init(self):
    """Initializes the Instrument object with instrument specific values.

    Runs once upon instantiation.

    Parameters
    ----------
    self : pysat.Instrument
        This object

    """

    self.new_thing = True
    logger.info(mm_test.ackn_str)
    self.acknowledgements = mm_test.ackn_str
    self.references = mm_test.refs
    return


def default(inst):
    """Default customization function.

    This routine is automatically applied to the Instrument object
    on every load by the pysat nanokernel (first in queue).

    Parameters
    ----------
    self : pysat.Instrument
        This object

    """

    pass


<<<<<<< HEAD
def load(fnames, tag=None, sat_id=None, malformed_index=False,
         num_samples=None):
=======
def load(fnames, tag=None, inst_id=None, malformed_index=False):
>>>>>>> b926b968
    """ Loads the test files

    Parameters
    ----------
    fnames : list
        List of filenames
    tag : str or NoneType
        Instrument tag (accepts '')
    inst_id : str or NoneType
        Instrument satellite ID (accepts '' or a number (i.e., '10'), which
        specifies the number of data points to include in the test instrument)
    malformed_index : bool
        If True, the time index will be non-unique and non-monotonic.
        (default=False)
    num_samples : int
        Number of samples per day

    Returns
    -------
    data : pds.DataFrame
        Testing data
    meta : pysat.Meta
        Metadataxs

    """

    # create an artifical satellite data set
    iperiod = mm_test.define_period()
    drange = mm_test.define_range()
    if num_samples is None:
        if sat_id != '':
            estr = ' '.join(('sat_id will no longer be supported',
                             'for setting the number of samples per day.'))
            warnings.warn(estr, DeprecationWarning)
            num_samples = int(sat_id)
        else:
            num_samples = 864

    # Using 100s frequency for compatibility with seasonal analysis unit tests
<<<<<<< HEAD
    uts, index, dates = mm_test.generate_times(fnames, num_samples,
                                               freq='100S')
=======
    uts, index, date = mm_test.generate_times(fnames, inst_id, freq='100S')
>>>>>>> b926b968
    # seed DataFrame with UT array
    data = pds.DataFrame(np.mod(uts, 86400.), columns=['uts'])

    # need to create simple orbits here. Have start of first orbit
    # at 2009,1, 0 UT. 14.84 orbits per day
    # figure out how far in time from the root start
    # use that info to create a signal that is continuous from that start
    # going to presume there are 5820 seconds per orbit (97 minute period)
    time_delta = dates[0] - dt.datetime(2009, 1, 1)
    # mlt runs 0-24 each orbit.
    data['mlt'] = mm_test.generate_fake_data(time_delta.total_seconds(), uts,
                                             period=iperiod['lt'],
                                             data_range=drange['lt'])
    # do slt, 20 second offset from mlt
    data['slt'] = mm_test.generate_fake_data(time_delta.total_seconds() + 20,
                                             uts, period=iperiod['lt'],
                                             data_range=drange['lt'])
    # create a fake longitude, resets every 6240 seconds
    # sat moves at 360/5820 deg/s, Earth rotates at 360/86400, takes extra time
    # to go around full longitude
    data['longitude'] = mm_test.generate_fake_data(time_delta.total_seconds(),
                                                   uts, period=iperiod['lon'],
                                                   data_range=drange['lon'])
    # create latitude signal for testing polar orbits
    angle = mm_test.generate_fake_data(time_delta.total_seconds(),
                                       uts, period=iperiod['angle'],
                                       data_range=drange['angle'])
    data['latitude'] = 90.0 * np.cos(angle)

    # create constant altitude at 400 km
    alt0 = 400.0
    data['altitude'] = alt0 * np.ones(data['latitude'].shape)

    if malformed_index:
        index = index.tolist()
        # nonmonotonic
        index[0:3], index[3:6] = index[3:6], index[0:3]
        # non unique
        index[6:9] = [index[6]] * 3

    data.index = index
    data.index.name = 'epoch'
    # higher rate time signal (for scalar >= 2)
    # this time signal used for 2D profiles associated with each time in main
    # DataFrame
    high_rate_template = pds.date_range(dates[0],
                                        dates[0] + pds.DateOffset(hours=0,
                                                                  minutes=1,
                                                                  seconds=39),
                                        freq='2S')

    # create a few simulated profiles
    # DataFrame at each time with mixed variables
    profiles = []
    # DataFrame at each time with numeric variables only
    alt_profiles = []
    # Serie at each time, numeric data only
    series_profiles = []
    # frame indexed by date times
    frame = pds.DataFrame({'density': data.loc[data.index[0:50],
                                               'mlt'].values.copy(),
                           'dummy_str': ['test'] * 50,
                           'dummy_ustr': [u'test'] * 50},
                          index=data.index[0:50],
                          columns=['density', 'dummy_str', 'dummy_ustr'])
    # frame indexed by float
    dd = np.arange(50) * 1.2
    ff = np.arange(50) / 50.
    ii = np.arange(50) * 0.5
    frame_alt = pds.DataFrame({'density': dd, 'fraction': ff},
                              index=ii,
                              columns=['density', 'fraction'])
    # series version of storage
    series_alt = pds.Series(dd, index=ii, name='series_profiles')

    for time in data.index:
        frame.index = high_rate_template + (time - data.index[0])
        profiles.append(frame)
        alt_profiles.append(frame_alt)
        series_profiles.append(series_alt)
    # store multiple data types into main frame
    data['profiles'] = pds.Series(profiles, index=data.index)
    data['alt_profiles'] = pds.Series(alt_profiles, index=data.index)
    data['series_profiles'] = pds.Series(series_profiles, index=data.index)
    return data, meta.copy()


list_files = functools.partial(mm_test.list_files, test_dates=_test_dates)
list_remote_files = functools.partial(mm_test.list_remote_files,
                                      test_dates=_test_dates)
download = functools.partial(mm_test.download)


# create very limited metadata
meta = pysat.Meta()
meta['uts'] = {'units': 's', 'long_name': 'Universal Time'}
meta['mlt'] = {'units': 'hours', 'long_name': 'Magnetic Local Time'}
meta['slt'] = {'units': 'hours', 'long_name': 'Solar Local Time'}
meta['longitude'] = {'units': 'degrees', 'long_name': 'Longitude'}
meta['latitude'] = {'units': 'degrees', 'long_name': 'Latitude'}
meta['altitude'] = {'units': 'km', 'long_name': 'Altitude'}
series_profile_meta = pysat.Meta()
series_profile_meta['series_profiles'] = {'units': '', 'long_name': 'series'}
meta['series_profiles'] = {'meta': series_profile_meta, 'units': '',
                           'long_name': 'series'}
profile_meta = pysat.Meta()
profile_meta['density'] = {'units': '', 'long_name': 'profiles'}
profile_meta['dummy_str'] = {'units': '', 'long_name': 'profiles'}
profile_meta['dummy_ustr'] = {'units': '', 'long_name': 'profiles'}
meta['profiles'] = {'meta': profile_meta, 'units': '', 'long_name': 'profiles'}
alt_profile_meta = pysat.Meta()
alt_profile_meta['density'] = {'units': '', 'long_name': 'profiles'}
alt_profile_meta['fraction'] = {'units': '', 'long_name': 'profiles'}
meta['alt_profiles'] = {'meta': alt_profile_meta, 'units': '',
                        'long_name': 'profiles'}<|MERGE_RESOLUTION|>--- conflicted
+++ resolved
@@ -58,12 +58,8 @@
     pass
 
 
-<<<<<<< HEAD
-def load(fnames, tag=None, sat_id=None, malformed_index=False,
+def load(fnames, tag=None, inst_id=None, malformed_index=False,
          num_samples=None):
-=======
-def load(fnames, tag=None, inst_id=None, malformed_index=False):
->>>>>>> b926b968
     """ Loads the test files
 
     Parameters
@@ -73,13 +69,12 @@
     tag : str or NoneType
         Instrument tag (accepts '')
     inst_id : str or NoneType
-        Instrument satellite ID (accepts '' or a number (i.e., '10'), which
-        specifies the number of data points to include in the test instrument)
+        Instrument satellite ID (accepts '')
     malformed_index : bool
         If True, the time index will be non-unique and non-monotonic.
         (default=False)
     num_samples : int
-        Number of samples per day
+        Number of samples
 
     Returns
     -------
@@ -94,21 +89,17 @@
     iperiod = mm_test.define_period()
     drange = mm_test.define_range()
     if num_samples is None:
-        if sat_id != '':
-            estr = ' '.join(('sat_id will no longer be supported',
+        if inst_id != '':
+            estr = ' '.join(('inst_id will no longer be supported',
                              'for setting the number of samples per day.'))
             warnings.warn(estr, DeprecationWarning)
-            num_samples = int(sat_id)
+            num_samples = int(inst_id)
         else:
             num_samples = 864
 
     # Using 100s frequency for compatibility with seasonal analysis unit tests
-<<<<<<< HEAD
     uts, index, dates = mm_test.generate_times(fnames, num_samples,
                                                freq='100S')
-=======
-    uts, index, date = mm_test.generate_times(fnames, inst_id, freq='100S')
->>>>>>> b926b968
     # seed DataFrame with UT array
     data = pds.DataFrame(np.mod(uts, 86400.), columns=['uts'])
 
