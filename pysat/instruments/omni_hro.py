# -*- coding: utf-8 -*-
"""Supports OMNI Combined, Definitive, IMF and Plasma Data, and Energetic
Proton Fluxes, Time-Shifted to the Nose of the Earth's Bow Shock, plus Solar
and Magnetic Indices. Downloads data from the NASA Coordinated Data Analysis
Web (CDAWeb). Supports both 5 and 1 minute files.

Parameters
----------
platform : string
    'omni'
name : string
    'hro'
tag : string
    Select time between samples, one of {'1min', '5min'}

Note
----
Files are stored by the first day of each month. When downloading use
omni.download(start, stop, freq='MS') to only download days that could possibly
have data.  'MS' gives a monthly start frequency.

This material is based upon work supported by the
National Science Foundation under Grant Number 1259508.

Any opinions, findings, and conclusions or recommendations expressed in this
material are those of the author(s) and do not necessarily reflect the views
of the National Science Foundation.


Warnings
--------
- Currently no cleaning routine. Though the CDAWEB description indicates that
  these level-2 products are expected to be ok.
- Module not written by OMNI team.

Custom Functions
-----------------
time_shift_to_magnetic_poles : Shift time from bowshock to intersection with
                               one of the magnetic poles
calculate_clock_angle : Calculate the clock angle and IMF mag in the YZ plane
calculate_imf_steadiness : Calculate the IMF steadiness using clock angle and
                           magnitude in the YZ plane
calculate_dayside_reconnection : Calculate the dayside reconnection rate
"""

from __future__ import print_function
from __future__ import absolute_import
import os
import sys
import functools

from . import nasa_cdaweb_methods as cdw

import pandas as pds
import numpy as np

import pysat

platform = 'omni'
name = 'hro'
tags = {'1min': '1-minute time averaged data',
        '5min': '5-minute time averaged data'}
<<<<<<< HEAD
sat_ids = {'': ['1min', '5min']}
test_dates = {'': {'1min': pysat.datetime(2009, 1, 1),
                   '5min': pysat.datetime(2009, 1, 1)}}


def list_files(tag=None, sat_id=None, data_path=None, format_str=None):
    """Return a Pandas Series of every file for chosen satellite data

    Parameters
    -----------
    tag : (string or NoneType)
        Denotes type of file to load.  Accepted types are '1min' and '5min'.
        (default=None)
    sat_id : (string or NoneType)
        Specifies the satellite ID for a constellation.  Not used.
        (default=None)
    data_path : (string or NoneType)
        Path to data directory.  If None is specified, the value previously
        set in Instrument.files.data_path is used.  (default=None)
    format_str : (string or NoneType)
        User specified file format.  If None is specified, the default
        formats associated with the supplied tags are used. (default=None)

    Returns
    --------
    pysat.Files.from_os : (pysat._files.Files)
        A class containing the verified available files
    """
    if format_str is None and data_path is not None:
        if (tag == '1min') | (tag == '5min'):
            min_fmt = ''.join(['omni_hro_', tag,
                               '{year:4d}{month:02d}{day:02d}_v01.cdf'])
            files = pysat.Files.from_os(data_path=data_path,
                                        format_str=min_fmt)
            # files are by month, just add date to monthly filename for
            # each day of the month. load routine will use date to select out
            # appropriate data
            if not files.empty:
                files.ix[files.index[-1] + pds.DateOffset(months=1) -
                         pds.DateOffset(days=1)] = files.iloc[-1]
                files = files.asfreq('D', 'pad')
                # add the date to the filename
                files = files + '_' + files.index.strftime('%Y-%m-%d')
            return files
        else:
            raise ValueError('Unknown tag')
    elif format_str is None:
        estr = 'A directory must be passed to the loading routine for OMNI HRO'
        raise ValueError(estr)
    else:
        return pysat.Files.from_os(data_path=data_path, format_str=format_str)


def load(fnames, tag=None, sat_id=None):
    import pysatCDF

    if len(fnames) <= 0:
        return pysat.DataFrame(None), None
    else:
        # pull out date appended to filename
        fname = fnames[0][0:-11]
        date = pysat.datetime.strptime(fnames[0][-10:], '%Y-%m-%d')
        with pysatCDF.CDF(fname) as cdf:
            data, meta = cdf.to_pysat()
            # pick out data for date
            data = data.ix[date:date+pds.DateOffset(days=1) -
                           pds.DateOffset(microseconds=1)]
            return data, meta
=======
sat_ids = {'': ['5min']}
test_dates = {'': {'1min': pysat.datetime(2009, 1, 1),
                   '5min': pysat.datetime(2009, 1, 1)}}

# support list files routine
# use the default CDAWeb method
fname1 = 'omni_hro_1min_{year:4d}{month:02d}{day:02d}_v01.cdf'
fname5 = 'omni_hro_5min_{year:4d}{month:02d}{day:02d}_v01.cdf'
supported_tags = {'': {'1min': fname1,
                       '5min': fname5}}
list_files = functools.partial(cdw.list_files,
                               supported_tags=supported_tags,
                               fake_daily_files_from_monthly=True)

# support load routine
# use the default CDAWeb method
load = functools.partial(cdw.load, fake_daily_files_from_monthly=True)

# support download routine
# use the default CDAWeb method
basic_tag1 = {'dir': '/pub/data/omni/omni_cdaweb/hro_1min',
              'remote_fname': '{year:4d}/' + fname1,
              'local_fname': fname1}
basic_tag5 = {'dir': '/pub/data/omni/omni_cdaweb/hro_5min',
              'remote_fname': '{year:4d}/' + fname5,
              'local_fname': fname5}
supported_tags = {'': {'1min': basic_tag1,
                       '5min': basic_tag5}}
download = functools.partial(cdw.download,
                             supported_tags,
                             fake_daily_files_from_monthly=True)

>>>>>>> 444aab11


def clean(omni):
    for fill_attr in ["fillval", "fill"]:
        # case insensitive check for attribute name
        if omni.meta.has_attr(fill_attr):
            # get real name
            fill_attr = omni.meta.attr_case_name(fill_attr)
            for key in omni.data.columns:
                if key != 'Epoch':
                    idx, = np.where(omni[key] == omni.meta[key, fill_attr])
                    omni[idx, key] = np.nan
    return


def time_shift_to_magnetic_poles(inst):
    """ OMNI data is time-shifted to bow shock. Time shifted again
    to intersections with magnetic pole.

    Parameters
    -----------
    inst : Instrument class object
        Instrument with OMNI HRO data

    Notes
    ---------
    Time shift calculated using distance to bow shock nose (BSN)
    and velocity of solar wind along x-direction.

    Warnings
    --------
    Use at own risk.

    """

    # need to fill in Vx to get an estimate of what is going on
    inst['Vx'] = inst['Vx'].interpolate('nearest')
    inst['Vx'] = inst['Vx'].fillna(method='backfill')
    inst['Vx'] = inst['Vx'].fillna(method='pad')

    inst['BSN_x'] = inst['BSN_x'].interpolate('nearest')
    inst['BSN_x'] = inst['BSN_x'].fillna(method='backfill')
    inst['BSN_x'] = inst['BSN_x'].fillna(method='pad')

    # make sure there are no gaps larger than a minute
    inst.data = inst.data.resample('1T').interpolate('time')

    time_x = inst['BSN_x']*6371.2/-inst['Vx']
    idx, = np.where(np.isnan(time_x))
    if len(idx) > 0:
        print(time_x[idx])
        print(time_x)
    time_x_offset = [pds.DateOffset(seconds=time)
                     for time in time_x.astype(int)]
    new_index = []
    for i, time in enumerate(time_x_offset):
        new_index.append(inst.data.index[i] + time)
    inst.data.index = new_index
    inst.data = inst.data.sort_index()
<<<<<<< HEAD

    return


def download(date_array, tag, sat_id='', data_path=None, user=None,
             password=None):
    """ download OMNI data, layout consistent with pysat

    Parameters
    -----------
    data_array : np.array
    tag : string
        String denoting the type of file to load, accepted values are '1min'
        and '5min'
    sat_id : string
        Not used (default='')
    data_path : string or NoneType
        Data path to save downloaded files to (default=None)
    user : string or NoneType
        Not used, CDAWeb allows anonymous users (default=None)
    password : string or NoneType
        Not used, CDAWeb provides password (default=None)
    """
    import os
    import ftplib

    ftp = ftplib.FTP('cdaweb.gsfc.nasa.gov')   # connect to host, default port
    ftp.login()               # user anonymous, passwd anonymous@

    if (tag == '1min') | (tag == '5min'):
        ftp.cwd('/pub/data/omni/omni_cdaweb/hro_'+tag)

        for date in date_array:
            fname = '{year1:4d}/omni_hro_' + tag + \
                    '_{year2:4d}{month:02d}{day:02d}_v01.cdf'
            fname = fname.format(year1=date.year, year2=date.year,
                                 month=date.month, day=date.day)
            local_fname = ''.join(['omni_hro_', tag, \
            '_{year:4d}{month:02d}{day:02d}_v01.cdf']).format(year=date.year,
                                                              month=date.month,
                                                              day=date.day)
            saved_fname = os.path.join(data_path, local_fname)
            try:
                print('Downloading file for '+date.strftime('%D'))
                sys.stdout.flush()
                ftp.retrbinary('RETR '+fname, open(saved_fname, 'wb').write)
            except ftplib.error_perm as exception:
                # if exception[0][0:3] != '550':
                if str(exception.args[0]).split(" ", 1)[0] != '550':
                    raise
                else:
                    os.remove(saved_fname)
                    print('File not available for ' + date.strftime('%D'))
    ftp.close()
    # ftp.quit()
=======

>>>>>>> 444aab11
    return


def calculate_clock_angle(inst):
    """ Calculate IMF clock angle and magnitude of IMF in GSM Y-Z plane

    Parameters
    -----------
    inst : pysat.Instrument
        Instrument with OMNI HRO data
    """

    # Calculate clock angle in degrees
    clock_angle = np.degrees(np.arctan2(inst['BY_GSM'], inst['BZ_GSM']))
    clock_angle[clock_angle < 0.0] += 360.0
    inst['clock_angle'] = pds.Series(clock_angle, index=inst.data.index)

    # Calculate magnitude of IMF in Y-Z plane
    inst['BYZ_GSM'] = pds.Series(np.sqrt(inst['BY_GSM']**2 +
                                         inst['BZ_GSM']**2),
                                 index=inst.data.index)

    return


def calculate_imf_steadiness(inst, steady_window=15, min_window_frac=0.75,
                             max_clock_angle_std=90.0/np.pi, max_bmag_cv=0.5):
    """ Calculate IMF steadiness using clock angle standard deviation and
    the coefficient of variation of the IMF magnitude in the GSM Y-Z plane

    Parameters
    -----------
    inst : pysat.Instrument
        Instrument with OMNI HRO data
    steady_window : int
        Window for calculating running statistical moments in min (default=15)
    min_window_frac : float
        Minimum fraction of points in a window for steadiness to be calculated
        (default=0.75)
    max_clock_angle_std : float
        Maximum standard deviation of the clock angle in degrees (default=22.5)
    max_bmag_cv : float
        Maximum coefficient of variation of the IMF magnitude in the GSM
        Y-Z plane (default=0.5)
    """

    # We are not going to interpolate through missing values
    sample_rate = int(inst.tag[0])
    max_wnum = np.floor(steady_window / sample_rate)
    if max_wnum != steady_window / sample_rate:
        steady_window = max_wnum * sample_rate
        print("WARNING: sample rate is not a factor of the statistical window")
        print("new statistical window is {:.1f}".format(steady_window))

    min_wnum = int(np.ceil(max_wnum * min_window_frac))

    # Calculate the running coefficient of variation of the BYZ magnitude
    byz_mean = inst['BYZ_GSM'].rolling(min_periods=min_wnum, center=True,
                                       window=steady_window).mean()
    byz_std = inst['BYZ_GSM'].rolling(min_periods=min_wnum, center=True,
                                      window=steady_window).std()
    inst['BYZ_CV'] = pds.Series(byz_std / byz_mean, index=inst.data.index)

    # Calculate the running circular standard deviation of the clock angle
    circ_kwargs = {'high': 360.0, 'low': 0.0}
    ca = inst['clock_angle'][~np.isnan(inst['clock_angle'])]
    ca_std = inst['clock_angle'].rolling(min_periods=min_wnum,
                                         window=steady_window, \
                center=True).apply(pysat.utils.nan_circstd, kwargs=circ_kwargs)
    inst['clock_angle_std'] = pds.Series(ca_std, index=inst.data.index)

    # Determine how long the clock angle and IMF magnitude are steady
    imf_steady = np.zeros(shape=inst.data.index.shape)

    steady = False
    for i, cv in enumerate(inst.data['BYZ_CV']):
        if steady:
            del_min = int((inst.data.index[i] -
                           inst.data.index[i-1]).total_seconds() / 60.0)
            if np.isnan(cv) or np.isnan(ca_std[i]) or del_min > sample_rate:
                # Reset the steadiness flag if fill values are encountered, or
                # if an entry is missing
                steady = False

        if cv <= max_bmag_cv and ca_std[i] <= max_clock_angle_std:
            # Steadiness conditions have been met
            if steady:
                imf_steady[i] = imf_steady[i-1]

            imf_steady[i] += sample_rate
            steady = True

    inst['IMF_Steady'] = pds.Series(imf_steady, index=inst.data.index)
    return


def calculate_dayside_reconnection(inst):
    """ Calculate the dayside reconnection rate (Milan et al. 2014)

    Parameters
    -----------
    inst : pysat.Instrument
        Instrument with OMNI HRO data, requires BYZ_GSM and clock_angle

    Notes
    --------
    recon_day = 3.8 Re (Vx / 4e5 m/s)^1/3 Vx B_yz (sin(theta/2))^9/2
    """
    rearth = 6371008.8
    sin_htheta = np.power(np.sin(np.radians(0.5 * inst['clock_angle'])), 4.5)
    byz = inst['BYZ_GSM'] * 1.0e-9
    vx = inst['flow_speed'] * 1000.0

    recon_day = 3.8 * rearth * vx * byz * sin_htheta * np.power((vx / 4.0e5),
                                                                1.0/3.0)
    inst['recon_day'] = pds.Series(recon_day, index=inst.data.index)
    return<|MERGE_RESOLUTION|>--- conflicted
+++ resolved
@@ -60,76 +60,6 @@
 name = 'hro'
 tags = {'1min': '1-minute time averaged data',
         '5min': '5-minute time averaged data'}
-<<<<<<< HEAD
-sat_ids = {'': ['1min', '5min']}
-test_dates = {'': {'1min': pysat.datetime(2009, 1, 1),
-                   '5min': pysat.datetime(2009, 1, 1)}}
-
-
-def list_files(tag=None, sat_id=None, data_path=None, format_str=None):
-    """Return a Pandas Series of every file for chosen satellite data
-
-    Parameters
-    -----------
-    tag : (string or NoneType)
-        Denotes type of file to load.  Accepted types are '1min' and '5min'.
-        (default=None)
-    sat_id : (string or NoneType)
-        Specifies the satellite ID for a constellation.  Not used.
-        (default=None)
-    data_path : (string or NoneType)
-        Path to data directory.  If None is specified, the value previously
-        set in Instrument.files.data_path is used.  (default=None)
-    format_str : (string or NoneType)
-        User specified file format.  If None is specified, the default
-        formats associated with the supplied tags are used. (default=None)
-
-    Returns
-    --------
-    pysat.Files.from_os : (pysat._files.Files)
-        A class containing the verified available files
-    """
-    if format_str is None and data_path is not None:
-        if (tag == '1min') | (tag == '5min'):
-            min_fmt = ''.join(['omni_hro_', tag,
-                               '{year:4d}{month:02d}{day:02d}_v01.cdf'])
-            files = pysat.Files.from_os(data_path=data_path,
-                                        format_str=min_fmt)
-            # files are by month, just add date to monthly filename for
-            # each day of the month. load routine will use date to select out
-            # appropriate data
-            if not files.empty:
-                files.ix[files.index[-1] + pds.DateOffset(months=1) -
-                         pds.DateOffset(days=1)] = files.iloc[-1]
-                files = files.asfreq('D', 'pad')
-                # add the date to the filename
-                files = files + '_' + files.index.strftime('%Y-%m-%d')
-            return files
-        else:
-            raise ValueError('Unknown tag')
-    elif format_str is None:
-        estr = 'A directory must be passed to the loading routine for OMNI HRO'
-        raise ValueError(estr)
-    else:
-        return pysat.Files.from_os(data_path=data_path, format_str=format_str)
-
-
-def load(fnames, tag=None, sat_id=None):
-    import pysatCDF
-
-    if len(fnames) <= 0:
-        return pysat.DataFrame(None), None
-    else:
-        # pull out date appended to filename
-        fname = fnames[0][0:-11]
-        date = pysat.datetime.strptime(fnames[0][-10:], '%Y-%m-%d')
-        with pysatCDF.CDF(fname) as cdf:
-            data, meta = cdf.to_pysat()
-            # pick out data for date
-            data = data.ix[date:date+pds.DateOffset(days=1) -
-                           pds.DateOffset(microseconds=1)]
-            return data, meta
-=======
 sat_ids = {'': ['5min']}
 test_dates = {'': {'1min': pysat.datetime(2009, 1, 1),
                    '5min': pysat.datetime(2009, 1, 1)}}
@@ -162,8 +92,6 @@
                              supported_tags,
                              fake_daily_files_from_monthly=True)
 
->>>>>>> 444aab11
-
 
 def clean(omni):
     for fill_attr in ["fillval", "fill"]:
@@ -222,65 +150,7 @@
         new_index.append(inst.data.index[i] + time)
     inst.data.index = new_index
     inst.data = inst.data.sort_index()
-<<<<<<< HEAD
-
-    return
-
-
-def download(date_array, tag, sat_id='', data_path=None, user=None,
-             password=None):
-    """ download OMNI data, layout consistent with pysat
-
-    Parameters
-    -----------
-    data_array : np.array
-    tag : string
-        String denoting the type of file to load, accepted values are '1min'
-        and '5min'
-    sat_id : string
-        Not used (default='')
-    data_path : string or NoneType
-        Data path to save downloaded files to (default=None)
-    user : string or NoneType
-        Not used, CDAWeb allows anonymous users (default=None)
-    password : string or NoneType
-        Not used, CDAWeb provides password (default=None)
-    """
-    import os
-    import ftplib
-
-    ftp = ftplib.FTP('cdaweb.gsfc.nasa.gov')   # connect to host, default port
-    ftp.login()               # user anonymous, passwd anonymous@
-
-    if (tag == '1min') | (tag == '5min'):
-        ftp.cwd('/pub/data/omni/omni_cdaweb/hro_'+tag)
-
-        for date in date_array:
-            fname = '{year1:4d}/omni_hro_' + tag + \
-                    '_{year2:4d}{month:02d}{day:02d}_v01.cdf'
-            fname = fname.format(year1=date.year, year2=date.year,
-                                 month=date.month, day=date.day)
-            local_fname = ''.join(['omni_hro_', tag, \
-            '_{year:4d}{month:02d}{day:02d}_v01.cdf']).format(year=date.year,
-                                                              month=date.month,
-                                                              day=date.day)
-            saved_fname = os.path.join(data_path, local_fname)
-            try:
-                print('Downloading file for '+date.strftime('%D'))
-                sys.stdout.flush()
-                ftp.retrbinary('RETR '+fname, open(saved_fname, 'wb').write)
-            except ftplib.error_perm as exception:
-                # if exception[0][0:3] != '550':
-                if str(exception.args[0]).split(" ", 1)[0] != '550':
-                    raise
-                else:
-                    os.remove(saved_fname)
-                    print('File not available for ' + date.strftime('%D'))
-    ftp.close()
-    # ftp.quit()
-=======
-
->>>>>>> 444aab11
+
     return
 
 
@@ -348,8 +218,9 @@
     circ_kwargs = {'high': 360.0, 'low': 0.0}
     ca = inst['clock_angle'][~np.isnan(inst['clock_angle'])]
     ca_std = inst['clock_angle'].rolling(min_periods=min_wnum,
-                                         window=steady_window, \
-                center=True).apply(pysat.utils.nan_circstd, kwargs=circ_kwargs)
+                                         window=steady_window,
+                                         center=True).apply(pysat.utils.nan_circstd,
+                                                            kwargs=circ_kwargs)
     inst['clock_angle_std'] = pds.Series(ca_std, index=inst.data.index)
 
     # Determine how long the clock angle and IMF magnitude are steady
