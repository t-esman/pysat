# -*- coding: utf-8 -*-
"""
Produces fake instrument data for testing.
"""
from __future__ import print_function
from __future__ import absolute_import
import datetime as dt
import functools
import numpy as np

import xarray as xr

import pysat
from pysat.instruments.methods import testing as mm_test

platform = 'pysat'
name = 'testing2d_xarray'

pandas_format = False
<<<<<<< HEAD
_test_dates = {'': {'': dt.datetime(2009, 1, 1)}}
=======
tags = {'': 'Regular testing data set'}
sat_ids = {'': ['']}
_test_dates = {'': {'': pysat.datetime(2009, 1, 1)}}
>>>>>>> 3beee9fd


def init(self):
    """Initializes the Instrument object with instrument specific values.

    Runs once upon instantiation.

    Parameters
    ----------
    self : pysat.Instrument
        This object

    Returns
    --------
    Void : (NoneType)
        Object modified in place.


    """

    self.new_thing = True


def default(inst):
    """Default customization function.

    This routine is automatically applied to the Instrument object
    on every load by the pysat nanokernel (first in queue).

    Parameters
    ----------
    self : pysat.Instrument
        This object

    Returns
    --------
    Void : (NoneType)
        Object modified in place.


    """

    pass


def load(fnames, tag=None, sat_id=None, malformed_index=False):
    """ Loads the test files

    Parameters
    ----------
    fnames : (list)
        List of filenames
    tag : (str or NoneType)
        Instrument tag (accepts '')
    sat_id : (str or NoneType)
        Instrument satellite ID (accepts '' or a number (i.e., '10'), which
        specifies the number of data points to include in the test instrument)
    malformed_index : bool (False)
        If True, the time index will be non-unique and non-monotonic.

    Returns
    -------
    data : (xr.Dataset)
        Testing data
    meta : (pysat.Meta)
        Metadataxs

    """

    # create an artifical satellite data set
    iperiod = mm_test.define_period()
    drange = mm_test.define_range()
    # Using 100s frequency for compatibility with seasonal analysis unit tests
    uts, index, date = mm_test.generate_times(fnames, sat_id, freq='100S')

    if malformed_index:
        index = index.tolist()
        # nonmonotonic
        index[0:3], index[3:6] = index[3:6], index[0:3]
        # non unique
        index[6:9] = [index[6]]*3
    data = xr.Dataset({'uts': (('time'), index)}, coords={'time': index})

    # need to create simple orbits here. Have start of first orbit
    # at 2009,1, 0 UT. 14.84 orbits per day
    # figure out how far in time from the root start
    # use that info to create a signal that is continuous from that start
    # going to presume there are 5820 seconds per orbit (97 minute period)
    time_delta = date - dt.datetime(2009, 1, 1)

    # mlt runs 0-24 each orbit.
    mlt = mm_test.generate_fake_data(time_delta.total_seconds(), uts,
                                     period=iperiod['lt'],
                                     data_range=drange['lt'])
    data['mlt'] = (('time'), mlt)

    # do slt, 20 second offset from mlt
    slt = mm_test.generate_fake_data(time_delta.total_seconds()+20, uts,
                                     period=iperiod['lt'],
                                     data_range=drange['lt'])
    data['slt'] = (('time'), slt)

    # create a fake satellite longitude, resets every 6240 seconds
    # sat moves at 360/5820 deg/s, Earth rotates at 360/86400, takes extra time
    # to go around full longitude
    longitude = mm_test.generate_fake_data(time_delta.total_seconds(), uts,
                                           period=iperiod['lon'],
                                           data_range=drange['lon'])
    data['longitude'] = (('time'), longitude)

    # create fake satellite latitude for testing polar orbits
    angle = mm_test.generate_fake_data(time_delta.total_seconds(), uts,
                                       period=iperiod['angle'],
                                       data_range=drange['angle'])
    latitude = 90.0 * np.cos(angle)
    data['latitude'] = (('time'), latitude)

    # create constant altitude at 400 km for a satellite that has yet
    # to experience orbital decay
    alt0 = 400.0
    altitude = alt0 * np.ones(data['latitude'].shape)
    data['altitude'] = (('time'), altitude)

    # create some fake data to support testing of averaging routines
    mlt_int = data['mlt'].astype(int)
    long_int = (data['longitude'] / 15.).astype(int)
    data['dummy1'] = (('time'), mlt_int)
    data['dummy2'] = (('time'), long_int)
    data['dummy3'] = (('time'), mlt_int + long_int * 1000.)
    data['dummy4'] = (('time'), uts)

    # Add dummy coords
    data.coords['x'] = (('x'), np.arange(17))
    data.coords['y'] = (('y'), np.arange(17))
    data.coords['z'] = (('z'), np.arange(15))

    # create altitude 'profile' at each location to simulate remote data
    num = len(data['uts'])
    data['profiles'] = \
        (('time', 'profile_height'),
         data['dummy3'].values[:, np.newaxis] * np.ones((num, 15)))
    data.coords['profile_height'] = ('profile_height', np.arange(15))

    # profiles that could have different altitude values
    data['variable_profiles'] = \
        (('time', 'z'),
         data['dummy3'].values[:, np.newaxis] * np.ones((num, 15)))
    data.coords['variable_profile_height'] = \
        (('time', 'z'),
         np.arange(15)[np.newaxis, :]*np.ones((num, 15)))

    # Create fake image type data, projected to lat / lon at some location
    # from satellite
    data['images'] = \
        (('time', 'x', 'y'),
         data['dummy3'].values[:,
                               np.newaxis,
                               np.newaxis] * np.ones((num, 17, 17)))
    data.coords['image_lat'] = \
        (('time', 'x', 'y'),
         np.arange(17)[np.newaxis,
                       np.newaxis,
                       :]*np.ones((num, 17, 17)))
    data.coords['image_lon'] = \
        (('time', 'x', 'y'),
         np.arange(17)[np.newaxis,
                       np.newaxis,
                       :] * np.ones((num, 17, 17)))

    return data, meta.copy()


list_files = functools.partial(mm_test.list_files, test_dates=_test_dates)
download = functools.partial(mm_test.download)


# create very limited metadata
meta = pysat.Meta()
meta['uts'] = {'units': 's', 'long_name': 'Universal Time'}
meta['mlt'] = {'units': 'hours', 'long_name': 'Magnetic Local Time'}
meta['slt'] = {'units': 'hours', 'long_name': 'Solar Local Time'}
meta['longitude'] = {'units': 'degrees', 'long_name': 'Longitude'}
meta['latitude'] = {'units': 'degrees', 'long_name': 'Latitude'}
meta['altitude'] = {'units': 'km', 'long_name': 'Altitude'}
series_profile_meta = pysat.Meta()
series_profile_meta['series_profiles'] = {'units': '', 'long_name': 'series'}
meta['series_profiles'] = {'meta': series_profile_meta, 'units': '',
                           'long_name': 'series'}
profile_meta = pysat.Meta()
profile_meta['density'] = {'units': '', 'long_name': 'profiles'}
profile_meta['dummy_str'] = {'units': '', 'long_name': 'profiles'}
profile_meta['dummy_ustr'] = {'units': '', 'long_name': 'profiles'}
meta['profiles'] = {'meta': profile_meta, 'units': '', 'long_name': 'profiles'}
alt_profile_meta = pysat.Meta()
alt_profile_meta['density'] = {'units': '', 'long_name': 'profiles'}
alt_profile_meta['fraction'] = {'units': '', 'long_name': 'profiles'}
meta['alt_profiles'] = {'meta': alt_profile_meta, 'units': '',
                        'long_name': 'profiles'}<|MERGE_RESOLUTION|>--- conflicted
+++ resolved
@@ -17,13 +17,9 @@
 name = 'testing2d_xarray'
 
 pandas_format = False
-<<<<<<< HEAD
-_test_dates = {'': {'': dt.datetime(2009, 1, 1)}}
-=======
 tags = {'': 'Regular testing data set'}
 sat_ids = {'': ['']}
-_test_dates = {'': {'': pysat.datetime(2009, 1, 1)}}
->>>>>>> 3beee9fd
+_test_dates = {'': {'': dt.datetime(2009, 1, 1)}}
 
 
 def init(self):
