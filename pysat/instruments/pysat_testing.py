--- conflicted
+++ resolved
@@ -93,18 +93,6 @@
 
 
 def init(self):
-<<<<<<< HEAD
-    # set test parameter
-    self.new_thing=True 
-    # mess with file dates if kwarg option present
-    if 'mangle_file_dates' in self.kwargs:
-        if self.kwargs['mangle_file_dates']:
-            self.files.files.index = self.files.files.index + pds.DateOffset(minutes=5)
-                
-def load(fnames, tag=None, sat_id=None, sim_multi_file_right=False,
-        sim_multi_file_left=False, root_date=None, malformed_index=False,
-        **kwargs):
-=======
     """ Initialization function
 
     Parameters
@@ -125,7 +113,8 @@
 
 
 def load(fnames, tag=None, sat_id=None, sim_multi_file_right=False,
-         sim_multi_file_left=False, root_date=None, file_date_range=None):
+         sim_multi_file_left=False, root_date=None, file_date_range=None,
+         malformed_index=False):
     """ Loads the test files
 
     Parameters
@@ -150,6 +139,8 @@
         Range of dates for files or None, if this optional arguement is not
         used
         (default=None)
+    malformed_index : bool (default=False)
+        If True, time index for simulation will be non-unique and non-monotonic.
 
     Returns
     -------
@@ -160,7 +151,6 @@
 
     """
 
->>>>>>> 1e384677
     # create an artifical satellite data set
     parts = os.path.split(fnames[0])[-1].split('-')
     yr = int(parts[0])
@@ -243,9 +233,9 @@
     data['int32_dummy'] = np.ones(len(data), dtype=np.int32)
     data['int64_dummy'] = np.ones(len(data), dtype=np.int64)
     # print (data['string_dummy'])
-<<<<<<< HEAD
     
-    index = pds.date_range(data_date, data_date+pds.DateOffset(seconds=num-1), 
+    index = pds.date_range(data_date, 
+                           data_date+pds.DateOffset(seconds=num-1), 
                            freq='S')
     if malformed_index:
         index = index[0:num].tolist()
@@ -255,13 +245,6 @@
         index[6:9] = [index[6]]*3
         
     data.index=index[0:num]
-=======
-
-    index = pds.date_range(data_date,
-                           data_date + pds.DateOffset(seconds=num-1),
-                           freq='S')
-    data.index = index[0:num]
->>>>>>> 1e384677
     data.index.name = 'Epoch'
     return data, meta.copy()
 
