# -*- coding: utf-8 -*-
"""
Produces fake instrument data for testing.
"""

import datetime as dt
import functools
import logging
import numpy as np
import warnings

import pandas as pds

import pysat
from pysat.instruments.methods import testing as mm_test

logger = logging.getLogger(__name__)

# pysat required parameters
platform = 'pysat'
name = 'testing'

# dictionary of data 'tags' and corresponding description
# tags are used to choose the behaviour of dummy1
tags = {'': 'Regular testing data set',
        'ascend': 'Ascending Integers from 0 testing data set',
        'descend': 'Descending Integers from 0 testing data set',
        'plus10': 'Ascending Integers from 10 testing data set',
        'fives': 'All 5s testing data set',
        'mlt_offset': 'dummy1 is offset by five from regular testing set',
        'no_download': 'simulate an instrument without download support',
        'non_strict': 'simulate an instrument without strict_time_flag'}

# dictionary of satellite IDs, list of corresponding tags
# a numeric string can be used in inst_id to change the number of points per day
inst_ids = {'': ['', 'ascend', 'descend', 'plus10', 'fives', 'mlt_offset',
                 'no_download']}
_test_dates = {'': {'': dt.datetime(2009, 1, 1),
                    'no_download': dt.datetime(2009, 1, 1),
                    'non_strict': dt.datetime(2009, 1, 1)}}
_test_download = {'': {'no_download': False}}


def init(self):
    """Initializes the Instrument object with instrument specific values.

    Runs once upon instantiation.

    Shifts time index of files by 5-minutes if mangle_file_dates
    set to True at pysat.Instrument instantiation.

    Creates a file list for a given range if the file_date_range
    keyword is set at instantiation.

    Parameters
    ----------
    inst : pysat.Instrument
        This object
    file_date_range : pds.date_range
        Optional keyword argument that specifies the range of dates for which
        test files will be created
    mangle_file_dates : bool
        If True, the loaded file list time index is shifted by 5-minutes.

    """

    self.new_thing = True
    logger.info(mm_test.ackn_str)
    self.acknowledgements = mm_test.ackn_str
    self.references = mm_test.refs

    # work on file index if keyword present
    if self.kwargs['file_date_range'] is not None:
        # set list files routine to desired date range
        # attach to the instrument object
        fdr = self.kwargs['file_date_range']
        self._list_rtn = functools.partial(list_files, file_date_range=fdr)
        self.files.refresh()

    # mess with file dates if kwarg option present
    if self.kwargs['mangle_file_dates']:
        self.files.files.index = \
            self.files.files.index + pds.DateOffset(minutes=5)
    return


def default(self):
    """Default customization function.

    This routine is automatically applied to the Instrument object
    on every load by the pysat nanokernel (first in queue).

    Parameters
    ----------
    self : pysat.Instrument
        This object

    """

    pass


def load(fnames, tag=None, inst_id=None, sim_multi_file_right=False,
         sim_multi_file_left=False, root_date=None, file_date_range=None,
         malformed_index=False, mangle_file_dates=False,
         num_samples=None):
    """ Loads the test files

    Parameters
    ----------
    fnames : list
        List of filenames
    tag : str or NoneType
        Instrument tag (accepts '' or a string to change the behaviour of
        dummy1 for constellation testing)
    inst_id : str or NoneType
        Instrument satellite ID (accepts '' or a number (i.e., '10'), which
        specifies the number of data points to include in the test instrument)
    sim_multi_file_right : boolean
        Adjusts date range to be 12 hours in the future or twelve hours beyond
        root_date (default=False)
    sim_multi_file_left : boolean
        Adjusts date range to be 12 hours in the past or twelve hours before
        root_date (default=False)
    root_date : NoneType
        Optional central date, uses _test_dates if not specified.
        (default=None)
    file_date_range : pds.date_range or NoneType
        Range of dates for files or None, if this optional arguement is not
    file_date_range : pds.date_range or NoneType
        Range of dates for files or None, if this optional argument is not
        used. Shift actually performed by the init function.
        (default=None)
    malformed_index : boolean
        If True, time index will be non-unique and non-monotonic (default=False)
    mangle_file_dates : bool
        If True, the loaded file list time index is shifted by 5-minutes.
        This shift is actually performed by the init function.
    num_samples : int
        Number of samples per day

    Returns
    -------
    data : pds.DataFrame
        Testing data
    meta : pysat.Meta
        Metadata

    """

    # create an artificial satellite data set
    iperiod = mm_test.define_period()
    drange = mm_test.define_range()
<<<<<<< HEAD

    if num_samples is None:
        if sat_id != '':
            estr = ' '.join(('sat_id will no longer be supported',
                             'for setting the number of samples per day.'))
            warnings.warn(estr, DeprecationWarning)
            num_samples = int(sat_id)
        else:
            num_samples = 86400
    uts, index, dates = mm_test.generate_times(fnames, num_samples,
                                               freq='1S')
=======
    uts, index, date = mm_test.generate_times(fnames, inst_id, freq='1S')
>>>>>>> b926b968

    # Specify the date tag locally and determine the desired date range
    pds_offset = pds.DateOffset(hours=12)
    if sim_multi_file_right:
        root_date = root_date or _test_dates[''][''] + pds_offset
    elif sim_multi_file_left:
        root_date = root_date or _test_dates[''][''] - pds_offset
    else:
        root_date = root_date or _test_dates['']['']

    # store UTS, mod 86400
    data = pds.DataFrame(np.mod(uts, 86400.), columns=['uts'])

    # need to create simple orbits here. Have start of first orbit default
    # to 1 Jan 2009, 00:00 UT. 14.84 orbits per day
    time_delta = dates[0] - root_date
    data['mlt'] = mm_test.generate_fake_data(time_delta.total_seconds(),
                                             uts, period=iperiod['lt'],
                                             data_range=drange['lt'])

    # do slt, 20 second offset from mlt
    data['slt'] = mm_test.generate_fake_data(time_delta.total_seconds() + 20,
                                             uts, period=iperiod['lt'],
                                             data_range=drange['lt'])

    # create a fake longitude, resets every 6240 seconds
    # sat moves at 360/5820 deg/s, Earth rotates at 360/86400, takes extra time
    # to go around full longitude
    data['longitude'] = mm_test.generate_fake_data(time_delta.total_seconds(),
                                                   uts, period=iperiod['lon'],
                                                   data_range=drange['lon'])

    # create latitude area for testing polar orbits
    angle = mm_test.generate_fake_data(time_delta.total_seconds(),
                                       uts, period=iperiod['angle'],
                                       data_range=drange['angle'])
    data['latitude'] = 90.0 * np.cos(angle)

    # create constant altitude at 400 km
    alt0 = 400.0
    data['altitude'] = alt0 * np.ones(data['latitude'].shape)

    # fake orbit number
    fake_delta = dates[0] - (_test_dates[''][''] - pds.DateOffset(years=1))
    data['orbit_num'] = mm_test.generate_fake_data(fake_delta.total_seconds(),
                                                   uts, period=iperiod['lt'],
                                                   cyclic=False)

    # create some fake data to support testing of averaging routines
    mlt_int = data['mlt'].astype(int)
    long_int = (data['longitude'] / 15.0).astype(int)
    if tag == 'ascend':
        data['dummy1'] = [i for i in range(len(data['mlt']))]
    elif tag == 'descend':
        data['dummy1'] = [-i for i in range(len(data['mlt']))]
    elif tag == 'plus10':
        data['dummy1'] = [i + 10 for i in range(len(data['mlt']))]
    elif tag == 'fives':
        data['dummy1'] = [5 for i in range(len(data['mlt']))]
    elif tag == 'mlt_offset':
        data['dummy1'] = mlt_int + 5
    else:
        data['dummy1'] = mlt_int
    data['dummy2'] = long_int
    data['dummy3'] = mlt_int + long_int * 1000.0
    data['dummy4'] = uts
    data['string_dummy'] = ['test'] * len(data)
    data['unicode_dummy'] = [u'test'] * len(data)
    data['int8_dummy'] = np.ones(len(data), dtype=np.int8)
    data['int16_dummy'] = np.ones(len(data), dtype=np.int16)
    data['int32_dummy'] = np.ones(len(data), dtype=np.int32)
    data['int64_dummy'] = np.ones(len(data), dtype=np.int64)

    # Activate for testing malformed_index, and for instrument_test_class
    if malformed_index or tag == 'non_strict':
        index = index.tolist()
        # nonmonotonic
        index[0:3], index[3:6] = index[3:6], index[0:3]
        # non unique
        index[6:9] = [index[6]] * 3

    data.index = index
    data.index.name = 'Epoch'
    return data, meta.copy()


list_files = functools.partial(mm_test.list_files, test_dates=_test_dates)
list_remote_files = functools.partial(mm_test.list_remote_files,
                                      test_dates=_test_dates)
download = functools.partial(mm_test.download)


meta = pysat.Meta()
meta['uts'] = {'units': 's',
               'long_name': 'Universal Time',
               'custom': False}
meta['Epoch'] = {'units': 'Milliseconds since 1970-1-1',
                 'Bin_Location': 0.5,
                 'notes': 'UTC time at middle of geophysical measurement.',
                 'desc': 'UTC seconds', }
meta['mlt'] = {'units': 'hours',
               'long_name': 'Magnetic Local Time',
               'label': 'MLT',
               'axis': 'MLT',
               'desc': 'Magnetic Local Time',
               'value_min': 0.0,
               'value_max': 24.0,
               'notes': ('Magnetic Local Time is the solar local time of the '
                         'field line at the location where the field crosses '
                         'the magnetic equator. In this case we just simulate '
                         '0-24 with a consistent orbital period and an offste '
                         'with SLT.'),
               'fill': np.nan,
               'scale': 'linear'}
meta['slt'] = {'units': 'hours',
               'long_name': 'Solar Local Time',
               'label': 'SLT',
               'axis': 'SLT',
               'desc': 'Solar Local Time',
               'value_min': 0.0,
               'value_max': 24.0,
               'notes': ('Solar Local Time is the local time (zenith angle of '
                         'sun) of the given location. Overhead noon, +/- 90 '
                         'is 6, 18 SLT .'),
               'fill': np.nan,
               'scale': 'linear'}
meta['orbit_num'] = {'units': '',
                     'long_name': 'Orbit Number',
                     'label': 'Orbit Number',
                     'axis': 'Orbit Number',
                     'desc': 'Orbit Number',
                     'value_min': 0.0,
                     'value_max': 25000.0,
                     'notes': ('Number of orbits since the start of the '
                               'mission. For this simulation we use the '
                               'number of 5820 second periods since the '
                               'start, 2008-01-01.'),
                     'fill': np.nan,
                     'scale': 'linear'}

meta['longitude'] = {'units': 'degrees', 'long_name': 'Longitude'}
meta['latitude'] = {'units': 'degrees', 'long_name': 'Latitude'}
meta['altitude'] = {'units': 'km', 'long_name': 'Altitude'}
meta['dummy1'] = {'units': '', 'long_name': 'dummy1'}
meta['dummy2'] = {'units': '', 'long_name': 'dummy2'}
meta['dummy3'] = {'units': '', 'long_name': 'dummy3'}
meta['dummy4'] = {'units': '', 'long_name': 'dummy4'}
meta['string_dummy'] = {'units': '', 'long_name': 'string_dummy'}
meta['unicode_dummy'] = {'units': '', 'long_name': 'unicode_dummy'}
meta['int8_dummy'] = {'units': '', 'long_name': 'int8_dummy'}
meta['int16_dummy'] = {'units': '', 'long_name': 'int16_dummy'}
meta['int32_dummy'] = {'units': '', 'long_name': 'int32_dummy'}
meta['int64_dummy'] = {'units': '', 'long_name': 'int64_dummy'}<|MERGE_RESOLUTION|>--- conflicted
+++ resolved
@@ -151,21 +151,17 @@
     # create an artificial satellite data set
     iperiod = mm_test.define_period()
     drange = mm_test.define_range()
-<<<<<<< HEAD
 
     if num_samples is None:
-        if sat_id != '':
-            estr = ' '.join(('sat_id will no longer be supported',
+        if inst_id != '':
+            estr = ' '.join(('inst_id will no longer be supported',
                              'for setting the number of samples per day.'))
             warnings.warn(estr, DeprecationWarning)
-            num_samples = int(sat_id)
+            num_samples = int(inst_id)
         else:
             num_samples = 86400
     uts, index, dates = mm_test.generate_times(fnames, num_samples,
                                                freq='1S')
-=======
-    uts, index, date = mm_test.generate_times(fnames, inst_id, freq='1S')
->>>>>>> b926b968
 
     # Specify the date tag locally and determine the desired date range
     pds_offset = pds.DateOffset(hours=12)
