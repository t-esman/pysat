# -*- coding: utf-8 -*-
"""
Produces fake instrument data for testing.
"""
from __future__ import print_function
from __future__ import absolute_import
import functools
import os

import pandas as pds
import numpy as np

import pysat

# pysat required parameters
platform = 'pysat'
name = 'testing'

# dictionary of data 'tags' and corresponding description
tags = {'': 'Regular testing data set'}
<<<<<<< HEAD
# dictionary of satellite IDs, list of corresponding tags
sat_ids = {'': ['']}
test_dates = {'': {'': pysat.datetime(2009, 1, 1)}}

meta = pysat.Meta()
meta['uts'] = {'units': 's',
               'long_name': 'Universal Time',
               'custom': False}
meta['Epoch'] = {'units': 'Milliseconds since 1970-1-1',
                 'Bin_Location': 0.5,
                 'notes': 'UTC time at middle of geophysical measurement.',
                 'desc': 'UTC seconds', }
meta['mlt'] = {'units': 'hours',
=======

# dictionary of satellite IDs, list of corresponding tags
sat_ids = {'': ['']}
test_dates = {'': {'': pysat.datetime(2009,1,1)}}

meta = pysat.Meta()
meta['uts'] = {'units': 's', 'long_name': 'Universal Time', 'custom': False}
meta['Epoch'] = {'units': 'Milliseconds since 1970-1-1',
                 'Bin_Location': 0.5,
                 'notes': 'UTC time at middle of geophysical measurement.',
                 'desc': 'UTC seconds',
                }
meta['mlt'] = {'units': 'hours', 
>>>>>>> 444aab11
               'long_name': 'Magnetic Local Time',
               'label': 'MLT',
               'axis': 'MLT',
               'desc': 'Magnetic Local Time',
<<<<<<< HEAD
               'value_min': 0.,
               'value_max': 24.,
=======
               'value_min': 0.0,
               'value_max': 24.0,
>>>>>>> 444aab11
               'notes': ('Magnetic Local Time is the solar local time of the '
                         'field line at the location where the field crosses '
                         'the magnetic equator. In this case we just simulate '
                         '0-24 with a consistent orbital period and an offste '
                         'with SLT.'),
               'fill': np.nan,
               'scale': 'linear'}
<<<<<<< HEAD
meta['slt'] = {'units': 'hours',
=======
meta['slt'] = {'units': 'hours', 
>>>>>>> 444aab11
               'long_name': 'Solar Local Time',
               'label': 'SLT',
               'axis': 'SLT',
               'desc': 'Solar Local Time',
<<<<<<< HEAD
               'value_min': 0.,
               'value_max': 24.,
               'notes': ('Solar Local Time is the local time (zenith angle of '
                         'sun) of the given locaiton. Overhead noon, +/- 90 '
                         'is 6, 18 SLT .'),
               'fill': np.nan,
               'scale': 'linear'}
meta['orbit_num'] = {'units': '',
=======
               'value_min': 0.0,
               'value_max': 24.0,
               'notes': ('Solar Local Time is the local time (zenith angle of '
                         'sun) of the given locaiton. Overhead noon, +/- 90 is '
                         '6, 18 SLT .'),
               'fill': np.nan,
               'scale': 'linear'}
meta['orbit_num'] = {'units': '', 
>>>>>>> 444aab11
                     'long_name': 'Orbit Number',
                     'label': 'Orbit Number',
                     'axis': 'Orbit Number',
                     'desc': 'Orbit Number',
<<<<<<< HEAD
                     'value_min': 0.,
                     'value_max': 25000.,
                     'notes': ('Number of orbits since the start of the '
                               'mission. For this simulation we use the '
                               'number of 5820 second periods since the '
                               'start, 2008-01-01.'),
                     'fill': np.nan,
                     'scale': 'linear'}

meta['longitude'] = {'units': 'degrees', 'long_name': 'Longitude'}
meta['latitude'] = {'units': 'degrees', 'long_name': 'Latitude'}
=======
                     'value_min': 0.0,
                     'value_max': 25000.0,
                     'notes': ('Number of orbits since the start of the '
                               'mission. For this simulation we use the number '
                               'of 5820 second periods since the start, '
                               '2008-01-01.'),
                     'fill': np.nan,
                     'scale': 'linear'}

meta['longitude'] = {'units': 'degrees', 'long_name': 'Longitude'} 
meta['latitude'] = {'units': 'degrees', 'long_name': 'Latitude'} 
>>>>>>> 444aab11
meta['dummy1'] = {'units': '', 'long_name': 'dummy1'}
meta['dummy2'] = {'units': '', 'long_name': 'dummy2'}
meta['dummy3'] = {'units': '', 'long_name': 'dummy3'}
meta['dummy4'] = {'units': '', 'long_name': 'dummy4'}
meta['string_dummy'] = {'units': '', 'long_name': 'string_dummy'}
meta['unicode_dummy'] = {'units': '', 'long_name': 'unicode_dummy'}
<<<<<<< HEAD
meta['int8_dummy'] = {'units': '', 'long_name': 'int8_dummy'}
=======
meta['int8_dummy'] = {'units': '', 'long_name':' int8_dummy'}
>>>>>>> 444aab11
meta['int16_dummy'] = {'units': '', 'long_name': 'int16_dummy'}
meta['int32_dummy'] = {'units': '', 'long_name': 'int32_dummy'}
meta['int64_dummy'] = {'units': '', 'long_name': 'int64_dummy'}


<<<<<<< HEAD
def init(self):
    self.new_thing = True


def load(fnames, tag=None, sat_id=None, sim_multi_file_right=False,
         sim_multi_file_left=False, root_date=None):
=======
        
def init(self):
    """ Initialization function

    Parameters
    ----------
    file_date_range : (pds.date_range)
        Optional keyword argument that specifies the range of dates for which
        test files will be created

    """
    self.new_thing=True

    if 'file_date_range' in self.kwargs:
        # set list files routine to desired date range
        # attach to the instrument object
        self._list_rtn = functools.partial(list_files, \
                                file_date_range=self.kwargs['file_date_range'])
        self.files.refresh()

def load(fnames, tag=None, sat_id=None, sim_multi_file_right=False,
         sim_multi_file_left=False, root_date=None, file_date_range=None):
    """ Loads the test files

    Parameters
    ----------
    fnames : (list)
        List of filenames
    tag : (str or NoneType)
        Instrument tag (accepts '' or a number (i.e., '10'), which specifies
        the number of times to include in the test instrument)
    sat_id : (str or NoneType)
        Instrument satellite ID (accepts '')
    sim_multi_file_right : (boolean)
        Adjusts date range to be 12 hours in the future or twelve hours beyond
        root_date (default=False)
    sim_multi_file_left : (boolean)
        Adjusts date range to be 12 hours in the past or twelve hours before
        root_date (default=False)
    root_date : (NoneType)
        Optional central date, uses test_dates if not specified.  (default=None)
    file_date_range : (pds.date_range or NoneType)
        Range of dates for files or None, if this optional arguement is not used
        (default=None)

    Returns
    -------
    data : (pds.DataFrame)
        Testing data
    meta : (pysat.Meta)
        Metadataxs

    """
>>>>>>> 444aab11
    # create an artifical satellite data set
    parts = os.path.split(fnames[0])[-1].split('-')
    yr = int(parts[0])
    month = int(parts[1])
    day = int(parts[2][0:2])

    # Specify the date tag locally and determine the desired date range
    date = pysat.datetime(yr, month, day)
    if sim_multi_file_right:
<<<<<<< HEAD
        root_date = root_date or pysat.datetime(2009, 1, 1, 12)
        data_date = date + pds.DateOffset(hours=12)
    elif sim_multi_file_left:
        root_date = root_date or pysat.datetime(2008, 12, 31, 12)
        data_date = date - pds.DateOffset(hours=12)
    else:
        root_date = root_date or pysat.datetime(2009, 1, 1)
=======
        root_date = root_date or test_dates[''][''] + \
            pds.DateOffset(hours=12)
        data_date = date + pds.DateOffset(hours=12)
    elif sim_multi_file_left:
        root_date = root_date or test_dates[''][''] - \
            pds.DateOffset(hours=12)
        data_date = date - pds.DateOffset(hours=12)
    else:
        root_date = root_date or test_dates['']['']
>>>>>>> 444aab11
        data_date = date

    # The tag can be used to specify the number of indexes to load, if
    # using the default testing object
    num = 86400 if tag in tags.keys() else int(tag)
    num_array = np.arange(num)
    uts = num_array
    data = pysat.DataFrame(uts, columns=['uts'])

<<<<<<< HEAD
    # need to create simple orbits here. Have start of first orbit
    # at 2009,1, 0 UT. 14.84 orbits per day
    time_delta = date - root_date
    uts_root = np.mod(time_delta.total_seconds(), 5820)
    mlt = np.mod(uts_root + num_array, 5820) * (24. / 5820.)
=======
    # need to create simple orbits here. Have start of first orbit default
    # to 1 Jan 2009, 00:00 UT. 14.84 orbits per day	
    time_delta = date - root_date
    uts_root = np.mod(time_delta.total_seconds(), 5820)
    mlt = np.mod(uts_root + num_array, 5820) * (24.0 / 5820.0)
>>>>>>> 444aab11
    data['mlt'] = mlt

    # fake orbit number
<<<<<<< HEAD
    fake_delta = date - pysat.datetime(2008, 1, 1)
    fake_uts_root = fake_delta.total_seconds()

    data['orbit_num'] = ((fake_uts_root + num_array) / 5820.).astype(int)

=======
    fake_delta = date  - (test_dates['']['']-pds.DateOffset(years=1))
    fake_uts_root = fake_delta.total_seconds()

    data['orbit_num'] = ((fake_uts_root + num_array) / 5820.0).astype(int)
    
>>>>>>> 444aab11
    # create a fake longitude, resets every 6240 seconds
    # sat moves at 360/5820 deg/s, Earth rotates at 360/86400, takes extra time
    # to go around full longitude
    long_uts_root = np.mod(time_delta.total_seconds(), 6240)
<<<<<<< HEAD
    longitude = np.mod(long_uts_root + num_array, 6240) * (360. / 6240.)
    data['longitude'] = longitude

    # create latitude area for testing polar orbits
    latitude = 90. * np.cos(np.mod(uts_root + num_array, 5820) *
                            (2. * np.pi / 5820.))
=======
    longitude = np.mod(long_uts_root + num_array, 6240) * (360.0 / 6240.0)
    data['longitude'] = longitude

    # create latitude area for testing polar orbits
    latitude = 90.0 * np.cos(np.mod(uts_root + num_array, 5820) *
                             (2.0 * np.pi / 5820.0)) 
>>>>>>> 444aab11
    data['latitude'] = latitude

    # do slt, 20 second offset from mlt
    uts_root = np.mod(time_delta.total_seconds() + 20, 5820)
<<<<<<< HEAD
    data['slt'] = np.mod(uts_root + num_array, 5820) * (24. / 5820.)

    # create some fake data to support testing of averaging routines
    mlt_int = data['mlt'].astype(int)
    long_int = (data['longitude'] / 15.).astype(int)
    data['dummy1'] = mlt_int
    data['dummy2'] = long_int
    data['dummy3'] = mlt_int + long_int * 1000.
=======
    data['slt'] = np.mod(uts_root + num_array, 5820) * (24.0 / 5820.0)
    
    # create some fake data to support testing of averaging routines
    mlt_int = data['mlt'].astype(int)
    long_int = (data['longitude'] / 15.0).astype(int)
    data['dummy1'] = mlt_int
    data['dummy2'] = long_int
    data['dummy3'] = mlt_int + long_int * 1000.0
>>>>>>> 444aab11
    data['dummy4'] = num_array
    data['string_dummy'] = ['test'] * len(data)
    data['unicode_dummy'] = [u'test'] * len(data)
    data['int8_dummy'] = np.ones(len(data), dtype=np.int8)
    data['int16_dummy'] = np.ones(len(data), dtype=np.int16)
    data['int32_dummy'] = np.ones(len(data), dtype=np.int32)
    data['int64_dummy'] = np.ones(len(data), dtype=np.int64)
    # print (data['string_dummy'])
<<<<<<< HEAD

    index = pds.date_range(data_date,
                           data_date + pds.DateOffset(seconds=num-1),
                           freq='S')
    data.index = index[0:num]
=======
    
    index = pds.date_range(data_date, data_date + pds.DateOffset(seconds=num-1),
                           freq='S')
    data.index=index[0:num]
>>>>>>> 444aab11
    data.index.name = 'Epoch'
    return data, meta.copy()


<<<<<<< HEAD
def list_files(tag=None, sat_id=None, data_path=None, format_str=None):
    """Produce a fake list of files spanning a year"""

    index = pds.date_range(pysat.datetime(2008, 1, 1),
                           pysat.datetime(2010, 12, 31))
    names = [data_path + date.strftime('%Y-%m-%d') + '.nofile'
             for date in index]
    return pysat.Series(names, index=index)


def download(date_array, tag, sat_id, data_path=None, user=None,
             password=None):
=======
def list_files(tag=None, sat_id=None, data_path=None, format_str=None,
               file_date_range=None):
    """Produce a fake list of files spanning a year

    Parameters
    ----------
    tag : (str)
        pysat instrument tag (default=None)
    sat_id : (str)
        pysat satellite ID tag (default=None)
    data_path : (str)
        pysat data path (default=None)
    format_str : (str)
        file format string (default=None)
    file_date_range : (pds.date_range)
        File date range (default=None)

    Returns
    -------
    Series of filenames indexed by file time

    """

    # Determine the appropriate date range for the fake files
    if file_date_range is None:
        start = test_dates[''][''] - pds.DateOffset(years=1)
        stop = test_dates[''][''] + pds.DateOffset(years=2) \
            - pds.DateOffset(days=1)
        file_date_range = pds.date_range(start, stop)

    index = file_date_range

    # Create the list of fake filenames
    names = [data_path + date.strftime('%Y-%m-%d') + '.nofile'
             for date in index]

    return pysat.Series(names, index=index)


def download(date_array, tag, sat_id, data_path=None, user=None, password=None):
    """ Download routine, not used since files are created locally"""
>>>>>>> 444aab11
    pass<|MERGE_RESOLUTION|>--- conflicted
+++ resolved
@@ -18,7 +18,6 @@
 
 # dictionary of data 'tags' and corresponding description
 tags = {'': 'Regular testing data set'}
-<<<<<<< HEAD
 # dictionary of satellite IDs, list of corresponding tags
 sat_ids = {'': ['']}
 test_dates = {'': {'': pysat.datetime(2009, 1, 1)}}
@@ -32,32 +31,12 @@
                  'notes': 'UTC time at middle of geophysical measurement.',
                  'desc': 'UTC seconds', }
 meta['mlt'] = {'units': 'hours',
-=======
-
-# dictionary of satellite IDs, list of corresponding tags
-sat_ids = {'': ['']}
-test_dates = {'': {'': pysat.datetime(2009,1,1)}}
-
-meta = pysat.Meta()
-meta['uts'] = {'units': 's', 'long_name': 'Universal Time', 'custom': False}
-meta['Epoch'] = {'units': 'Milliseconds since 1970-1-1',
-                 'Bin_Location': 0.5,
-                 'notes': 'UTC time at middle of geophysical measurement.',
-                 'desc': 'UTC seconds',
-                }
-meta['mlt'] = {'units': 'hours', 
->>>>>>> 444aab11
                'long_name': 'Magnetic Local Time',
                'label': 'MLT',
                'axis': 'MLT',
                'desc': 'Magnetic Local Time',
-<<<<<<< HEAD
-               'value_min': 0.,
-               'value_max': 24.,
-=======
                'value_min': 0.0,
                'value_max': 24.0,
->>>>>>> 444aab11
                'notes': ('Magnetic Local Time is the solar local time of the '
                          'field line at the location where the field crosses '
                          'the magnetic equator. In this case we just simulate '
@@ -65,41 +44,25 @@
                          'with SLT.'),
                'fill': np.nan,
                'scale': 'linear'}
-<<<<<<< HEAD
 meta['slt'] = {'units': 'hours',
-=======
-meta['slt'] = {'units': 'hours', 
->>>>>>> 444aab11
                'long_name': 'Solar Local Time',
                'label': 'SLT',
                'axis': 'SLT',
                'desc': 'Solar Local Time',
-<<<<<<< HEAD
-               'value_min': 0.,
-               'value_max': 24.,
+               'value_min': 0.0,
+               'value_max': 24.0,
                'notes': ('Solar Local Time is the local time (zenith angle of '
                          'sun) of the given locaiton. Overhead noon, +/- 90 '
                          'is 6, 18 SLT .'),
                'fill': np.nan,
                'scale': 'linear'}
 meta['orbit_num'] = {'units': '',
-=======
-               'value_min': 0.0,
-               'value_max': 24.0,
-               'notes': ('Solar Local Time is the local time (zenith angle of '
-                         'sun) of the given locaiton. Overhead noon, +/- 90 is '
-                         '6, 18 SLT .'),
-               'fill': np.nan,
-               'scale': 'linear'}
-meta['orbit_num'] = {'units': '', 
->>>>>>> 444aab11
                      'long_name': 'Orbit Number',
                      'label': 'Orbit Number',
                      'axis': 'Orbit Number',
                      'desc': 'Orbit Number',
-<<<<<<< HEAD
-                     'value_min': 0.,
-                     'value_max': 25000.,
+                     'value_min': 0.0,
+                     'value_max': 25000.0,
                      'notes': ('Number of orbits since the start of the '
                                'mission. For this simulation we use the '
                                'number of 5820 second periods since the '
@@ -109,44 +72,18 @@
 
 meta['longitude'] = {'units': 'degrees', 'long_name': 'Longitude'}
 meta['latitude'] = {'units': 'degrees', 'long_name': 'Latitude'}
-=======
-                     'value_min': 0.0,
-                     'value_max': 25000.0,
-                     'notes': ('Number of orbits since the start of the '
-                               'mission. For this simulation we use the number '
-                               'of 5820 second periods since the start, '
-                               '2008-01-01.'),
-                     'fill': np.nan,
-                     'scale': 'linear'}
-
-meta['longitude'] = {'units': 'degrees', 'long_name': 'Longitude'} 
-meta['latitude'] = {'units': 'degrees', 'long_name': 'Latitude'} 
->>>>>>> 444aab11
 meta['dummy1'] = {'units': '', 'long_name': 'dummy1'}
 meta['dummy2'] = {'units': '', 'long_name': 'dummy2'}
 meta['dummy3'] = {'units': '', 'long_name': 'dummy3'}
 meta['dummy4'] = {'units': '', 'long_name': 'dummy4'}
 meta['string_dummy'] = {'units': '', 'long_name': 'string_dummy'}
 meta['unicode_dummy'] = {'units': '', 'long_name': 'unicode_dummy'}
-<<<<<<< HEAD
 meta['int8_dummy'] = {'units': '', 'long_name': 'int8_dummy'}
-=======
-meta['int8_dummy'] = {'units': '', 'long_name':' int8_dummy'}
->>>>>>> 444aab11
 meta['int16_dummy'] = {'units': '', 'long_name': 'int16_dummy'}
 meta['int32_dummy'] = {'units': '', 'long_name': 'int32_dummy'}
 meta['int64_dummy'] = {'units': '', 'long_name': 'int64_dummy'}
 
 
-<<<<<<< HEAD
-def init(self):
-    self.new_thing = True
-
-
-def load(fnames, tag=None, sat_id=None, sim_multi_file_right=False,
-         sim_multi_file_left=False, root_date=None):
-=======
-        
 def init(self):
     """ Initialization function
 
@@ -157,7 +94,7 @@
         test files will be created
 
     """
-    self.new_thing=True
+    self.new_thing = True
 
     if 'file_date_range' in self.kwargs:
         # set list files routine to desired date range
@@ -165,6 +102,7 @@
         self._list_rtn = functools.partial(list_files, \
                                 file_date_range=self.kwargs['file_date_range'])
         self.files.refresh()
+
 
 def load(fnames, tag=None, sat_id=None, sim_multi_file_right=False,
          sim_multi_file_left=False, root_date=None, file_date_range=None):
@@ -186,9 +124,11 @@
         Adjusts date range to be 12 hours in the past or twelve hours before
         root_date (default=False)
     root_date : (NoneType)
-        Optional central date, uses test_dates if not specified.  (default=None)
+        Optional central date, uses test_dates if not specified.
+        (default=None)
     file_date_range : (pds.date_range or NoneType)
-        Range of dates for files or None, if this optional arguement is not used
+        Range of dates for files or None, if this optional arguement is not
+        used
         (default=None)
 
     Returns
@@ -199,7 +139,6 @@
         Metadataxs
 
     """
->>>>>>> 444aab11
     # create an artifical satellite data set
     parts = os.path.split(fnames[0])[-1].split('-')
     yr = int(parts[0])
@@ -208,26 +147,15 @@
 
     # Specify the date tag locally and determine the desired date range
     date = pysat.datetime(yr, month, day)
+    pds_offset = pds.DateOffset(hours=12)
     if sim_multi_file_right:
-<<<<<<< HEAD
-        root_date = root_date or pysat.datetime(2009, 1, 1, 12)
-        data_date = date + pds.DateOffset(hours=12)
+        root_date = root_date or test_dates[''][''] + pds_offset
+        data_date = date + pds_offset
     elif sim_multi_file_left:
-        root_date = root_date or pysat.datetime(2008, 12, 31, 12)
-        data_date = date - pds.DateOffset(hours=12)
-    else:
-        root_date = root_date or pysat.datetime(2009, 1, 1)
-=======
-        root_date = root_date or test_dates[''][''] + \
-            pds.DateOffset(hours=12)
-        data_date = date + pds.DateOffset(hours=12)
-    elif sim_multi_file_left:
-        root_date = root_date or test_dates[''][''] - \
-            pds.DateOffset(hours=12)
-        data_date = date - pds.DateOffset(hours=12)
+        root_date = root_date or test_dates[''][''] - pds_offset
+        data_date = date - pds_offset
     else:
         root_date = root_date or test_dates['']['']
->>>>>>> 444aab11
         data_date = date
 
     # The tag can be used to specify the number of indexes to load, if
@@ -237,77 +165,41 @@
     uts = num_array
     data = pysat.DataFrame(uts, columns=['uts'])
 
-<<<<<<< HEAD
-    # need to create simple orbits here. Have start of first orbit
-    # at 2009,1, 0 UT. 14.84 orbits per day
-    time_delta = date - root_date
-    uts_root = np.mod(time_delta.total_seconds(), 5820)
-    mlt = np.mod(uts_root + num_array, 5820) * (24. / 5820.)
-=======
     # need to create simple orbits here. Have start of first orbit default
-    # to 1 Jan 2009, 00:00 UT. 14.84 orbits per day	
+    # to 1 Jan 2009, 00:00 UT. 14.84 orbits per day
     time_delta = date - root_date
     uts_root = np.mod(time_delta.total_seconds(), 5820)
     mlt = np.mod(uts_root + num_array, 5820) * (24.0 / 5820.0)
->>>>>>> 444aab11
     data['mlt'] = mlt
 
     # fake orbit number
-<<<<<<< HEAD
-    fake_delta = date - pysat.datetime(2008, 1, 1)
+    fake_delta = date - (test_dates[''][''] - pds.DateOffset(years=1))
     fake_uts_root = fake_delta.total_seconds()
 
-    data['orbit_num'] = ((fake_uts_root + num_array) / 5820.).astype(int)
-
-=======
-    fake_delta = date  - (test_dates['']['']-pds.DateOffset(years=1))
-    fake_uts_root = fake_delta.total_seconds()
-
     data['orbit_num'] = ((fake_uts_root + num_array) / 5820.0).astype(int)
-    
->>>>>>> 444aab11
+
     # create a fake longitude, resets every 6240 seconds
     # sat moves at 360/5820 deg/s, Earth rotates at 360/86400, takes extra time
     # to go around full longitude
     long_uts_root = np.mod(time_delta.total_seconds(), 6240)
-<<<<<<< HEAD
-    longitude = np.mod(long_uts_root + num_array, 6240) * (360. / 6240.)
-    data['longitude'] = longitude
-
-    # create latitude area for testing polar orbits
-    latitude = 90. * np.cos(np.mod(uts_root + num_array, 5820) *
-                            (2. * np.pi / 5820.))
-=======
     longitude = np.mod(long_uts_root + num_array, 6240) * (360.0 / 6240.0)
     data['longitude'] = longitude
 
     # create latitude area for testing polar orbits
     latitude = 90.0 * np.cos(np.mod(uts_root + num_array, 5820) *
-                             (2.0 * np.pi / 5820.0)) 
->>>>>>> 444aab11
+                             (2.0 * np.pi / 5820.0))
     data['latitude'] = latitude
 
     # do slt, 20 second offset from mlt
     uts_root = np.mod(time_delta.total_seconds() + 20, 5820)
-<<<<<<< HEAD
-    data['slt'] = np.mod(uts_root + num_array, 5820) * (24. / 5820.)
-
-    # create some fake data to support testing of averaging routines
-    mlt_int = data['mlt'].astype(int)
-    long_int = (data['longitude'] / 15.).astype(int)
-    data['dummy1'] = mlt_int
-    data['dummy2'] = long_int
-    data['dummy3'] = mlt_int + long_int * 1000.
-=======
     data['slt'] = np.mod(uts_root + num_array, 5820) * (24.0 / 5820.0)
-    
+
     # create some fake data to support testing of averaging routines
     mlt_int = data['mlt'].astype(int)
     long_int = (data['longitude'] / 15.0).astype(int)
     data['dummy1'] = mlt_int
     data['dummy2'] = long_int
     data['dummy3'] = mlt_int + long_int * 1000.0
->>>>>>> 444aab11
     data['dummy4'] = num_array
     data['string_dummy'] = ['test'] * len(data)
     data['unicode_dummy'] = [u'test'] * len(data)
@@ -316,36 +208,15 @@
     data['int32_dummy'] = np.ones(len(data), dtype=np.int32)
     data['int64_dummy'] = np.ones(len(data), dtype=np.int64)
     # print (data['string_dummy'])
-<<<<<<< HEAD
 
     index = pds.date_range(data_date,
                            data_date + pds.DateOffset(seconds=num-1),
                            freq='S')
     data.index = index[0:num]
-=======
-    
-    index = pds.date_range(data_date, data_date + pds.DateOffset(seconds=num-1),
-                           freq='S')
-    data.index=index[0:num]
->>>>>>> 444aab11
     data.index.name = 'Epoch'
     return data, meta.copy()
 
 
-<<<<<<< HEAD
-def list_files(tag=None, sat_id=None, data_path=None, format_str=None):
-    """Produce a fake list of files spanning a year"""
-
-    index = pds.date_range(pysat.datetime(2008, 1, 1),
-                           pysat.datetime(2010, 12, 31))
-    names = [data_path + date.strftime('%Y-%m-%d') + '.nofile'
-             for date in index]
-    return pysat.Series(names, index=index)
-
-
-def download(date_array, tag, sat_id, data_path=None, user=None,
-             password=None):
-=======
 def list_files(tag=None, sat_id=None, data_path=None, format_str=None,
                file_date_range=None):
     """Produce a fake list of files spanning a year
@@ -385,7 +256,7 @@
     return pysat.Series(names, index=index)
 
 
-def download(date_array, tag, sat_id, data_path=None, user=None, password=None):
+def download(date_array, tag, sat_id, data_path=None,
+             user=None, password=None):
     """ Download routine, not used since files are created locally"""
->>>>>>> 444aab11
     pass