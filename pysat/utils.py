from __future__ import print_function
from __future__ import absolute_import

import pandas as pds
import numpy as np
import copy
# python 2/3 compatibility
try:
    basestring
except NameError:
    #print ('setting basestring')
    basestring = str

from pysat import DataFrame, Series, datetime, Panel

def computational_form(data):
    """
    Input Series of numbers, Series, or DataFrames repackaged
    for calculation.

    Parameters
    ----------
    data : pandas.Series
        Series of numbers, Series, DataFrames

    Returns
    -------
    pandas.Series, DataFrame, or Panel
        repacked data, aligned by indices, ready for calculation
    """

    if isinstance(data.iloc[0], DataFrame):
        dslice = Panel.from_dict(dict([(i,data.iloc[i])
                                       for i in xrange(len(data))]))
    elif isinstance(data.iloc[0], Series):
        dslice = DataFrame(data.tolist())
        dslice.index = data.index
    else:
        dslice = data
    return dslice

def set_data_dir(path=None, store=None):
    """
    Set the top level directory pysat uses to look for data and reload.

    Parameters
    ----------
    path : string
        valid path to directory pysat uses to look for data
    store : bool
        if True, store data directory for future runs
    """
    import sys
    import os
    import pysat
    if sys.version_info[0] >= 3:
        if sys.version_info[1] < 4:
            import imp
            re_load = imp.reload
        else:
            import importlib
            re_load = importlib.reload
    else:
        re_load = reload
    if store is None:
        store = True    
    if os.path.isdir(path):
        if store:
            with open(os.path.join(os.path.expanduser('~'), '.pysat',
                                   'data_path.txt'), 'w') as f:
                f.write(path)
        pysat.data_dir = path
        pysat._files = re_load(pysat._files)
        pysat._instrument = re_load(pysat._instrument)
    else:
        raise ValueError('Path does not lead to a valid directory.')

<<<<<<< HEAD
def load_netcdf4(fnames=None, strict_meta=False, file_format=None,
                 epoch_name='Epoch', units_label='units',
                 name_label='long_name'): # unix_time=False, **kwargs):
=======
def load_netcdf4(fnames=None, strict_meta=False, file_format=None, epoch_name='Epoch',
                 units_label='units', name_label='long_name', 
                 notes_label='notes', desc_label='desc',
                 plot_label='label', axis_label='axis', 
                 scale_label='scale',
                 min_label='value_min', max_label='value_max',
                 fill_label='fill'):
                    # unix_time=False, **kwargs):
>>>>>>> 8d8aed2a
    """Load netCDF-3/4 file produced by pysat.

    Parameters
    ----------
    fnames : string or array_like of strings
        filenames to load
    strict_meta : boolean
        check if metadata across fnames is the same
    file_format : string
        file_format keyword passed to netCDF4 routine
        NETCDF3_CLASSIC, NETCDF3_64BIT, NETCDF4_CLASSIC, and NETCDF4

    Returns
    --------
    out : pandas.core.frame.DataFrame
        DataFrame output
    mdata : pysat._meta.Meta
        Meta data
    """
    import netCDF4
    import string
    import pysat

    if fnames is None:
        raise ValueError("Must supply a filename/list of filenames")
    if isinstance(fnames, basestring): 
        fnames = [fnames]

    if file_format is None:
        file_format = 'NETCDF4'
    else:
        file_format = file_format.upper()

    saved_mdata = None
    running_idx = 0
    running_store=[]
    two_d_keys = []; two_d_dims = []; three_d_keys = []; three_d_dims = [];
    for fname in fnames:
        with netCDF4.Dataset(fname, mode='r', format=file_format) as data:
            # build up dictionary with all global ncattrs
            # and add those attributes to a pysat meta object
            ncattrsList = data.ncattrs()
            mdata = pysat.Meta(units_label=units_label, name_label=name_label,
                               notes_label=notes_label, desc_label=desc_label,
                               plot_label=plot_label, axis_label=axis_label,
                               scale_label=scale_label,
                               min_label=min_label, max_label=max_label,
                               fill_label=fill_label)
            for d in ncattrsList:
                if hasattr(mdata, d):
                    mdata.__setattr__(d+'_', data.getncattr(d))
                else:
                    mdata.__setattr__(d, data.getncattr(d))

            # loadup all of the variables in the netCDF
            loadedVars = {}
            for key in data.variables.keys():
                # load up metadata.  From here group unique 
                # dimensions and act accordingly, 1D, 2D, 3D  
                if len(data.variables[key].dimensions) == 1:
                    # load 1D data variable
                    # assuming basic time dimension
                    loadedVars[key] = data.variables[key][:] 
                    if key != epoch_name:
                        # load up metadata
                        meta_dict = {}
                        for nc_key in data.variables[key].ncattrs():
                            meta_dict[nc_key] = data.variables[key].getncattr(nc_key)
                        mdata[key] = meta_dict
                if len(data.variables[key].dimensions) == 2:
                    # part of dataframe within dataframe
                    two_d_keys.append(key)
                    two_d_dims.append(data.variables[key].dimensions)

                if len(data.variables[key].dimensions) == 3:
                    # part of full/dedicated dataframe within dataframe
                    three_d_keys.append(key)
                    three_d_dims.append(data.variables[key].dimensions)

            # we now have a list of keys that need to go into a dataframe,
            # could be more than one, collect unique dimensions for 2D keys
            for dim in set(two_d_dims):
                # first dimension should be epoch
                # second dimension name used as variable name
                obj_key_name = dim[1]
                # collect variable names associated with dimension
                idx_bool = [dim == i for i in two_d_dims]
                idx, = np.where(np.array(idx_bool))
                obj_var_keys = []
                clean_var_keys = []
                for i in idx:
                    obj_var_keys.append(two_d_keys[i])
                    clean_var_keys.append(two_d_keys[i].split(obj_key_name+'_')[-1])

                # figure out how to index this data, it could provide its own
                # index - or we may have to create simple integer based DataFrame access
                # if the dimension is stored as its own variable then use that info for index
                if obj_key_name in obj_var_keys:
                    # string used to indentify dimension also in data.variables 
                    # will be used as an index 
                    index_key_name = obj_key_name 
                    # if the object index uses UNIX time, process into datetime index  
                    if data.variables[obj_key_name].getncattr(name_label) == epoch_name:
                        # name to be used in DataFrame index
                        index_name = epoch_name
                        time_index_flag = True
                    else:
                        time_index_flag = False
                        # label to be used in DataFrame index
                        index_name = data.variables[obj_key_name].getncattr(name_label)
                else:
                    # dimension is not itself a variable
                    index_key_name  = None                
                
                # iterate over the variables and grab metadata
                dim_meta_data = pysat.Meta()
                for key, clean_key in zip(obj_var_keys, clean_var_keys):
                    # store attributes in metadata
                    meta_dict = {}
                    for nc_key in data.variables[key].ncattrs():
                        meta_dict[nc_key] = data.variables[key].getncattr(nc_key)
                    dim_meta_data[clean_key] = meta_dict

                # print (dim_meta_data)
                mdata[obj_key_name] = dim_meta_data 
                
                # iterate over all variables with this dimension and store data
                # data storage, whole shebang
                loop_dict = {}
                # list holds a series of slices, parsed from dict above
                loop_list = []
                for key, clean_key in zip(obj_var_keys, clean_var_keys):
                    # data
                    loop_dict[clean_key] = data.variables[key][:,:].flatten(order='C')                
                # number of values in time
                loop_lim = data.variables[obj_var_keys[0]].shape[0]
                # number of values per time
                step_size = len(data.variables[obj_var_keys[0]][0,:])
                # check if there is an index we should use
                if not (index_key_name is None):
                    # an index was found
                    time_var = loop_dict.pop(index_key_name)
                    if time_index_flag:
                        # create datetime index from data
                        if file_format == 'NETCDF4':
                            time_var = pds.to_datetime(1E6*time_var)
                        else:
                            time_var = pds.to_datetime(1E6*time_var)
                    new_index = time_var
                    new_index_name = index_name
                else:
                    # using integer indexing
                    new_index = np.arange(loop_lim*step_size, dtype=int) % step_size
                    new_index_name = 'index'
                # load all data into frame
                if len(loop_dict.keys()) > 1:
                    loop_frame = pds.DataFrame(loop_dict, columns=clean_var_keys)
                    if obj_key_name in loop_frame:
                        del loop_frame[obj_key_name]
                    # break massive frame into bunch of smaller frames
                    for i in np.arange(loop_lim, dtype=int):
                        loop_list.append(loop_frame.iloc[step_size*i:step_size*(i+1),:])
                        loop_list[-1].index = new_index[step_size*i:step_size*(i+1)]
                        loop_list[-1].index.name = new_index_name             
                else:
                    loop_frame = pds.Series(loop_dict[clean_var_keys[0]], name=obj_var_keys[0])
                    # break massive series into bunch of smaller series
                    for i in np.arange(loop_lim, dtype=int):
                        loop_list.append(loop_frame.iloc[step_size*i:step_size*(i+1)])
                        loop_list[-1].index = new_index[step_size*i:step_size*(i+1)]
                        loop_list[-1].index.name = new_index_name
                # print (loop_frame.columns)
                        
                # add 2D object data, all based on a unique dimension within
                # netCDF, to loaded data dictionary
                loadedVars[obj_key_name] = loop_list
                del loop_list

            # we now have a list of keys that need to go into a dataframe,
            # could be more than one, collect unique dimensions for 2D keys
            for dim in set(three_d_dims):
                # collect variable names associated with dimension
                idx_bool = [dim == i for i in three_d_dims]
                idx, = np.where(np.array(idx_bool))
                obj_var_keys = []
                for i in idx:
                    obj_var_keys.append(three_d_keys[i])
                    
                for obj_key_name in obj_var_keys:
                    # store attributes in metadata
                    meta_dict = {}
                    for nc_key in data.variables[obj_key_name].ncattrs():
                        meta_dict[nc_key] = data.variables[obj_key_name].getncattr(nc_key)
                    mdata[obj_key_name] = meta_dict
                    
                    # iterate over all variables with this dimension and store data
                    # data storage, whole shebang
                    loop_dict = {}
                    # list holds a series of slices, parsed from dict above
                    loop_list = []
                    loop_dict[obj_key_name] = data.variables[obj_key_name][:,:,:]                
                    # number of values in time
                    loop_lim = data.variables[obj_key_name].shape[0]
                    # number of values per time
                    step_size_x = len(data.variables[obj_key_name][0, :, 0])
                    step_size_y = len(data.variables[obj_key_name][0, 0, :])
                    step_size = step_size_x
                    loop_dict[obj_key_name] = loop_dict[obj_key_name].reshape((loop_lim*step_size_x, step_size_y))
                    # check if there is an index we should use
                    if not (index_key_name is None):
                        # an index was found
                        time_var = loop_dict.pop(index_key_name)
                        if time_index_flag:
                            # create datetime index from data
                            if file_format == 'NETCDF4':
                                time_var = pds.to_datetime(1E6*time_var)
                            else:
                                time_var = pds.to_datetime(1E6*time_var)
                        new_index = time_var
                        new_index_name = index_name
                    else:
                        # using integer indexing
                        new_index = np.arange(loop_lim*step_size, dtype=int) % step_size
                        new_index_name = 'index'
                    # load all data into frame
                    loop_frame = pds.DataFrame(loop_dict[obj_key_name])
                    # del loop_frame['dimension_1']
                    # break massive frame into bunch of smaller frames
                    for i in np.arange(loop_lim, dtype=int):
                        loop_list.append(loop_frame.iloc[step_size*i:step_size*(i+1),:])
                        loop_list[-1].index = new_index[step_size*i:step_size*(i+1)]
                        loop_list[-1].index.name = new_index_name                                 
                            
                    # add 2D object data, all based on a unique dimension within netCDF,
                    # to loaded data dictionary
                    loadedVars[obj_key_name] = loop_list
                    del loop_list
                                                                
            # prepare dataframe index for this netcdf file
            time_var = loadedVars.pop(epoch_name)

            # convert from GPS seconds to seconds used in pandas (unix time,
            # no leap)
            #time_var = convert_gps_to_unix_seconds(time_var)
            if file_format == 'NETCDF4':
                loadedVars[epoch_name] = pds.to_datetime((1E6 *
                                                          time_var).astype(int))
            else:
                loadedVars[epoch_name] = pds.to_datetime((time_var *
                                                          1E6).astype(int))
            #loadedVars[epoch_name] = pds.to_datetime((time_var*1E6).astype(int))
            running_store.append(loadedVars)
            running_idx += len(loadedVars[epoch_name])

            if strict_meta:
                if saved_mdata is None:
                    saved_mdata = copy.deepcopy(mdata)
                elif (mdata != saved_mdata):
                    raise ValueError('Metadata across filenames is not the ' +
                                     'same.')

    # combine all of the data loaded across files together
    out = []
    for item in running_store:
        out.append(pds.DataFrame.from_records(item, index=epoch_name))
    out = pds.concat(out, axis=0)
    return out, mdata        


def getyrdoy(date):
    """Return a tuple of year, day of year for a supplied datetime object."""

    try:
        doy = date.toordinal()-datetime(date.year,1,1).toordinal()+1
    except AttributeError:
        raise AttributeError("Must supply a pandas datetime object or " +
                             "equivalent")
    else:
        return date.year, doy


def season_date_range(start, stop, freq='D'):
    """
    Return array of datetime objects using input frequency from start to stop

    Supports single datetime object or list, tuple, ndarray of start and 
    stop dates.

    freq codes correspond to pandas date_range codes, D daily, M monthly,
    S secondly
    """

    if hasattr(start, '__iter__'):  
        # missing check for datetime
        season = pds.date_range(start[0], stop[0], freq=freq)
        for (sta,stp) in zip(start[1:], stop[1:]):
            season = season.append(pds.date_range(sta, stp, freq=freq))
    else:
        season = pds.date_range(start, stop, freq=freq)
    return season


#determine the median in 1 dimension
def median1D(self, bin_params, bin_label,data_label):

    bins = np.arange(bin_params[0],bin_params[1]+bin_params[2],bin_params[2])
    ans = 0.*bins[0:-1]
    ind = np.digitize(self.data[bin_label], bins)

    for i in xrange(bins.size-1):
        index, = np.where(ind==(i+1))
        if len(index)>0:
            ans[i] = self.data.ix[index, data_label].median()

    return ans


def create_datetime_index(year=None, month=None, day=None, uts=None):
    """Create a timeseries index using supplied year, month, day, and ut in
    seconds.

    Parameters
    ----------
        year : array_like of ints 
        month : array_like of ints or None
        day : array_like of ints
            for day (default) or day of year (use month=None)
        uts : array_like of floats

    Returns
    -------
        Pandas timeseries index.

    Note
    ----
    Leap seconds have no meaning here.
    """
    # need a timeseries index for storing satellite data in pandas but
    # creating a datetime object for everything is too slow
    # so I calculate the number of nanoseconds elapsed since first sample, 
    # and create timeseries index from that. 
    # Factor of 20 improvement compared to previous method,
    # which itself was an order of magnitude faster than datetime.
 
    #get list of unique year, and month
    if not hasattr(year, '__iter__'):
        raise ValueError('Must provide an iterable for all inputs.')
    if len(year) == 0:
        raise ValueError('Length of array must be larger than 0.')
    year = year.astype(int)
    if month is None:
        month = np.ones(len(year), dtype=int)
    else:
        month = month.astype(int)

    if uts is None:
        uts = np.zeros(len(year))
    if day is None:
        day = np.ones(len(year))
    day = day.astype(int)
    # track changes in seconds
    uts_del = uts.copy().astype(float)
    # determine where there are changes in year and month that need to be 
    # accounted for    
    _,idx = np.unique(year*100.+month, return_index=True)
    # create another index array for faster algorithm below
    idx2 = np.hstack((idx,len(year)+1))   
    # computes UTC seconds offset for each unique set of year and month
    for _idx,_idx2 in zip(idx[1:],idx2[2:]):
        temp = (datetime(year[_idx],month[_idx],1)
                - datetime(year[0],month[0],1))
        uts_del[_idx:_idx2] += temp.total_seconds()

    # add in UTC seconds for days, ignores existence of leap seconds
    uts_del += (day-1)*86400
    # add in seconds since unix epoch to first day
    uts_del += (datetime(year[0],month[0],1)-datetime(1970,1,1)).total_seconds()
    # going to use routine that defaults to nanseconds for epoch
    uts_del *= 1E9
    return pds.to_datetime(uts_del)


def nan_circmean(samples, high=2.0*np.pi, low=0.0, axis=None):
    """NaN insensitive version of scipy's circular mean routine

    Parameters
    -----------
    samples : array_like
        Input array
    low : float or int
        Lower boundary for circular standard deviation range (default=0)
    high: float or int
        Upper boundary for circular standard deviation range (default=2 pi)
    axis : int or NoneType
        Axis along which standard deviations are computed.  The default is to
        compute the standard deviation of the flattened array

    Returns
    --------
    circmean : float
        Circular mean
    """

    samples = np.asarray(samples)
    samples = samples[~np.isnan(samples)]
    if samples.size == 0:
        return np.nan

    # Ensure the samples are in radians
    ang = (samples - low) * 2.0 * np.pi / (high - low)

    # Calculate the means of the sine and cosine, as well as the length
    # of their unit vector
    ssum = np.sin(ang).sum(axis=axis)
    csum = np.cos(ang).sum(axis=axis)
    res = np.arctan2(ssum, csum)

    # Bring the range of the result between 0 and 2 pi
    mask = res < 0.0

    if mask.ndim > 0:
        res[mask] += 2.0 * np.pi
    elif mask:
        res += 2.0 * np.pi

    # Calculate the circular standard deviation
    circmean = res * (high - low) / (2.0 * np.pi) + low
    return circmean


def nan_circstd(samples, high=2.0*np.pi, low=0.0, axis=None):
    """NaN insensitive version of scipy's circular standard deviation routine

    Parameters
    -----------
    samples : array_like
        Input array
    low : float or int
        Lower boundary for circular standard deviation range (default=0)
    high: float or int
        Upper boundary for circular standard deviation range (default=2 pi)
    axis : int or NoneType
        Axis along which standard deviations are computed.  The default is to
        compute the standard deviation of the flattened array

    Returns
    --------
    circstd : float
        Circular standard deviation
    """

    samples = np.asarray(samples)
    samples = samples[~np.isnan(samples)]
    if samples.size == 0:
        return np.nan

    # Ensure the samples are in radians
    ang = (samples - low) * 2.0 * np.pi / (high - low)

    # Calculate the means of the sine and cosine, as well as the length
    # of their unit vector
    smean = np.sin(ang).mean(axis=axis)
    cmean = np.cos(ang).mean(axis=axis)
    rmean = np.sqrt(smean**2 + cmean**2)

    # Calculate the circular standard deviation
    circstd = (high - low) * np.sqrt(-2.0 * np.log(rmean)) / (2.0 * np.pi)
    return circstd<|MERGE_RESOLUTION|>--- conflicted
+++ resolved
@@ -75,11 +75,6 @@
     else:
         raise ValueError('Path does not lead to a valid directory.')
 
-<<<<<<< HEAD
-def load_netcdf4(fnames=None, strict_meta=False, file_format=None,
-                 epoch_name='Epoch', units_label='units',
-                 name_label='long_name'): # unix_time=False, **kwargs):
-=======
 def load_netcdf4(fnames=None, strict_meta=False, file_format=None, epoch_name='Epoch',
                  units_label='units', name_label='long_name', 
                  notes_label='notes', desc_label='desc',
@@ -88,7 +83,6 @@
                  min_label='value_min', max_label='value_max',
                  fill_label='fill'):
                     # unix_time=False, **kwargs):
->>>>>>> 8d8aed2a
     """Load netCDF-3/4 file produced by pysat.
 
     Parameters
