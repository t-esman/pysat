--- conflicted
+++ resolved
@@ -285,11 +285,7 @@
         return
 
 
-<<<<<<< HEAD
-class TestModuleRegistration():
-=======
 class TestModuleRegistration(object):
->>>>>>> 3f8c52ba
     """Unit Tests for module registration."""
 
     def setup(self):
