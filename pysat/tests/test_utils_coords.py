"""
tests the pysat coords area
"""
import datetime as dt
import logging
import numpy as np

import pytest

import pysat
from pysat.utils import coords


class TestCyclicData():
    def setup(self):
        """Runs before every method to create a clean testing setup."""
        self.ref_angles = np.array([340.0, 348.0, 358.9, 0.5, 5.0, 9.87])

    def teardown(self):
        """Runs after every method to clean up previous testing."""
        del self.ref_angles

    def test_adjust_cyclic_data_default(self):
        """ Test adjust_cyclic_data with default range """

        ref_rad = np.radians(self.ref_angles) - np.pi
        ref_angles = coords.adjust_cyclic_data(ref_rad)

        assert ref_angles.max() < 2.0 * np.pi
        assert ref_angles.min() >= 0.0

    def test_adjust_cyclic_data_custom(self):
        """ Test adjust_cyclic_data with a custom range """

        ref_angles = coords.adjust_cyclic_data(self.ref_angles,
                                               high=180.0, low=-180.0)

        assert ref_angles.max() < 180.0
        assert ref_angles.min() >= -180.0


class TestLonSLT():
    def setup(self):
        """Runs after every method to clean up previous testing."""
        self.py_inst = None
        self.inst_time = dt.datetime(2009, 1, 1)
<<<<<<< HEAD
        self.inst_2_time = dt.datetime(2009, 1, 3)
=======
        self.inst_time_2 = dt.datetime(2009, 1, 3)
>>>>>>> 23271bda

    def teardown(self):
        """Runs after every method to clean up previous testing."""
        del self.py_inst, self.inst_time

    #####################################
    # Update Longitude
    @pytest.mark.parametrize("name", ["testing", "testing_xarray"])
    def test_update_longitude(self, name):
        """Test update_longitude """

        self.py_inst = pysat.Instrument(platform='pysat', name=name)
        self.py_inst.load(date=self.inst_time)

        # Test instruments initially define longitude between 0-360 deg
        assert np.all(self.py_inst.data['longitude'] < 360.0)
        assert np.all(self.py_inst.data['longitude'] >= 0.0)

        # Longitude defaults to updating range from -180 to 180 deg
        coords.update_longitude(self.py_inst, lon_name="longitude")

        assert np.all(self.py_inst.data['longitude'] < 180.0)
        assert np.all(self.py_inst.data['longitude'] >= -180.0)

    def test_bad_lon_name_update_longitude(self):
        """Test update_longitude with a bad longitude name"""

        self.py_inst = pysat.Instrument(platform='pysat', name="testing")
        self.py_inst.load(date=self.inst_time)

        with pytest.raises(ValueError):
            coords.update_longitude(self.py_inst, lon_name="not longitude")

    #########################
    # calc_solar_local_time
    @pytest.mark.parametrize("name", ["testing", "testing_xarray"])
    def test_calc_solar_local_time(self, name):
        """Test calc_solar_local_time with longitudes from 0-360 deg for 0 UTH
        """

        self.py_inst = pysat.Instrument(platform='pysat', name=name,
                                        num_samples=1)
        self.py_inst.load(date=self.inst_time)

        coords.calc_solar_local_time(self.py_inst, lon_name="longitude",
                                     slt_name='slt')

        # This works because test instrument longitude ranges from 0-360 deg
        assert (abs(self.py_inst['slt'].values
                    - self.py_inst['longitude'].values / 15.0)).max() < 1.0e-6

    @pytest.mark.parametrize("name", ["testing", "testing_xarray"])
    def test_calc_solar_local_time_inconsistent_keywords(self, name, caplog):
        """Test that ref_date only works when apply_modulus=False"""

        # Instantiate instrument and load data
        self.py_inst = pysat.Instrument(platform='pysat', name=name,
                                        num_samples=1)
        self.py_inst.load(date=self.inst_time)
        with caplog.at_level(logging.INFO, logger='pysat'):
            # Apply solar local time method
            coords.calc_solar_local_time(self.py_inst, lon_name="longitude",
                                         slt_name='slt',
                                         ref_date=self.py_inst.date,
                                         apply_modulus=True)
        captured = caplog.text

        # Confirm we have the correct informational message
        assert captured.find('Keyword `ref_date` only supported if') >= 0
        return

    def test_calc_solar_local_time_w_neg_longitude(self):
        """Test calc_solar_local_time with longitudes from -180 to 180 deg"""

        self.py_inst = pysat.Instrument(platform='pysat', name="testing")
        self.py_inst.load(date=self.inst_time)

        coords.calc_solar_local_time(self.py_inst, lon_name="longitude",
                                     slt_name='slt')
        coords.update_longitude(self.py_inst, lon_name="longitude")
        coords.calc_solar_local_time(self.py_inst, lon_name="longitude",
                                     slt_name='slt2')

        assert (abs(self.py_inst['slt'] - self.py_inst['slt2'])).max() < 1.0e-6

    def test_bad_lon_name_calc_solar_local_time(self):
        """Test calc_solar_local_time with a bad longitude name."""

        self.py_inst = pysat.Instrument(platform='pysat', name="testing")
        self.py_inst.load(date=self.inst_time)

        with pytest.raises(ValueError):
            coords.calc_solar_local_time(self.py_inst,
                                         lon_name="not longitude",
                                         slt_name='slt')

    @pytest.mark.parametrize("name", ["testmodel", "testing2d",
                                      "testing2d_xarray"])
    def test_lon_broadcasting_calc_solar_local_time(self, name):
        """Test calc_solar_local_time with longitude coordinates."""

        self.py_inst = pysat.Instrument(platform='pysat', name=name)
        self.py_inst.load(date=self.inst_time)
        coords.calc_solar_local_time(self.py_inst, lon_name="longitude",
                                     slt_name='slt')

        assert self.py_inst['slt'].max() < 24.0
        assert self.py_inst['slt'].min() >= 0.0

    @pytest.mark.parametrize("name", ["testmodel", "testing2d",
                                      "testing2d_xarray"])
    def test_lon_broadcasting_calc_solar_local_time_no_mod_multiday(self, name):
        """Test calc_solar_local_time with longitude coordinates, no mod, 2 days
        """

        self.py_inst = pysat.Instrument(platform='pysat', name=name)
<<<<<<< HEAD
        self.py_inst.load(date=self.inst_time, end_date=self.inst_2_time)
=======
        self.py_inst.load(date=self.inst_time, end_date=self.inst_time_2)
>>>>>>> 23271bda
        coords.calc_solar_local_time(self.py_inst, lon_name="longitude",
                                     slt_name='slt', apply_modulus=False)

        assert self.py_inst['slt'].max() > 48.0
        assert self.py_inst['slt'].max() < 72.0
        assert self.py_inst['slt'].min() >= 0.0

    @pytest.mark.parametrize("name", ["testmodel", "testing2d",
                                      "testing2d_xarray"])
<<<<<<< HEAD
=======
    def test_lon_broadcasting_calc_solar_local_time_no_mod_ref_date(self, name):
        """Test calc_solar_local_time with longitude coordinates, no mod, 2 days
        """

        self.py_inst = pysat.Instrument(platform='pysat', name=name)
        self.py_inst.load(date=self.inst_time, end_date=self.inst_time_2)
        coords.calc_solar_local_time(self.py_inst, lon_name="longitude",
                                     slt_name='slt', apply_modulus=False,
                                     ref_date=self.inst_time
                                              - dt.timedelta(days=1))

        assert self.py_inst['slt'].max() > 72.0
        assert self.py_inst['slt'].max() < 96.0
        assert self.py_inst['slt'].min() >= 24.0

    @pytest.mark.parametrize("name", ["testmodel", "testing2d",
                                      "testing2d_xarray"])
>>>>>>> 23271bda
    def test_lon_broadcasting_calc_solar_local_time_no_mod(self, name):
        """Test calc_solar_local_time with longitude coordinates, no modulus
        """

        self.py_inst = pysat.Instrument(platform='pysat', name=name)
        self.py_inst.load(date=self.inst_time)
        coords.calc_solar_local_time(self.py_inst, lon_name="longitude",
                                     slt_name='slt', apply_modulus=False)

        assert self.py_inst['slt'].max() > 24.0
        assert self.py_inst['slt'].max() < 48.0
        assert self.py_inst['slt'].min() >= 0.0

    def test_single_lon_calc_solar_local_time(self):
        """Test calc_solar_local_time with a single longitude value."""

        self.py_inst = pysat.Instrument(platform='pysat', name="testing_xarray")
        self.py_inst.load(date=self.inst_time)
        lon_name = 'lon2'

        # Create a second longitude with a single value
        self.py_inst.data = self.py_inst.data.update({lon_name: (lon_name,
                                                                 [10.0])})
        self.py_inst.data = self.py_inst.data.squeeze(dim=lon_name)

        # Calculate and test the SLT
        coords.calc_solar_local_time(self.py_inst, lon_name=lon_name,
                                     slt_name='slt')

        assert self.py_inst['slt'].max() < 24.0
        assert self.py_inst['slt'].min() >= 0.0
        assert self.py_inst['slt'].shape == self.py_inst.index.shape<|MERGE_RESOLUTION|>--- conflicted
+++ resolved
@@ -44,11 +44,7 @@
         """Runs after every method to clean up previous testing."""
         self.py_inst = None
         self.inst_time = dt.datetime(2009, 1, 1)
-<<<<<<< HEAD
-        self.inst_2_time = dt.datetime(2009, 1, 3)
-=======
         self.inst_time_2 = dt.datetime(2009, 1, 3)
->>>>>>> 23271bda
 
     def teardown(self):
         """Runs after every method to clean up previous testing."""
@@ -165,11 +161,7 @@
         """
 
         self.py_inst = pysat.Instrument(platform='pysat', name=name)
-<<<<<<< HEAD
-        self.py_inst.load(date=self.inst_time, end_date=self.inst_2_time)
-=======
         self.py_inst.load(date=self.inst_time, end_date=self.inst_time_2)
->>>>>>> 23271bda
         coords.calc_solar_local_time(self.py_inst, lon_name="longitude",
                                      slt_name='slt', apply_modulus=False)
 
@@ -179,8 +171,6 @@
 
     @pytest.mark.parametrize("name", ["testmodel", "testing2d",
                                       "testing2d_xarray"])
-<<<<<<< HEAD
-=======
     def test_lon_broadcasting_calc_solar_local_time_no_mod_ref_date(self, name):
         """Test calc_solar_local_time with longitude coordinates, no mod, 2 days
         """
@@ -198,7 +188,6 @@
 
     @pytest.mark.parametrize("name", ["testmodel", "testing2d",
                                       "testing2d_xarray"])
->>>>>>> 23271bda
     def test_lon_broadcasting_calc_solar_local_time_no_mod(self, name):
         """Test calc_solar_local_time with longitude coordinates, no modulus
         """
