--- conflicted
+++ resolved
@@ -28,14 +28,6 @@
 user_download_dict = {'supermag_magnetometer': ['rstoneback', None]}
 
 
-<<<<<<< HEAD
-def safe_data_dir():
-    saved_path = pysat.data_dir
-    if saved_path is '':
-        saved_path = '.'
-    return saved_path
-
-
 def remove_files(inst):
     # remove any files downloaded as part of the unit tests
     temp_dir = inst.files.data_path
@@ -45,8 +37,6 @@
             os.unlink(file_path)
 
 
-=======
->>>>>>> 770fee23
 def init_func_external(self):
     """Iterate through and create all of the test Instruments needed.
        Only want to do this once.
