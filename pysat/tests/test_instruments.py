"""
tests the pysat instruments and code
"""
from importlib import import_module
import os
import tempfile
import warnings

import pandas as pds
import pytest

import pysat

# dict, keyed by pysat instrument, with a list of usernames and passwords
user_download_dict = {'supermag_magnetometer': {'user': 'rstoneback',
                                                'password': 'None'}}

def remove_files(inst):
    # remove any files downloaded as part of the unit tests
    temp_dir = inst.files.data_path
    # Check if there are less than 20 files to ensure this is the testing
    # directory
    if len(inst.files.files.values) < 20:
        for the_file in list(inst.files.files.values):
            # Check if filename is appended with date for fake_daily data
            # ie, does an underscore exist to the right of the file extension?
            if the_file.rfind('_') > the_file.rfind('.'):
                # If so, trim the appendix to get the original filename
                the_file = the_file[:the_file.rfind('_')]
            file_path = os.path.join(temp_dir, the_file)
            if os.path.isfile(file_path):
                os.unlink(file_path)
    else:
        warnings.warn(''.join(('Files > 20.  Not deleted.  Please check to ',
                              'ensure temp directory is used')))


def generate_instrument_list(instrument_names=[], package=None):
    """Iterate through and create all of the test Instruments needed.
       Only want to do this once.

    """

<<<<<<< HEAD
    if package == None:
        package = 'pysat.instruments'

    print('The following instrument modules will be tested : ',
          instrument_names)

    instrument_download = []
    instrument_no_download = []
=======
    # names of all the instrument modules
    instrument_names = pysat.instruments.__all__
    temp = []
    for name in instrument_names:
        if name not in exclude_list:
            temp.append(name)
    instrument_names = temp
    instruments = []
    instrument_modules = []
>>>>>>> 86c2de57

    # create temporary directory
    dir_name = tempfile.mkdtemp()
    saved_path = pysat.data_dir
    pysat.utils.set_data_dir(dir_name, store=False)

    for name in instrument_names:
        try:
            module = import_module(''.join(('.', name)),
                                   package=package)
        except ImportError:
            print(' '.join(["Couldn't import", name]))
            pass
        else:
            # try to grab basic information about the module so we
            # can iterate over all of the options
            try:
                info = module._test_dates
            except AttributeError:
                info = {}
                info[''] = {'': pysat.datetime(2009, 1, 1)}
                module._test_dates = info
            for sat_id in info.keys():
                for tag in info[sat_id].keys():
                    try:
                        inst = pysat.Instrument(inst_module=module,
                                                tag=tag,
                                                sat_id=sat_id,
                                                temporary_file_list=True)
                        inst._test_dates = module._test_dates
                        travis_skip = ((os.environ.get('TRAVIS') == 'true')
                                       and not inst._test_download_travis)
                        if inst._test_download:
                            if not travis_skip:
                                instrument_download.append(inst)
                        else:
                            # we don't want to test download for this combo
                            print(' '.join(['Excluding', name,
                                            sat_id, tag, 'from downloads']))
                            instrument_no_download.append(inst)
                    except:
                        pass
    pysat.utils.set_data_dir(saved_path, store=False)

    output = {'names': instrument_names,
              'download': instrument_download,
              'no_download': instrument_no_download}

    return output

instruments = \
    generate_instrument_list(instrument_names=pysat.instruments.__all__)


class TestInstrumentsAll():

    def setup(self):
        """Runs before every method to create a clean testing setup."""
        self.package = 'pysat.instruments'

    def teardown(self):
        """Runs after every method to clean up previous testing."""
        del self.package

    @pytest.mark.parametrize("name", instruments['names'])
    def test_modules_loadable(self, name):

        # ensure that each module is at minimum importable
        module = import_module(''.join(('.', name)),
                               package=self.package)
        # Check for presence of basic platform / name / tags / sat_id
        assert isinstance(module.platform, str)
        assert isinstance(module.name, str)
        assert isinstance(module.tags, dict)
        assert isinstance(module.sat_ids, dict)

        for sat_id in module.sat_ids.keys():
            for tag in module.sat_ids[sat_id]:
                inst = pysat.Instrument(inst_module=module, tag=tag,
                                        sat_id=sat_id)
                assert isinstance(inst, pysat.Instrument)
                assert inst.platform == module.platform
                assert inst.name == module.name
                assert inst.sat_id == sat_id
                assert inst.tag == tag

    @pytest.mark.all
    @pytest.mark.parametrize("name", instruments['names'])
    def test_required_function_presence(self, name):
        """Check if each required function is present and callable"""
        module = import_module(''.join(('.', name)),
                               package=self.package)
        assert hasattr(module, 'load') & callable(module.load)
        assert hasattr(module, 'list_files') & callable(module.list_files)
        assert hasattr(module, 'download') & callable(module.download)

    @pytest.mark.all
    @pytest.mark.parametrize("name", instruments['names'])
    def test_instrument_tdates(self, name):
        module = import_module(''.join(('.', name)),
                               package=self.package)
        info = module._test_dates
        for sat_id in info.keys():
            for tag in info[sat_id].keys():
                assert isinstance(info[sat_id][tag], pds.datetime)

class TestInstrumentsDownload():

    def setup(self):
        """Runs before every method to create a clean testing setup."""
        self.package = 'pysat.instruments'

    def teardown(self):
        """Runs after every method to clean up previous testing."""
        del self.package

    @pytest.mark.first
    @pytest.mark.parametrize("inst", instruments['download'])
    def test_download(self, inst):
        try:
            start = inst._test_dates[inst.sat_id][inst.tag]
            # check for username
            inst_name = '_'.join((inst.platform, inst.name))
            dl_dict = user_download_dict[inst_name] if inst_name in \
                user_download_dict.keys() else {}
            inst.download(start, start, **dl_dict)
            assert len(inst.files.files) > 0
        except AssertionError as merr:
            # Let users know which instrument is failing, as instrument
            # list is opaque
            print(' '.join(('\nProblem with downloading:', inst.platform,
                            inst.name, inst.tag, inst.sat_id)))
            raise merr


    @pytest.mark.second
    @pytest.mark.parametrize("inst", instruments['download'])
    @pytest.mark.parametrize("clean_level", ['none', 'dirty', 'dusty',
                                             'clean'])
    def test_load(self, inst, clean_level):
        # make sure download was successful
        if len(inst.files.files) > 0:
            try:
                inst.clean_level = clean_level
                target = 'Fake Data to be cleared'
                inst.data = [target]
                start = inst._test_dates[inst.sat_id][inst.tag]
                inst.load(date=start)
                # Make sure fake data is cleared
                assert target not in inst.data
                # If cleaning not used, something should be in the file
                # Not used for clean levels since cleaning may remove all data
                if clean_level == "none":
                    assert not inst.empty
                # For last parametrized clean_level, remove files
                if clean_level == "clean":
                    remove_files(inst)
            except AssertionError as merr:
                # Let users know which instrument is failing, as instrument
                # list is opaque
                print(' '.join(('\nProblem with loading:', inst.platform,
                                inst.name, inst.tag, inst.sat_id)))
                raise merr
        else:
            pytest.skip("Download data not available")


class TestInstrumentsNoDownload():

    def setup(self):
        """Runs before every method to create a clean testing setup."""
        self.package = 'pysat.instruments'

    def teardown(self):
        """Runs after every method to clean up previous testing."""
        del self.package

    @pytest.mark.parametrize("inst", instruments['no_download'])
    def test_download_warning(self, inst):
        print(' '.join(('\nChecking download routine warnings for module: ',
                        inst.platform, inst.name, inst.tag, inst.sat_id)))
        start = inst._test_dates[inst.sat_id][inst.tag]
        with warnings.catch_warnings(record=True) as war:
            try:
                inst.download(start, start)
            except ValueError as strerr:
                if str(strerr).find('CDAAC') >= 0:
                    warnings.warn("COSMIC data detected")
                else:
                    raise strerr

        assert len(war) >= 1
        categories = [war[j].category for j in range(0, len(war))]
        assert UserWarning in categories<|MERGE_RESOLUTION|>--- conflicted
+++ resolved
@@ -41,26 +41,11 @@
 
     """
 
-<<<<<<< HEAD
     if package == None:
         package = 'pysat.instruments'
 
-    print('The following instrument modules will be tested : ',
-          instrument_names)
-
     instrument_download = []
     instrument_no_download = []
-=======
-    # names of all the instrument modules
-    instrument_names = pysat.instruments.__all__
-    temp = []
-    for name in instrument_names:
-        if name not in exclude_list:
-            temp.append(name)
-    instrument_names = temp
-    instruments = []
-    instrument_modules = []
->>>>>>> 86c2de57
 
     # create temporary directory
     dir_name = tempfile.mkdtemp()
