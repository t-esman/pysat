--- conflicted
+++ resolved
@@ -221,16 +221,9 @@
         """Runs before every method to create a clean testing setup.
         """
         self.testInst = pysat.Instrument('pysat', 'testing_xarray',
-<<<<<<< HEAD
-                                         num_samples=10, clean_level='clean',
-                                         update_files=True)
+                                         num_samples=10, clean_level='clean')
         self.load_date = pysat.instruments.pysat_testing_xarray._test_dates
         self.load_date = self.load_date['']['']
-=======
-                                         num_samples=10, clean_level='clean')
-        self.load_date = pysat.instruments.pysat_testing_xarray._test_dates[
-            '']['']
->>>>>>> 33d1f7be
         self.testInst.load(date=self.load_date)
         self.custom_args = [2]
 
