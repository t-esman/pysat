--- conflicted
+++ resolved
@@ -72,186 +72,7 @@
         del self.const1
         del self.const2
 
-<<<<<<< HEAD
-    def test_addition_identical(self):
-        self.const1.set_bounds(pysat.datetime(2008, 1, 1),
-                               pysat.datetime(2008, 2, 1))
-        self.const2.set_bounds(pysat.datetime(2008, 1, 1),
-                               pysat.datetime(2008, 2, 1))
 
-        bounds1 = [0, 360]
-        label1 = 'longitude'
-        bounds2 = [-90, 90]
-        label2 = 'latitude'
-        bins3 = [0, 24, 24]
-        label3 = 'mlt'
-        data_label = ['dummy1']
-        results1 = self.const1.add(bounds1, label1, bounds2, label2, bins3,
-                                   label3, data_label)
-        results2 = self.const2.add(bounds1, label1, bounds2, label2, bins3,
-                                   label3, data_label)
-        med1 = results1['dummy1']['median']
-        med2 = results2['dummy1']['median']
-        for (left, right) in zip(med1, med2):
-            assert left == right or \
-                   (np.isnan(left) and np.isnan(right))
-
-        # for i in range(len(med1)):
-        #    assert med1[i] == med2[i]
-
-
-class TestAdditionOppositeInstruments:
-    def setup(self):
-        """
-        The data in ascend['dummy1'] is just ascending integers 0 to the
-        length of the other data, descend has the same data but negative.
-        The addition of these two signals should be zero everywhere.
-        """
-        self.testC = pysat.Constellation(name='test_add_opposite')
-
-    def teardown(self):
-        del self.testC
-
-    def test_addition_opposite_instruments(self):
-        self.testC.set_bounds(pysat.datetime(2008, 1, 1),
-                              pysat.datetime(2008, 2, 1))
-        bounds1 = [0, 360]
-        label1 = 'longitude'
-        bounds2 = [-90, 90]
-        label2 = 'latitude'
-        bins3 = [0, 24, 24]
-        label3 = 'mlt'
-        data_label = 'dummy1'
-        results = self.testC.add(bounds1, label1, bounds2, label2, bins3,
-                                 label3, data_label)
-        med = np.array(results['dummy1']['median'])
-        assert abs(med).max() == 0
-
-
-class TestAdditionSimilarInstruments:
-    def setup(self):
-        """
-        All the data in dummy1 of 'plus10' is the data in default + 10
-        So the addition of 'ascend' and 'plus10' should be no
-        more than 10 off from the addition of just 'ascend'
-        TODO: actually check the math on this
-        """
-        self.testC = pysat.Constellation(name='test_add_similar')
-        self.refC = pysat.Constellation([pysat.Instrument('pysat', 'testing',
-                                                          tag='ascend')])
-
-    def teardown(self):
-        del self.testC
-        del self.refC
-
-    def test_addition_similar_instruments(self):
-        self.testC.set_bounds(pysat.datetime(2008, 1, 1),
-                              pysat.datetime(2008, 2, 1))
-        self.refC.set_bounds(pysat.datetime(2008, 1, 1),
-                             pysat.datetime(2008, 2, 1))
-        bounds1 = [0, 360]
-        label1 = 'longitude'
-        bounds2 = [-90, 90]
-        label2 = 'latitude'
-        bins3 = [0, 24, 24]
-        label3 = 'mlt'
-        data_label = 'dummy1'
-        results = self.testC.add(bounds1, label1, bounds2, label2, bins3,
-                                 label3, data_label)
-        refresults = self.refC.add(bounds1, label1, bounds2, label2, bins3,
-                                   label3, data_label)
-        med = np.array(results['dummy1']['median'])
-        refmed = np.array(refresults['dummy1']['median'])
-        diff = med - refmed
-        assert diff.min() >= 0
-        assert diff.max() <= 10
-
-
-class TestAdditionSingleInstrument:
-    def setup(self):
-        """
-        The constellation consists of a single instrument, so performing
-        addition on it should just return the instrument's data within
-        the bounds
-        """
-        insts = []
-        self.testInst = pysat.Instrument('pysat', 'testing', 'fives',
-                                         clean_level='clean')
-        insts.append(self.testInst)
-        self.testConst = pysat.Constellation(insts)
-
-    def teardown(self):
-        del self.testConst
-
-    def test_addition_single_instrument(self):
-        for inst in self.testConst:
-            inst.bounds = (pysat.datetime(2008, 1, 1),
-                           pysat.datetime(2008, 2, 1))
-        bounds1 = [0, 360]
-        label1 = 'longitude'
-        bounds2 = [-90, 90]
-        label2 = 'latitude'
-        bins3 = [0, 24, 24]
-        label3 = 'mlt'
-        data_label = 'dummy1'
-        results = self.testConst.add(bounds1, label1, bounds2, label2, bins3,
-                                     label3, data_label)
-
-        med = results['dummy1']['median']
-        for i in med:
-            assert i == 5
-
-
-class TestDifferenceSameInstrument:
-    def setup(self):
-        self.const = pysat.Constellation(name='test_diff_same')
-
-    def teardown(self):
-        del self.const
-
-    def test_diff_same_instruments(self):
-        self.const.load(date=pysat.datetime(2008, 1, 1))
-        bounds = [('longitude', 'longitude', 0, 360, .5),
-                  ('latitude', 'latitude', -90, 90, .5),
-                  ('mlt', 'mlt', 0, 24, .1)]
-        results = self.const.difference(self.const[0], self.const[1],
-                                        bounds, [('dummy1', 'dummy1')],
-                                        cost_function)
-        diff = results['dummy1']
-        dist = results['dist']
-        # the instruments are identical, so the difference should be 0
-        # everywhere
-        assert abs(diff).max() == 0
-        assert abs(dist).max() == 0
-
-
-class TestDifferenceSimilarInstruments:
-    def setup(self):
-        self.const = pysat.Constellation(name='test_diff_similar')
-
-    def teardown(self):
-        del self.const
-
-    def test_diff_similar_instruments(self):
-        self.const.load(date=pysat.datetime(2008, 1, 1))
-        bounds = [('longitude', 'longitude', 0, 360, .5),
-                  ('latitude', 'latitude', -90, 90, .5),
-                  ('mlt', 'mlt', 0, 24, .1)]
-        results = self.const.difference(self.const[0], self.const[1],
-                                        bounds, [('dummy1', 'dummy1')],
-                                        cost_function)
-        diff = results['dummy1']
-        assert np.all(abs(diff - 5)) == 0
-
-
-# test cost function for testing difference
-def cost_function(point1, point2):
-    lat_diff = point1['latitude'] - point2['latitude']
-    long_diff = point1['longitude'] - point2['longitude']
-    return lat_diff*lat_diff + long_diff*long_diff
-
-=======
->>>>>>> e9354caa
 
 class TestDataMod:
     """Test adapted from test_custom.py."""
