import collections
import importlib
import numpy as np
import pandas as pds

from pysat.ssnl.avg import _calc_2d_median


class Constellation(object):
    """Manage and analyze data from multiple pysat Instruments.

    Created as part of a Spring 2018 UTDesign project.
    """
    def __init__(self, instruments=None, name=None):
        """
        Constructs a Constellation given a list of instruments or the name of
        a file with a pre-defined constellation.

        Parameters
        ----------
        instruments : list
            a list of pysat Instruments
        name : string
            Name of a file in pysat/constellations containing a list of
            instruments.

        Note
        ----
        The name and instruments parameters should not both be set.
        If neither is given, an empty constellation will be created.
        """

        if instruments and name:
            raise ValueError('When creating a constellation, please specify '
                             'a list of instruments or a name, not both.')
        elif instruments and not hasattr(instruments, '__getitem__'):
            raise ValueError('Constellation: Instruments must be list-like.')

        if instruments:
            self.instruments = instruments
        elif name:
            const = importlib.import_module('pysat.constellations.'+name)
            self.instruments = const.instruments
        else:
            self.instruments = []

    def __getitem__(self, *args, **kwargs):
        """
        Look up a member Instrument by index.
        """
        return self.instruments.__getitem__(*args, **kwargs)

    def __str__(self):
        """
        Print names of instruments within constellation.
        """
        output_str = '\npysat Constellation object:\n'

        for instr in self.instruments:
            output_str += instr.name + '\n'

        return output_str

    def set_bounds(self, start, stop):
        """
        Sets boundaries for all instruments in constellation
        """
        for instrument in self.instruments:
            instrument.bounds = (start, stop)

    def data_mod(self, *args, **kwargs):
        """
        Register a function to modify data of member Instruments.

        The function is not partially applied to modify member data.

        When the Constellation receives a function call to register
        a function for data modification, it passes the call to each
        instrument and registers it in the instrument's pysat.Custom queue.

        (Wraps pysat.Custom.add; documentation of that function is
        reproduced here.)

        Parameters
        ----------
            function : string or function object
                name of function or function object to be added to queue

            kind : {'add, 'modify', 'pass'}
                add
                    Adds data returned from fuction to instrument object.
                modify
                    pysat instrument object supplied to routine. Any and all
                    changes to object are retained.
                pass
                    A copy of pysat object is passed to function. No
                    data is accepted from return.

            at_pos : string or int
                insert at position. (default, insert at end).
            args : extra arguments

        Note
        ----
        Allowed `add` function returns:

        - {'data' : pandas Series/DataFrame/array_like,
          'units' : string/array_like of strings,
          'long_name' : string/array_like of strings,
          'name' : string/array_like of strings (iff data array_like)}

        - pandas DataFrame, names of columns are used

        - pandas Series, .name required

        - (string/list of strings, numpy array/list of arrays)
        """

        for instrument in self.instruments:
            instrument.custom.add(*args, **kwargs)

    def load(self, *args, **kwargs):
        """
        Load instrument data into instrument object.data

        (Wraps pysat.Instrument.load; documentation of that function is
        reproduced here.)

        Parameters
        ---------
        yr : integer
            Year for desired data
        doy : integer
            day of year
        data : datetime object
            date to load
        fname : 'string'
            filename to be loaded
        verifyPad : boolean
            if true, padding data not removed (debug purposes)
        """

        for instrument in self.instruments:
            instrument.load(*args, **kwargs)

    def add(self, bounds1, label1, bounds2, label2, bin3, label3,
            data_label):
        """
        Combines signals from multiple instruments within
        given bounds.

        Parameters
        ----------
        bounds1 : (min, max)
            Bounds for selecting data on the axis of label1
            Data points with label1 in [min, max) will be considered.
        label1 : string
            Data label for bounds1 to act on.
        bounds2 : (min, max)
            Bounds for selecting data on the axis of label2
            Data points with label1 in [min, max) will be considered.
        label2 : string
            Data label for bounds2 to act on.
        bin3 : (min, max, #bins)
            Min and max bounds and number of bins for third axis.
        label3 : string
            Data label for third axis.
        data_label : array of strings
            Data label(s) for data product(s) to be averaged.

        Returns
        -------
        median : dictionary
            Dictionary indexed by data label, each value of which is a
            dictionary with keys 'median', 'count', 'avg_abs_dev', and
            'bin' (the values of the bin edges.)
        """

        # TODO Update for 2.7 compatability.
        if isinstance(data_label, str):
            data_label = [data_label, ]
        elif not isinstance(data_label, collections.Sequence):
            raise ValueError("Please pass data_label as a string or "
                             "collection of strings.")

        # Modeled after pysat.ssnl.median2D

        # Make bin boundaries.
        # y: values at label3
        # z: *data_labels
        biny = np.linspace(bin3[0], bin3[1], bin3[2]+1)

        numy = len(biny)-1
        numz = len(data_label)

        # Ranges
        yarr, zarr = map(np.arange, (numy, numz))

        # Store data here.
        ans = [[[collections.deque()] for j in yarr] for k in zarr]

        # Filter data by bounds and bin it.
        # Idiom for loading all of the data in an instrument's bounds.
        for inst in self:
            for inst in inst:
                if len(inst.data) != 0:
                    # Select indicies for each piece of data we're interest in.
                    # Not all of this data is in bounds on label3 but we'll
                    #  sort this later.
                    min1, max1 = bounds1
                    min2, max2 = bounds2
                    data1 = inst.data[label1]
                    data2 = inst.data[label2]
                    in_bounds, = np.where((min1 <= data1) & (data1 < max1) &
                                          (min2 <= data2) & (data2 < max2))
                    # Grab the data in bounds on data1, data2.
                    data_considered = inst.data.iloc[in_bounds]

                    y_indexes = np.digitize(data_considered[label3], biny) - 1

                    # Iterate over the bins along y
                    for yj in yarr:
                        # Indices of data in this bin
                        yindex, = np.where(y_indexes == yj)

                        # If there's data in this bin
                        if len(yindex) > 0:
                            ydx = data_considered.index[yindex.astype(int)]
                            # For each data label, add the points.
                            for zk in zarr:
                                dlab = data_label[zk]
                                ans[zk][yj][0].extend(
                                    data_considered.loc[ydx, dlab].tolist())

        # Now for the averaging.
        # Let's, try .. packing the answers for the 2d function.
        numx = 1
        xarr = np.arange(numx)
        binx = None

        # TODO modify output
        out_2d = _calc_2d_median(ans, data_label, binx, biny, xarr, yarr,
                                 zarr, numx, numy, numz)

        # Transform output
        output = {}
        for i, label in enumerate(data_label):
            median = [r[0] for r in out_2d[label]['median']]
            count = [r[0] for r in out_2d[label]['count']]
            dev = [r[0] for r in out_2d[label]['avg_abs_dev']]
            output[label] = {'median': median,
                             'count': count,
                             'avg_abs_dev': dev,
                             'bin': out_2d[label]['bin_y']}
        return output

    def difference(self, instrument1, instrument2, bounds, data_labels,
                   cost_function):
        """
        Calculates the difference in signals from multiple
        instruments within the given bounds.

        Parameters
        ----------
        instrument1 : Instrument
            Information must already be loaded into the
            instrument.

        instrument2 : Instrument
            Information must already be loaded into the
            instrument.

        bounds : list of tuples in the form (inst1_label, inst2_label,
            min, max, max_difference)
            inst1_label are inst2_label are labels for the data in
            instrument1 and instrument2
            min and max are bounds on the data considered
            max_difference is the maximum difference between two points
            for the difference to be calculated

        data_labels : list of tuples of data labels
            The first key is used to access data in s1
            and the second data in s2.

        cost_function : function
            function that operates on two rows of the instrument data.
            used to determine the distance between two points for finding
            closest points

        Returns
        -------
        data_df: pandas DataFrame
            Each row has a point from instrument1, with the keys
            preceded by '1_', and a point within bounds on that point
            from instrument2 with the keys preceded by '2_', and the
            difference between the instruments' data for all the labels
            in data_labels

        Created as part of a Spring 2018 UTDesign project.
        """

        """
        Draft Pseudocode
        ----------------
        Check integrity of inputs.

        Let STD_LABELS be the constant tuple:
        ("time", "lat", "long", "alt")

        Note: modify so that user can override labels for time,
        lat, long, data for each satelite.

        // We only care about the data currently loaded
           into each object.

        Let start be the later of the datetime of the
         first piece of data loaded into s1, the first
         piece of data loaded into s2, and the user
         supplied start bound.

        Let end be the later of the datetime of the first
         piece of data loaded into s1, the first piece
         of data loaded into s2, and the user supplied
         end bound.

        If start is after end, raise an error.

        // Let data be the 2D array of deques holding each piece
        //  of data, sorted into bins by lat/long/alt.

        Let s1_data (resp s2_data) be data from s1.data, s2.data
        filtered by user-provided lat/long/alt bounds, time bounds
        calculated.

        Let data be a dictionary of lists with the keys
        [ dl1 for dl1, dl2 in data_labels ] +
        STD_LABELS +
        [ lb+"2" for lb in STD_LABELS ]

        For each piece of data s1_point in s1_data:

            # Hopefully np.where is very good, because this
            #  runs O(n) times.
            # We could try reusing selections, maybe, if needed.
            #  This would probably involve binning.
            Let s2_near be the data from s2.data within certain
             bounds on lat/long/alt/time using 8 statements to
             numpy.where. We can probably get those defaults from
             the user or handy constants / config?

            # We could try a different algorithm for closest pairs
            # of points.

            Let distance be the numpy array representing the
             distance between s1_point and each point in s2_near.

            # S: Difference for others: change this line.
            For each of those, calculate the spatial difference
             from the s1 using lat/long/alt. If s2_near is
             empty; break loop.

            Let s2_nearest be the point in s2_near corresponding
             to the lowest distance.

            Append to data: a point, indexed by the time from
             s1_point, containing the following data:

            # note
            Let n be the length of data["time"].
            For each key in data:
                Assert len(data[key]) == n
            End for.

            # Create data row to pass to pandas.
            Let row be an empty dict.
            For dl1, dl2 in data_labels:
                Append s1_point[dl1] - s2_nearest[dl2] to data[dl1].

            For key in STD_LABELS:
                Append s1_point[translate[key]] to data[key]
                key = key+"2"
                Append s2_nearest[translate[key]] to data[key]

        Let data_df be a pandas dataframe created from the data
        in data.

        return { 'data': data_df, 'start':start, 'end':end }
        """

        labels = [dl1 for dl1, dl2 in data_labels] + \
<<<<<<< HEAD
            ['1_'+b[0] for b in bounds] + ['2_'+b[1] for b in bounds] + \
=======
            ['1_' + b[0] for b in bounds] + ['2_' + b[1] for b in bounds] + \
>>>>>>> 551f994d
            ['dist']
        data = {label: [] for label in labels}

        # Apply bounds
        inst1 = instrument1.data
        inst2 = instrument2.data
        for b in bounds:
            label1 = b[0]
            label2 = b[1]
            low = b[2]
            high = b[3]

            data1 = inst1[label1]
            ind1 = np.where((data1 >= low) & (data1 < high))
            inst1 = inst1.iloc[ind1]

            data2 = inst2[label2]
            ind2 = np.where((data2 >= low) & (data2 < high))
            inst2 = inst2.iloc[ind2]

        for i, s1_point in inst1.iterrows():
            # Gets points in instrument2 within the given bounds
            s2_near = instrument2.data
            for b in bounds:
                label1 = b[0]
                label2 = b[1]
                s1_val = s1_point[label1]
                max_dist = b[4]
                minbound = s1_val - max_dist
                maxbound = s1_val + max_dist

                data2 = s2_near[label2]
                indices = np.where((data2 >= minbound) & (data2 < maxbound))
                s2_near = s2_near.iloc[indices]

            # Finds nearest point to s1_point in s2_near
            s2_nearest = None
            min_dist = float('NaN')
            for j, s2_point in s2_near.iterrows():
                dist = cost_function(s1_point, s2_point)
                if dist < min_dist or min_dist != min_dist:
                    min_dist = dist
                    s2_nearest = s2_point

            data['dist'].append(min_dist)

            # Append difference to data dict
            for dl1, dl2 in data_labels:
                if s2_nearest is not None:
                    data[dl1].append(s1_point[dl1] - s2_nearest[dl2])
                else:
                    data[dl1].append(float('NaN'))

            # Append the rest of the row
            for b in bounds:
                label1 = b[0]
                label2 = b[1]
                data['1_' + label1].append(s1_point[label1])
                if s2_nearest is not None:
                    data['2_' + label2].append(s2_nearest[label2])
                else:
                    data['2_' + label2].append(float('NaN'))

        data_df = pds.DataFrame(data=data)
        return data_df<|MERGE_RESOLUTION|>--- conflicted
+++ resolved
@@ -388,11 +388,7 @@
         """
 
         labels = [dl1 for dl1, dl2 in data_labels] + \
-<<<<<<< HEAD
-            ['1_'+b[0] for b in bounds] + ['2_'+b[1] for b in bounds] + \
-=======
             ['1_' + b[0] for b in bounds] + ['2_' + b[1] for b in bounds] + \
->>>>>>> 551f994d
             ['dist']
         data = {label: [] for label in labels}
 
